--- conflicted
+++ resolved
@@ -1,392 +1,5 @@
-
 open Prims
-open FStar_Pervasives
 type vops_t =
-<<<<<<< HEAD
-{next_major : unit  ->  FStar_Syntax_Syntax.version; next_minor : unit  ->  FStar_Syntax_Syntax.version}
-
-
-let __proj__Mkvops_t__item__next_major : vops_t  ->  unit  ->  FStar_Syntax_Syntax.version = (fun projectee -> (match (projectee) with
-| {next_major = __fname__next_major; next_minor = __fname__next_minor} -> begin
-__fname__next_major
-end))
-
-
-let __proj__Mkvops_t__item__next_minor : vops_t  ->  unit  ->  FStar_Syntax_Syntax.version = (fun projectee -> (match (projectee) with
-| {next_major = __fname__next_major; next_minor = __fname__next_minor} -> begin
-__fname__next_minor
-end))
-
-
-let vops : vops_t = (
-
-let major = (FStar_Util.mk_ref (Prims.parse_int "0"))
-in (
-
-let minor = (FStar_Util.mk_ref (Prims.parse_int "0"))
-in (
-
-let next_major = (fun uu____72 -> ((FStar_ST.op_Colon_Equals minor (Prims.parse_int "0"));
-(
-
-let uu____173 = ((FStar_Util.incr major);
-(FStar_ST.op_Bang major);
-)
-in {FStar_Syntax_Syntax.major = uu____173; FStar_Syntax_Syntax.minor = (Prims.parse_int "0")});
-))
-in (
-
-let next_minor = (fun uu____384 -> (
-
-let uu____385 = (FStar_ST.op_Bang major)
-in (
-
-let uu____485 = ((FStar_Util.incr minor);
-(FStar_ST.op_Bang minor);
-)
-in {FStar_Syntax_Syntax.major = uu____385; FStar_Syntax_Syntax.minor = uu____485})))
-in {next_major = next_major; next_minor = next_minor}))))
-
-
-type tgraph =
-FStar_Syntax_Syntax.term FStar_Pervasives_Native.option FStar_Unionfind.puf
-
-
-type ugraph =
-FStar_Syntax_Syntax.universe FStar_Pervasives_Native.option FStar_Unionfind.puf
-
-type uf =
-{term_graph : tgraph; univ_graph : ugraph; version : FStar_Syntax_Syntax.version}
-
-
-let __proj__Mkuf__item__term_graph : uf  ->  tgraph = (fun projectee -> (match (projectee) with
-| {term_graph = __fname__term_graph; univ_graph = __fname__univ_graph; version = __fname__version} -> begin
-__fname__term_graph
-end))
-
-
-let __proj__Mkuf__item__univ_graph : uf  ->  ugraph = (fun projectee -> (match (projectee) with
-| {term_graph = __fname__term_graph; univ_graph = __fname__univ_graph; version = __fname__version} -> begin
-__fname__univ_graph
-end))
-
-
-let __proj__Mkuf__item__version : uf  ->  FStar_Syntax_Syntax.version = (fun projectee -> (match (projectee) with
-| {term_graph = __fname__term_graph; univ_graph = __fname__univ_graph; version = __fname__version} -> begin
-__fname__version
-end))
-
-
-let empty : FStar_Syntax_Syntax.version  ->  uf = (fun v1 -> (
-
-let uu____743 = (FStar_Unionfind.puf_empty ())
-in (
-
-let uu____746 = (FStar_Unionfind.puf_empty ())
-in {term_graph = uu____743; univ_graph = uu____746; version = v1})))
-
-
-let version_to_string : FStar_Syntax_Syntax.version  ->  Prims.string = (fun v1 -> (
-
-let uu____754 = (FStar_Util.string_of_int v1.FStar_Syntax_Syntax.major)
-in (
-
-let uu____755 = (FStar_Util.string_of_int v1.FStar_Syntax_Syntax.minor)
-in (FStar_Util.format2 "%s.%s" uu____754 uu____755))))
-
-
-let state : uf FStar_ST.ref = (
-
-let uu____793 = (
-
-let uu____794 = (vops.next_major ())
-in (empty uu____794))
-in (FStar_Util.mk_ref uu____793))
-
-type tx =
-| TX of uf
-
-
-let uu___is_TX : tx  ->  Prims.bool = (fun projectee -> true)
-
-
-let __proj__TX__item___0 : tx  ->  uf = (fun projectee -> (match (projectee) with
-| TX (_0) -> begin
-_0
-end))
-
-
-let get : unit  ->  uf = (fun uu____815 -> (FStar_ST.op_Bang state))
-
-
-let set : uf  ->  unit = (fun u -> (FStar_ST.op_Colon_Equals state u))
-
-
-let reset : unit  ->  unit = (fun uu____883 -> (
-
-let v1 = (vops.next_major ())
-in (
-
-let uu____885 = (empty v1)
-in (set uu____885))))
-
-
-let new_transaction : unit  ->  tx = (fun uu____890 -> (
-
-let tx = (
-
-let uu____892 = (get ())
-in TX (uu____892))
-in ((
-
-let uu____894 = (
-
-let uu___28_895 = (get ())
-in (
-
-let uu____896 = (vops.next_minor ())
-in {term_graph = uu___28_895.term_graph; univ_graph = uu___28_895.univ_graph; version = uu____896}))
-in (set uu____894));
-tx;
-)))
-
-
-let commit : tx  ->  unit = (fun tx -> ())
-
-
-let rollback : tx  ->  unit = (fun uu____906 -> (match (uu____906) with
-| TX (uf) -> begin
-(set uf)
-end))
-
-
-let update_in_tx : 'a . 'a FStar_ST.ref  ->  'a  ->  unit = (fun r x -> ())
-
-
-let get_term_graph : unit  ->  tgraph = (fun uu____1038 -> (
-
-let uu____1039 = (get ())
-in uu____1039.term_graph))
-
-
-let get_version : unit  ->  FStar_Syntax_Syntax.version = (fun uu____1044 -> (
-
-let uu____1045 = (get ())
-in uu____1045.version))
-
-
-let set_term_graph : tgraph  ->  unit = (fun tg -> (
-
-let uu____1051 = (
-
-let uu___29_1052 = (get ())
-in {term_graph = tg; univ_graph = uu___29_1052.univ_graph; version = uu___29_1052.version})
-in (set uu____1051)))
-
-
-let chk_v : 'Auu____1057 . ('Auu____1057 * FStar_Syntax_Syntax.version)  ->  'Auu____1057 = (fun uu____1066 -> (match (uu____1066) with
-| (u, v1) -> begin
-(
-
-let expected = (get_version ())
-in (match (((Prims.op_Equality v1.FStar_Syntax_Syntax.major expected.FStar_Syntax_Syntax.major) && (v1.FStar_Syntax_Syntax.minor <= expected.FStar_Syntax_Syntax.minor))) with
-| true -> begin
-u
-end
-| uu____1074 -> begin
-(
-
-let uu____1075 = (
-
-let uu____1076 = (version_to_string expected)
-in (
-
-let uu____1077 = (version_to_string v1)
-in (FStar_Util.format2 "Incompatible version for unification variable: current version is %s; got version %s" uu____1076 uu____1077)))
-in (failwith uu____1075))
-end))
-end))
-
-
-let uvar_id : FStar_Syntax_Syntax.uvar  ->  Prims.int = (fun u -> (
-
-let uu____1083 = (get_term_graph ())
-in (
-
-let uu____1088 = (chk_v u)
-in (FStar_Unionfind.puf_id uu____1083 uu____1088))))
-
-
-let from_id : Prims.int  ->  FStar_Syntax_Syntax.uvar = (fun n1 -> (
-
-let uu____1106 = (
-
-let uu____1111 = (get_term_graph ())
-in (FStar_Unionfind.puf_fromid uu____1111 n1))
-in (
-
-let uu____1118 = (get_version ())
-in ((uu____1106), (uu____1118)))))
-
-
-let fresh : unit  ->  FStar_Syntax_Syntax.uvar = (fun uu____1127 -> (
-
-let uu____1128 = (
-
-let uu____1133 = (get_term_graph ())
-in (FStar_Unionfind.puf_fresh uu____1133 FStar_Pervasives_Native.None))
-in (
-
-let uu____1140 = (get_version ())
-in ((uu____1128), (uu____1140)))))
-
-
-let find : FStar_Syntax_Syntax.uvar  ->  FStar_Syntax_Syntax.term FStar_Pervasives_Native.option = (fun u -> (
-
-let uu____1152 = (get_term_graph ())
-in (
-
-let uu____1157 = (chk_v u)
-in (FStar_Unionfind.puf_find uu____1152 uu____1157))))
-
-
-let change : FStar_Syntax_Syntax.uvar  ->  FStar_Syntax_Syntax.term  ->  unit = (fun u t -> (
-
-let uu____1180 = (
-
-let uu____1181 = (get_term_graph ())
-in (
-
-let uu____1186 = (chk_v u)
-in (FStar_Unionfind.puf_change uu____1181 uu____1186 (FStar_Pervasives_Native.Some (t)))))
-in (set_term_graph uu____1180)))
-
-
-let equiv : FStar_Syntax_Syntax.uvar  ->  FStar_Syntax_Syntax.uvar  ->  Prims.bool = (fun u v1 -> (
-
-let uu____1209 = (get_term_graph ())
-in (
-
-let uu____1214 = (chk_v u)
-in (
-
-let uu____1225 = (chk_v v1)
-in (FStar_Unionfind.puf_equivalent uu____1209 uu____1214 uu____1225)))))
-
-
-let union : FStar_Syntax_Syntax.uvar  ->  FStar_Syntax_Syntax.uvar  ->  unit = (fun u v1 -> (
-
-let uu____1248 = (
-
-let uu____1249 = (get_term_graph ())
-in (
-
-let uu____1254 = (chk_v u)
-in (
-
-let uu____1265 = (chk_v v1)
-in (FStar_Unionfind.puf_union uu____1249 uu____1254 uu____1265))))
-in (set_term_graph uu____1248)))
-
-
-let get_univ_graph : unit  ->  ugraph = (fun uu____1282 -> (
-
-let uu____1283 = (get ())
-in uu____1283.univ_graph))
-
-
-let set_univ_graph : ugraph  ->  unit = (fun ug -> (
-
-let uu____1289 = (
-
-let uu___30_1290 = (get ())
-in {term_graph = uu___30_1290.term_graph; univ_graph = ug; version = uu___30_1290.version})
-in (set uu____1289)))
-
-
-let univ_uvar_id : FStar_Syntax_Syntax.universe_uvar  ->  Prims.int = (fun u -> (
-
-let uu____1296 = (get_univ_graph ())
-in (
-
-let uu____1301 = (chk_v u)
-in (FStar_Unionfind.puf_id uu____1296 uu____1301))))
-
-
-let univ_from_id : Prims.int  ->  FStar_Syntax_Syntax.universe_uvar = (fun n1 -> (
-
-let uu____1317 = (
-
-let uu____1322 = (get_univ_graph ())
-in (FStar_Unionfind.puf_fromid uu____1322 n1))
-in (
-
-let uu____1329 = (get_version ())
-in ((uu____1317), (uu____1329)))))
-
-
-let univ_fresh : unit  ->  FStar_Syntax_Syntax.universe_uvar = (fun uu____1338 -> (
-
-let uu____1339 = (
-
-let uu____1344 = (get_univ_graph ())
-in (FStar_Unionfind.puf_fresh uu____1344 FStar_Pervasives_Native.None))
-in (
-
-let uu____1351 = (get_version ())
-in ((uu____1339), (uu____1351)))))
-
-
-let univ_find : FStar_Syntax_Syntax.universe_uvar  ->  FStar_Syntax_Syntax.universe FStar_Pervasives_Native.option = (fun u -> (
-
-let uu____1363 = (get_univ_graph ())
-in (
-
-let uu____1368 = (chk_v u)
-in (FStar_Unionfind.puf_find uu____1363 uu____1368))))
-
-
-let univ_change : FStar_Syntax_Syntax.universe_uvar  ->  FStar_Syntax_Syntax.universe  ->  unit = (fun u t -> (
-
-let uu____1389 = (
-
-let uu____1390 = (get_univ_graph ())
-in (
-
-let uu____1395 = (chk_v u)
-in (FStar_Unionfind.puf_change uu____1390 uu____1395 (FStar_Pervasives_Native.Some (t)))))
-in (set_univ_graph uu____1389)))
-
-
-let univ_equiv : FStar_Syntax_Syntax.universe_uvar  ->  FStar_Syntax_Syntax.universe_uvar  ->  Prims.bool = (fun u v1 -> (
-
-let uu____1416 = (get_univ_graph ())
-in (
-
-let uu____1421 = (chk_v u)
-in (
-
-let uu____1430 = (chk_v v1)
-in (FStar_Unionfind.puf_equivalent uu____1416 uu____1421 uu____1430)))))
-
-
-let univ_union : FStar_Syntax_Syntax.universe_uvar  ->  FStar_Syntax_Syntax.universe_uvar  ->  unit = (fun u v1 -> (
-
-let uu____1451 = (
-
-let uu____1452 = (get_univ_graph ())
-in (
-
-let uu____1457 = (chk_v u)
-in (
-
-let uu____1466 = (chk_v v1)
-in (FStar_Unionfind.puf_union uu____1452 uu____1457 uu____1466))))
-in (set_univ_graph uu____1451)))
-
-
-
-=======
   {
   next_major: unit -> FStar_Syntax_Syntax.version ;
   next_minor: unit -> FStar_Syntax_Syntax.version }
@@ -670,5 +283,4 @@
         let uu____998 = chk_v v1  in
         FStar_Unionfind.puf_union uu____984 uu____989 uu____998  in
       set_univ_graph uu____983
-  
->>>>>>> ca297a09
+  