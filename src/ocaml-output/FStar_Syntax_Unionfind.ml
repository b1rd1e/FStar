--- conflicted
+++ resolved
@@ -1,41 +1,38 @@
 open Prims
 type vops_t =
   {
-  next_major: Prims.unit -> FStar_Syntax_Syntax.version ;
-  next_minor: Prims.unit -> FStar_Syntax_Syntax.version }[@@deriving show]
-let (__proj__Mkvops_t__item__next_major :
-  vops_t -> Prims.unit -> FStar_Syntax_Syntax.version) =
+  next_major: Prims.unit -> FStar_Syntax_Syntax.version;
+  next_minor: Prims.unit -> FStar_Syntax_Syntax.version;}[@@deriving show]
+let __proj__Mkvops_t__item__next_major:
+  vops_t -> Prims.unit -> FStar_Syntax_Syntax.version =
   fun projectee  ->
     match projectee with
     | { next_major = __fname__next_major; next_minor = __fname__next_minor;_}
         -> __fname__next_major
-  
-let (__proj__Mkvops_t__item__next_minor :
-  vops_t -> Prims.unit -> FStar_Syntax_Syntax.version) =
+let __proj__Mkvops_t__item__next_minor:
+  vops_t -> Prims.unit -> FStar_Syntax_Syntax.version =
   fun projectee  ->
     match projectee with
     | { next_major = __fname__next_major; next_minor = __fname__next_minor;_}
         -> __fname__next_minor
-  
-let (vops : vops_t) =
-  let major = FStar_Util.mk_ref (Prims.parse_int "0")  in
-  let minor = FStar_Util.mk_ref (Prims.parse_int "0")  in
+let vops: vops_t =
+  let major = FStar_Util.mk_ref (Prims.parse_int "0") in
+  let minor = FStar_Util.mk_ref (Prims.parse_int "0") in
   let next_major uu____52 =
     FStar_ST.op_Colon_Equals minor (Prims.parse_int "0");
-    (let uu____95 = FStar_Util.incr major; FStar_ST.op_Bang major  in
+    (let uu____95 = FStar_Util.incr major; FStar_ST.op_Bang major in
      {
        FStar_Syntax_Syntax.major = uu____95;
        FStar_Syntax_Syntax.minor = (Prims.parse_int "0")
-     })
-     in
+     }) in
   let next_minor uu____174 =
-    let uu____175 = FStar_ST.op_Bang major  in
-    let uu____217 = FStar_Util.incr minor; FStar_ST.op_Bang minor  in
+    let uu____175 = FStar_ST.op_Bang major in
+    let uu____217 = FStar_Util.incr minor; FStar_ST.op_Bang minor in
     {
       FStar_Syntax_Syntax.major = uu____175;
       FStar_Syntax_Syntax.minor = uu____217
-    }  in
-  { next_major; next_minor } 
+    } in
+  { next_major; next_minor }
 type tgraph =
   FStar_Syntax_Syntax.term FStar_Pervasives_Native.option FStar_Unionfind.puf
 [@@deriving show]
@@ -44,103 +41,80 @@
     FStar_Unionfind.puf[@@deriving show]
 type uf =
   {
-  term_graph: tgraph ;
-  univ_graph: ugraph ;
-  version: FStar_Syntax_Syntax.version }[@@deriving show]
-let (__proj__Mkuf__item__term_graph : uf -> tgraph) =
+  term_graph: tgraph;
+  univ_graph: ugraph;
+  version: FStar_Syntax_Syntax.version;}[@@deriving show]
+let __proj__Mkuf__item__term_graph: uf -> tgraph =
   fun projectee  ->
     match projectee with
     | { term_graph = __fname__term_graph; univ_graph = __fname__univ_graph;
         version = __fname__version;_} -> __fname__term_graph
-  
-let (__proj__Mkuf__item__univ_graph : uf -> ugraph) =
+let __proj__Mkuf__item__univ_graph: uf -> ugraph =
   fun projectee  ->
     match projectee with
     | { term_graph = __fname__term_graph; univ_graph = __fname__univ_graph;
         version = __fname__version;_} -> __fname__univ_graph
-  
-let (__proj__Mkuf__item__version : uf -> FStar_Syntax_Syntax.version) =
+let __proj__Mkuf__item__version: uf -> FStar_Syntax_Syntax.version =
   fun projectee  ->
     match projectee with
     | { term_graph = __fname__term_graph; univ_graph = __fname__univ_graph;
         version = __fname__version;_} -> __fname__version
-  
-let (empty : FStar_Syntax_Syntax.version -> uf) =
+let empty: FStar_Syntax_Syntax.version -> uf =
   fun v1  ->
-    let uu____334 = FStar_Unionfind.puf_empty ()  in
-    let uu____337 = FStar_Unionfind.puf_empty ()  in
+    let uu____334 = FStar_Unionfind.puf_empty () in
+    let uu____337 = FStar_Unionfind.puf_empty () in
     { term_graph = uu____334; univ_graph = uu____337; version = v1 }
-  
-let (version_to_string : FStar_Syntax_Syntax.version -> Prims.string) =
+let version_to_string: FStar_Syntax_Syntax.version -> Prims.string =
   fun v1  ->
-    let uu____343 = FStar_Util.string_of_int v1.FStar_Syntax_Syntax.major  in
-    let uu____344 = FStar_Util.string_of_int v1.FStar_Syntax_Syntax.minor  in
+    let uu____343 = FStar_Util.string_of_int v1.FStar_Syntax_Syntax.major in
+    let uu____344 = FStar_Util.string_of_int v1.FStar_Syntax_Syntax.minor in
     FStar_Util.format2 "%s.%s" uu____343 uu____344
-  
-let (state : uf FStar_ST.ref) =
-  let uu____358 = let uu____359 = vops.next_major ()  in empty uu____359  in
-  FStar_Util.mk_ref uu____358 
+let state: uf FStar_ST.ref =
+  let uu____358 = let uu____359 = vops.next_major () in empty uu____359 in
+  FStar_Util.mk_ref uu____358
 type tx =
-  | TX of uf [@@deriving show]
-let (uu___is_TX : tx -> Prims.bool) = fun projectee  -> true 
-let (__proj__TX__item___0 : tx -> uf) =
-  fun projectee  -> match projectee with | TX _0 -> _0 
-let (get : Prims.unit -> uf) = fun uu____373  -> FStar_ST.op_Bang state 
-let (set : uf -> Prims.unit) = fun u  -> FStar_ST.op_Colon_Equals state u 
-let (reset : Prims.unit -> Prims.unit) =
+  | TX of uf[@@deriving show]
+let uu___is_TX: tx -> Prims.bool = fun projectee  -> true
+let __proj__TX__item___0: tx -> uf =
+  fun projectee  -> match projectee with | TX _0 -> _0
+let get: Prims.unit -> uf = fun uu____373  -> FStar_ST.op_Bang state
+let set: uf -> Prims.unit = fun u  -> FStar_ST.op_Colon_Equals state u
+let reset: Prims.unit -> Prims.unit =
   fun uu____417  ->
-    let v1 = vops.next_major ()  in
-    let uu____419 = empty v1  in set uu____419
-  
-let (new_transaction : Prims.unit -> tx) =
+    let v1 = vops.next_major () in let uu____419 = empty v1 in set uu____419
+let new_transaction: Prims.unit -> tx =
   fun uu____422  ->
-    let tx = let uu____424 = get ()  in TX uu____424  in
+    let tx = let uu____424 = get () in TX uu____424 in
     (let uu____426 =
-<<<<<<< HEAD
-       let uu___22_427 = get ()  in
-       let uu____428 = vops.next_minor ()  in
-=======
        let uu___23_427 = get () in
        let uu____428 = vops.next_minor () in
->>>>>>> 5b12fe7d
        {
          term_graph = (uu___23_427.term_graph);
          univ_graph = (uu___23_427.univ_graph);
          version = uu____428
-       }  in
+       } in
      set uu____426);
     tx
-  
-let (commit : tx -> Prims.unit) = fun tx  -> () 
-let (rollback : tx -> Prims.unit) =
-  fun uu____434  -> match uu____434 with | TX uf -> set uf 
-let update_in_tx : 'a . 'a FStar_ST.ref -> 'a -> Prims.unit =
-  fun r  -> fun x  -> () 
-let (get_term_graph : Prims.unit -> tgraph) =
-  fun uu____487  -> let uu____488 = get ()  in uu____488.term_graph 
-let (get_version : Prims.unit -> FStar_Syntax_Syntax.version) =
-  fun uu____491  -> let uu____492 = get ()  in uu____492.version 
-let (set_term_graph : tgraph -> Prims.unit) =
+let commit: tx -> Prims.unit = fun tx  -> ()
+let rollback: tx -> Prims.unit =
+  fun uu____434  -> match uu____434 with | TX uf -> set uf
+let update_in_tx: 'a . 'a FStar_ST.ref -> 'a -> Prims.unit =
+  fun r  -> fun x  -> ()
+let get_term_graph: Prims.unit -> tgraph =
+  fun uu____487  -> let uu____488 = get () in uu____488.term_graph
+let get_version: Prims.unit -> FStar_Syntax_Syntax.version =
+  fun uu____491  -> let uu____492 = get () in uu____492.version
+let set_term_graph: tgraph -> Prims.unit =
   fun tg  ->
     let uu____496 =
-<<<<<<< HEAD
-      let uu___23_497 = get ()  in
-      {
-        term_graph = tg;
-        univ_graph = (uu___23_497.univ_graph);
-        version = (uu___23_497.version)
-      }  in
-=======
       let uu___24_497 = get () in
       {
         term_graph = tg;
         univ_graph = (uu___24_497.univ_graph);
         version = (uu___24_497.version)
       } in
->>>>>>> 5b12fe7d
     set uu____496
-  
-let chk_v :
+let chk_v:
   'Auu____500 .
     ('Auu____500,FStar_Syntax_Syntax.version) FStar_Pervasives_Native.tuple2
       -> 'Auu____500
@@ -148,7 +122,7 @@
   fun uu____508  ->
     match uu____508 with
     | (u,v1) ->
-        let expected = get_version ()  in
+        let expected = get_version () in
         if
           (v1.FStar_Syntax_Syntax.major = expected.FStar_Syntax_Syntax.major)
             &&
@@ -157,157 +131,129 @@
         then u
         else
           (let uu____517 =
-             let uu____518 = version_to_string expected  in
-             let uu____519 = version_to_string v1  in
+             let uu____518 = version_to_string expected in
+             let uu____519 = version_to_string v1 in
              FStar_Util.format2
                "Incompatible version for unification variable: current version is %s; got version %s"
-               uu____518 uu____519
-              in
+               uu____518 uu____519 in
            failwith uu____517)
-  
-let (uvar_id : FStar_Syntax_Syntax.uvar -> Prims.int) =
-  fun u  ->
-    let uu____523 = get_term_graph ()  in
-    let uu____528 = chk_v u  in FStar_Unionfind.puf_id uu____523 uu____528
-  
-let (from_id : Prims.int -> FStar_Syntax_Syntax.uvar) =
+let uvar_id: FStar_Syntax_Syntax.uvar -> Prims.int =
+  fun u  ->
+    let uu____523 = get_term_graph () in
+    let uu____528 = chk_v u in FStar_Unionfind.puf_id uu____523 uu____528
+let from_id: Prims.int -> FStar_Syntax_Syntax.uvar =
   fun n1  ->
     let uu____544 =
-      let uu____549 = get_term_graph ()  in
-      FStar_Unionfind.puf_fromid uu____549 n1  in
-    let uu____556 = get_version ()  in (uu____544, uu____556)
-  
-let (fresh : Prims.unit -> FStar_Syntax_Syntax.uvar) =
+      let uu____549 = get_term_graph () in
+      FStar_Unionfind.puf_fromid uu____549 n1 in
+    let uu____556 = get_version () in (uu____544, uu____556)
+let fresh: Prims.unit -> FStar_Syntax_Syntax.uvar =
   fun uu____563  ->
     let uu____564 =
-      let uu____569 = get_term_graph ()  in
-      FStar_Unionfind.puf_fresh uu____569 FStar_Pervasives_Native.None  in
-    let uu____576 = get_version ()  in (uu____564, uu____576)
-  
-let (find :
+      let uu____569 = get_term_graph () in
+      FStar_Unionfind.puf_fresh uu____569 FStar_Pervasives_Native.None in
+    let uu____576 = get_version () in (uu____564, uu____576)
+let find:
   FStar_Syntax_Syntax.uvar ->
-    FStar_Syntax_Syntax.term FStar_Pervasives_Native.option)
-  =
-  fun u  ->
-    let uu____586 = get_term_graph ()  in
-    let uu____591 = chk_v u  in FStar_Unionfind.puf_find uu____586 uu____591
-  
-let (change :
-  FStar_Syntax_Syntax.uvar -> FStar_Syntax_Syntax.term -> Prims.unit) =
+    FStar_Syntax_Syntax.term FStar_Pervasives_Native.option
+  =
+  fun u  ->
+    let uu____586 = get_term_graph () in
+    let uu____591 = chk_v u in FStar_Unionfind.puf_find uu____586 uu____591
+let change:
+  FStar_Syntax_Syntax.uvar -> FStar_Syntax_Syntax.term -> Prims.unit =
   fun u  ->
     fun t  ->
       let uu____610 =
-        let uu____611 = get_term_graph ()  in
-        let uu____616 = chk_v u  in
+        let uu____611 = get_term_graph () in
+        let uu____616 = chk_v u in
         FStar_Unionfind.puf_change uu____611 uu____616
-          (FStar_Pervasives_Native.Some t)
-         in
+          (FStar_Pervasives_Native.Some t) in
       set_term_graph uu____610
-  
-let (equiv :
-  FStar_Syntax_Syntax.uvar -> FStar_Syntax_Syntax.uvar -> Prims.bool) =
-  fun u  ->
-    fun v1  ->
-      let uu____635 = get_term_graph ()  in
-      let uu____640 = chk_v u  in
-      let uu____651 = chk_v v1  in
+let equiv: FStar_Syntax_Syntax.uvar -> FStar_Syntax_Syntax.uvar -> Prims.bool
+  =
+  fun u  ->
+    fun v1  ->
+      let uu____635 = get_term_graph () in
+      let uu____640 = chk_v u in
+      let uu____651 = chk_v v1 in
       FStar_Unionfind.puf_equivalent uu____635 uu____640 uu____651
-  
-let (union :
-  FStar_Syntax_Syntax.uvar -> FStar_Syntax_Syntax.uvar -> Prims.unit) =
+let union: FStar_Syntax_Syntax.uvar -> FStar_Syntax_Syntax.uvar -> Prims.unit
+  =
   fun u  ->
     fun v1  ->
       let uu____670 =
-        let uu____671 = get_term_graph ()  in
-        let uu____676 = chk_v u  in
-        let uu____687 = chk_v v1  in
-        FStar_Unionfind.puf_union uu____671 uu____676 uu____687  in
+        let uu____671 = get_term_graph () in
+        let uu____676 = chk_v u in
+        let uu____687 = chk_v v1 in
+        FStar_Unionfind.puf_union uu____671 uu____676 uu____687 in
       set_term_graph uu____670
-  
-let (get_univ_graph : Prims.unit -> ugraph) =
-  fun uu____702  -> let uu____703 = get ()  in uu____703.univ_graph 
-let (set_univ_graph : ugraph -> Prims.unit) =
+let get_univ_graph: Prims.unit -> ugraph =
+  fun uu____702  -> let uu____703 = get () in uu____703.univ_graph
+let set_univ_graph: ugraph -> Prims.unit =
   fun ug  ->
     let uu____707 =
-<<<<<<< HEAD
-      let uu___24_708 = get ()  in
-=======
       let uu___25_708 = get () in
->>>>>>> 5b12fe7d
       {
         term_graph = (uu___25_708.term_graph);
         univ_graph = ug;
-<<<<<<< HEAD
-        version = (uu___24_708.version)
-      }  in
-=======
         version = (uu___25_708.version)
       } in
->>>>>>> 5b12fe7d
     set uu____707
-  
-let (univ_uvar_id : FStar_Syntax_Syntax.universe_uvar -> Prims.int) =
-  fun u  ->
-    let uu____712 = get_univ_graph ()  in
-    let uu____717 = chk_v u  in FStar_Unionfind.puf_id uu____712 uu____717
-  
-let (univ_from_id : Prims.int -> FStar_Syntax_Syntax.universe_uvar) =
+let univ_uvar_id: FStar_Syntax_Syntax.universe_uvar -> Prims.int =
+  fun u  ->
+    let uu____712 = get_univ_graph () in
+    let uu____717 = chk_v u in FStar_Unionfind.puf_id uu____712 uu____717
+let univ_from_id: Prims.int -> FStar_Syntax_Syntax.universe_uvar =
   fun n1  ->
     let uu____731 =
-      let uu____736 = get_univ_graph ()  in
-      FStar_Unionfind.puf_fromid uu____736 n1  in
-    let uu____743 = get_version ()  in (uu____731, uu____743)
-  
-let (univ_fresh : Prims.unit -> FStar_Syntax_Syntax.universe_uvar) =
+      let uu____736 = get_univ_graph () in
+      FStar_Unionfind.puf_fromid uu____736 n1 in
+    let uu____743 = get_version () in (uu____731, uu____743)
+let univ_fresh: Prims.unit -> FStar_Syntax_Syntax.universe_uvar =
   fun uu____750  ->
     let uu____751 =
-      let uu____756 = get_univ_graph ()  in
-      FStar_Unionfind.puf_fresh uu____756 FStar_Pervasives_Native.None  in
-    let uu____763 = get_version ()  in (uu____751, uu____763)
-  
-let (univ_find :
-  FStar_Syntax_Syntax.universe_uvar ->
-    FStar_Syntax_Syntax.universe FStar_Pervasives_Native.option)
-  =
-  fun u  ->
-    let uu____773 = get_univ_graph ()  in
-    let uu____778 = chk_v u  in FStar_Unionfind.puf_find uu____773 uu____778
-  
-let (univ_change :
-  FStar_Syntax_Syntax.universe_uvar ->
-    FStar_Syntax_Syntax.universe -> Prims.unit)
+      let uu____756 = get_univ_graph () in
+      FStar_Unionfind.puf_fresh uu____756 FStar_Pervasives_Native.None in
+    let uu____763 = get_version () in (uu____751, uu____763)
+let univ_find:
+  FStar_Syntax_Syntax.universe_uvar ->
+    FStar_Syntax_Syntax.universe FStar_Pervasives_Native.option
+  =
+  fun u  ->
+    let uu____773 = get_univ_graph () in
+    let uu____778 = chk_v u in FStar_Unionfind.puf_find uu____773 uu____778
+let univ_change:
+  FStar_Syntax_Syntax.universe_uvar ->
+    FStar_Syntax_Syntax.universe -> Prims.unit
   =
   fun u  ->
     fun t  ->
       let uu____795 =
-        let uu____796 = get_univ_graph ()  in
-        let uu____801 = chk_v u  in
+        let uu____796 = get_univ_graph () in
+        let uu____801 = chk_v u in
         FStar_Unionfind.puf_change uu____796 uu____801
-          (FStar_Pervasives_Native.Some t)
-         in
+          (FStar_Pervasives_Native.Some t) in
       set_univ_graph uu____795
-  
-let (univ_equiv :
-  FStar_Syntax_Syntax.universe_uvar ->
-    FStar_Syntax_Syntax.universe_uvar -> Prims.bool)
-  =
-  fun u  ->
-    fun v1  ->
-      let uu____818 = get_univ_graph ()  in
-      let uu____823 = chk_v u  in
-      let uu____832 = chk_v v1  in
+let univ_equiv:
+  FStar_Syntax_Syntax.universe_uvar ->
+    FStar_Syntax_Syntax.universe_uvar -> Prims.bool
+  =
+  fun u  ->
+    fun v1  ->
+      let uu____818 = get_univ_graph () in
+      let uu____823 = chk_v u in
+      let uu____832 = chk_v v1 in
       FStar_Unionfind.puf_equivalent uu____818 uu____823 uu____832
-  
-let (univ_union :
-  FStar_Syntax_Syntax.universe_uvar ->
-    FStar_Syntax_Syntax.universe_uvar -> Prims.unit)
+let univ_union:
+  FStar_Syntax_Syntax.universe_uvar ->
+    FStar_Syntax_Syntax.universe_uvar -> Prims.unit
   =
   fun u  ->
     fun v1  ->
       let uu____849 =
-        let uu____850 = get_univ_graph ()  in
-        let uu____855 = chk_v u  in
-        let uu____864 = chk_v v1  in
-        FStar_Unionfind.puf_union uu____850 uu____855 uu____864  in
-      set_univ_graph uu____849
-  +        let uu____850 = get_univ_graph () in
+        let uu____855 = chk_v u in
+        let uu____864 = chk_v v1 in
+        FStar_Unionfind.puf_union uu____850 uu____855 uu____864 in
+      set_univ_graph uu____849