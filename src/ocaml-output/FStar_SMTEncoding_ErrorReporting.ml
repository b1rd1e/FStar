--- conflicted
+++ resolved
@@ -129,24 +129,14 @@
                 match ropt with
                 | FStar_Pervasives_Native.None  -> rng
                 | FStar_Pervasives_Native.Some r1 ->
-<<<<<<< HEAD
-                    let uu___105_524 = r1  in
-                    {
-                      FStar_Range.def_range = (rng.FStar_Range.def_range);
-                      FStar_Range.use_range =
-                        (uu___105_524.FStar_Range.use_range)
-                    }
-                 in
-              fresh_label msg1 rng1 t  in
-=======
-                    let uu___109_524 = r1 in
+                    let uu___109_524 = r1  in
                     {
                       FStar_Range.def_range = (rng.FStar_Range.def_range);
                       FStar_Range.use_range =
                         (uu___109_524.FStar_Range.use_range)
-                    } in
-              fresh_label msg1 rng1 t in
->>>>>>> 207b6569
+                    }
+                 in
+              fresh_label msg1 rng1 t  in
             let rec aux default_msg ropt post_name_opt labels q1 =
               match q1.FStar_SMTEncoding_Term.tm with
               | FStar_SMTEncoding_Term.BoundV uu____565 -> (labels, q1)
