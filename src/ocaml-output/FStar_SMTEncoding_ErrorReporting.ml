--- conflicted
+++ resolved
@@ -145,19 +145,14 @@
               match q1.FStar_SMTEncoding_Term.tm with
               | FStar_SMTEncoding_Term.BoundV uu____771 -> (labels, q1)
               | FStar_SMTEncoding_Term.Integer uu____775 -> (labels, q1)
-              | FStar_SMTEncoding_Term.Real uu____779 -> (labels, q1)
-              | FStar_SMTEncoding_Term.LblPos uu____783 ->
+              | FStar_SMTEncoding_Term.LblPos uu____779 ->
                   failwith "Impossible"
               | FStar_SMTEncoding_Term.Labeled
-                  (arg,"could not prove post-condition",uu____797) ->
+                  (arg,"could not prove post-condition",uu____793) ->
                   let fallback msg =
                     aux default_msg ropt post_name_opt labels arg  in
                   (try
-<<<<<<< HEAD
-                     (fun uu___33_843  ->
-=======
                      (fun uu___33_839  ->
->>>>>>> 7a04d132
                         match () with
                         | () ->
                             (match arg.FStar_SMTEncoding_Term.tm with
@@ -170,80 +165,71 @@
                                                              (FStar_SMTEncoding_Term.Imp
                                                               ,lhs::rhs::[]);
                                                            FStar_SMTEncoding_Term.freevars
-                                                             = uu____862;
+                                                             = uu____858;
                                                            FStar_SMTEncoding_Term.rng
                                                              = rng;_})
                                  ->
                                  let post_name =
-                                   let uu____898 =
-                                     let uu____900 =
+                                   let uu____894 =
+                                     let uu____896 =
                                        FStar_Syntax_Syntax.next_id ()  in
                                      FStar_All.pipe_left
-                                       FStar_Util.string_of_int uu____900
+                                       FStar_Util.string_of_int uu____896
                                       in
-<<<<<<< HEAD
-                                   Prims.strcat "^^post_condition_" uu____898
-=======
                                    Prims.op_Hat "^^post_condition_" uu____894
->>>>>>> 7a04d132
                                     in
                                  let names1 =
-                                   let uu____908 =
+                                   let uu____904 =
                                      FStar_SMTEncoding_Term.mk_fv
                                        (post_name, post)
                                       in
-                                   let uu____910 =
+                                   let uu____906 =
                                      FStar_List.map
                                        (fun s  ->
-                                          let uu____916 =
-                                            let uu____922 =
-                                              let uu____924 =
-                                                let uu____926 =
+                                          let uu____912 =
+                                            let uu____918 =
+                                              let uu____920 =
+                                                let uu____922 =
                                                   FStar_Syntax_Syntax.next_id
                                                     ()
                                                    in
                                                 FStar_All.pipe_left
                                                   FStar_Util.string_of_int
-                                                  uu____926
+                                                  uu____922
                                                  in
-<<<<<<< HEAD
-                                              Prims.strcat "^^" uu____924  in
-                                            (uu____922, s)  in
-=======
                                               Prims.op_Hat "^^" uu____920  in
                                             (uu____918, s)  in
->>>>>>> 7a04d132
                                           FStar_SMTEncoding_Term.mk_fv
-                                            uu____916) sorts
+                                            uu____912) sorts
                                       in
-                                   uu____908 :: uu____910  in
+                                   uu____904 :: uu____906  in
                                  let instantiation =
                                    FStar_List.map
                                      FStar_SMTEncoding_Util.mkFreeV names1
                                     in
-                                 let uu____935 =
-                                   let uu____940 =
+                                 let uu____931 =
+                                   let uu____936 =
                                      FStar_SMTEncoding_Term.inst
                                        instantiation lhs
                                       in
-                                   let uu____941 =
+                                   let uu____937 =
                                      FStar_SMTEncoding_Term.inst
                                        instantiation rhs
                                       in
-                                   (uu____940, uu____941)  in
-                                 (match uu____935 with
+                                   (uu____936, uu____937)  in
+                                 (match uu____931 with
                                   | (lhs1,rhs1) ->
-                                      let uu____950 =
+                                      let uu____946 =
                                         match lhs1.FStar_SMTEncoding_Term.tm
                                         with
                                         | FStar_SMTEncoding_Term.App
                                             (FStar_SMTEncoding_Term.And
                                              ,clauses_lhs)
                                             ->
-                                            let uu____968 =
+                                            let uu____964 =
                                               FStar_Util.prefix clauses_lhs
                                                in
-                                            (match uu____968 with
+                                            (match uu____964 with
                                              | (req,ens) ->
                                                  (match ens.FStar_SMTEncoding_Term.tm
                                                   with
@@ -257,18 +243,18 @@
                                                            (FStar_SMTEncoding_Term.Imp
                                                             ,ensures_conjuncts::post1::[]);
                                                          FStar_SMTEncoding_Term.freevars
-                                                           = uu____998;
+                                                           = uu____994;
                                                          FStar_SMTEncoding_Term.rng
                                                            = rng_ens;_})
                                                       ->
-                                                      let uu____1032 =
+                                                      let uu____1028 =
                                                         is_a_post_condition
                                                           (FStar_Pervasives_Native.Some
                                                              post_name) post1
                                                          in
-                                                      if uu____1032
+                                                      if uu____1028
                                                       then
-                                                        let uu____1042 =
+                                                        let uu____1038 =
                                                           aux
                                                             "could not prove post-condition"
                                                             FStar_Pervasives_Native.None
@@ -277,7 +263,7 @@
                                                             labels
                                                             ensures_conjuncts
                                                            in
-                                                        (match uu____1042
+                                                        (match uu____1038
                                                          with
                                                          | (labels1,ensures_conjuncts1)
                                                              ->
@@ -288,16 +274,16 @@
                                                                    [[post1]]
                                                                | []::[] ->
                                                                    [[post1]]
-                                                               | uu____1086
+                                                               | uu____1082
                                                                    ->
                                                                    pats_ens
                                                                 in
                                                              let ens1 =
-                                                               let uu____1092
+                                                               let uu____1088
                                                                  =
-                                                                 let uu____1093
+                                                                 let uu____1089
                                                                    =
-                                                                   let uu____1113
+                                                                   let uu____1109
                                                                     =
                                                                     FStar_SMTEncoding_Term.mk
                                                                     (FStar_SMTEncoding_Term.App
@@ -310,13 +296,13 @@
                                                                     pats_ens1,
                                                                     iopt_ens,
                                                                     sorts_ens,
-                                                                    uu____1113)
+                                                                    uu____1109)
                                                                     in
                                                                  FStar_SMTEncoding_Term.Quant
-                                                                   uu____1093
+                                                                   uu____1089
                                                                   in
                                                                FStar_SMTEncoding_Term.mk
-                                                                 uu____1092
+                                                                 uu____1088
                                                                  ens.FStar_SMTEncoding_Term.rng
                                                                 in
                                                              let lhs2 =
@@ -328,106 +314,106 @@
                                                                     [ens1])))
                                                                  lhs1.FStar_SMTEncoding_Term.rng
                                                                 in
-                                                             let uu____1128 =
+                                                             let uu____1124 =
                                                                FStar_SMTEncoding_Term.abstr
                                                                  names1 lhs2
                                                                 in
                                                              (labels1,
-                                                               uu____1128))
+                                                               uu____1124))
                                                       else
-                                                        (let uu____1133 =
-                                                           let uu____1134 =
-                                                             let uu____1136 =
-                                                               let uu____1138
+                                                        (let uu____1129 =
+                                                           let uu____1130 =
+                                                             let uu____1132 =
+                                                               let uu____1134
                                                                  =
-                                                                 let uu____1140
+                                                                 let uu____1136
                                                                    =
                                                                    FStar_SMTEncoding_Term.print_smt_term
                                                                     post1
                                                                     in
                                                                  Prims.op_Hat
                                                                    "  ... "
-                                                                   uu____1140
+                                                                   uu____1136
                                                                   in
                                                                Prims.op_Hat
                                                                  post_name
-                                                                 uu____1138
+                                                                 uu____1134
                                                                 in
                                                              Prims.op_Hat
                                                                "Ensures clause doesn't match post name:  "
-                                                               uu____1136
+                                                               uu____1132
                                                               in
                                                            Not_a_wp_implication
-                                                             uu____1134
+                                                             uu____1130
                                                             in
                                                          FStar_Exn.raise
-                                                           uu____1133)
-                                                  | uu____1150 ->
-                                                      let uu____1151 =
-                                                        let uu____1152 =
-                                                          let uu____1154 =
-                                                            let uu____1156 =
-                                                              let uu____1158
+                                                           uu____1129)
+                                                  | uu____1146 ->
+                                                      let uu____1147 =
+                                                        let uu____1148 =
+                                                          let uu____1150 =
+                                                            let uu____1152 =
+                                                              let uu____1154
                                                                 =
                                                                 FStar_SMTEncoding_Term.print_smt_term
                                                                   ens
                                                                  in
                                                               Prims.op_Hat
                                                                 "  ... "
-                                                                uu____1158
+                                                                uu____1154
                                                                in
                                                             Prims.op_Hat
                                                               post_name
-                                                              uu____1156
+                                                              uu____1152
                                                              in
                                                           Prims.op_Hat
                                                             "Ensures clause doesn't have the expected shape for post-condition "
-                                                            uu____1154
+                                                            uu____1150
                                                            in
                                                         Not_a_wp_implication
-                                                          uu____1152
+                                                          uu____1148
                                                          in
                                                       FStar_Exn.raise
-                                                        uu____1151))
-                                        | uu____1168 ->
-                                            let uu____1169 =
-                                              let uu____1170 =
-                                                let uu____1172 =
+                                                        uu____1147))
+                                        | uu____1164 ->
+                                            let uu____1165 =
+                                              let uu____1166 =
+                                                let uu____1168 =
                                                   FStar_SMTEncoding_Term.print_smt_term
                                                     lhs1
                                                    in
                                                 Prims.op_Hat
                                                   "LHS not a conjunct: "
-                                                  uu____1172
+                                                  uu____1168
                                                  in
-                                              Not_a_wp_implication uu____1170
+                                              Not_a_wp_implication uu____1166
                                                in
-                                            FStar_Exn.raise uu____1169
+                                            FStar_Exn.raise uu____1165
                                          in
-                                      (match uu____950 with
+                                      (match uu____946 with
                                        | (labels1,lhs2) ->
-                                           let uu____1193 =
-                                             let uu____1200 =
+                                           let uu____1189 =
+                                             let uu____1196 =
                                                aux default_msg
                                                  FStar_Pervasives_Native.None
                                                  (FStar_Pervasives_Native.Some
                                                     post_name) labels1 rhs1
                                                 in
-                                             match uu____1200 with
+                                             match uu____1196 with
                                              | (labels2,rhs2) ->
-                                                 let uu____1220 =
+                                                 let uu____1216 =
                                                    FStar_SMTEncoding_Term.abstr
                                                      names1 rhs2
                                                     in
-                                                 (labels2, uu____1220)
+                                                 (labels2, uu____1216)
                                               in
-                                           (match uu____1193 with
+                                           (match uu____1189 with
                                             | (labels2,rhs2) ->
                                                 let body =
                                                   FStar_SMTEncoding_Term.mkImp
                                                     (lhs2, rhs2) rng
                                                    in
-                                                let uu____1236 =
+                                                let uu____1232 =
                                                   FStar_SMTEncoding_Term.mk
                                                     (FStar_SMTEncoding_Term.Quant
                                                        (FStar_SMTEncoding_Term.Forall,
@@ -435,22 +421,17 @@
                                                          sorts), body))
                                                     q1.FStar_SMTEncoding_Term.rng
                                                    in
-                                                (labels2, uu____1236))))
-                             | uu____1248 ->
-                                 let uu____1249 =
-                                   let uu____1251 =
+                                                (labels2, uu____1232))))
+                             | uu____1244 ->
+                                 let uu____1245 =
+                                   let uu____1247 =
                                      FStar_SMTEncoding_Term.print_smt_term
                                        arg
                                       in
-<<<<<<< HEAD
-                                   Prims.strcat "arg not a quant: "
-                                     uu____1251
-=======
                                    Prims.op_Hat "arg not a quant: "
                                      uu____1247
->>>>>>> 7a04d132
                                     in
-                                 fallback uu____1249)) ()
+                                 fallback uu____1245)) ()
                    with | Not_a_wp_implication msg -> fallback msg)
               | FStar_SMTEncoding_Term.Labeled (arg,reason,r1) ->
                   aux reason (FStar_Pervasives_Native.Some r1) post_name_opt
@@ -462,66 +443,56 @@
                             FStar_SMTEncoding_Term.tm =
                               FStar_SMTEncoding_Term.App
                               (FStar_SMTEncoding_Term.Imp ,lhs::rhs::[]);
-                            FStar_SMTEncoding_Term.freevars = uu____1273;
+                            FStar_SMTEncoding_Term.freevars = uu____1269;
                             FStar_SMTEncoding_Term.rng = rng;_})
                   when is_a_named_continuation lhs ->
-                  let uu____1303 = FStar_Util.prefix sorts  in
-                  (match uu____1303 with
+                  let uu____1299 = FStar_Util.prefix sorts  in
+                  (match uu____1299 with
                    | (sorts',post) ->
                        let new_post_name =
-                         let uu____1324 =
-                           let uu____1326 = FStar_Syntax_Syntax.next_id ()
+                         let uu____1320 =
+                           let uu____1322 = FStar_Syntax_Syntax.next_id ()
                               in
                            FStar_All.pipe_left FStar_Util.string_of_int
-                             uu____1326
+                             uu____1322
                             in
-<<<<<<< HEAD
-                         Prims.strcat "^^post_condition_" uu____1324  in
-=======
                          Prims.op_Hat "^^post_condition_" uu____1320  in
->>>>>>> 7a04d132
                        let names1 =
-                         let uu____1334 =
+                         let uu____1330 =
                            FStar_List.map
                              (fun s  ->
-                                let uu____1340 =
-                                  let uu____1346 =
-                                    let uu____1348 =
-                                      let uu____1350 =
+                                let uu____1336 =
+                                  let uu____1342 =
+                                    let uu____1344 =
+                                      let uu____1346 =
                                         FStar_Syntax_Syntax.next_id ()  in
                                       FStar_All.pipe_left
-                                        FStar_Util.string_of_int uu____1350
+                                        FStar_Util.string_of_int uu____1346
                                        in
-<<<<<<< HEAD
-                                    Prims.strcat "^^" uu____1348  in
-                                  (uu____1346, s)  in
-                                FStar_SMTEncoding_Term.mk_fv uu____1340)
-=======
                                     Prims.op_Hat "^^" uu____1344  in
                                   (uu____1342, s)  in
                                 FStar_SMTEncoding_Term.mk_fv uu____1336)
->>>>>>> 7a04d132
                              sorts'
                             in
-                         let uu____1356 =
-                           let uu____1359 =
+                         let uu____1352 =
+                           let uu____1355 =
                              FStar_SMTEncoding_Term.mk_fv
                                (new_post_name, post)
                               in
-                           [uu____1359]  in
-                         FStar_List.append uu____1334 uu____1356  in
+                           [uu____1355]  in
+                         FStar_List.append uu____1330 uu____1352  in
                        let instantiation =
                          FStar_List.map FStar_SMTEncoding_Util.mkFreeV names1
                           in
-                       let uu____1364 =
-                         let uu____1369 =
+                       let uu____1360 =
+                         let uu____1365 =
                            FStar_SMTEncoding_Term.inst instantiation lhs  in
-                         let uu____1370 =
+                         let uu____1366 =
                            FStar_SMTEncoding_Term.inst instantiation rhs  in
-                         (uu____1369, uu____1370)  in
-                       (match uu____1364 with
+                         (uu____1365, uu____1366)  in
+                       (match uu____1360 with
                         | (lhs1,rhs1) ->
-                            let uu____1379 =
+                            let uu____1375 =
                               FStar_Util.fold_map
                                 (fun labels1  ->
                                    fun tm  ->
@@ -534,37 +505,37 @@
                                                 (FStar_SMTEncoding_Term.Var
                                                  "Prims.guard_free",p::[]);
                                               FStar_SMTEncoding_Term.freevars
-                                                = uu____1417;
+                                                = uu____1413;
                                               FStar_SMTEncoding_Term.rng =
-                                                uu____1418;_}::[])::[],iopt,sorts1,
+                                                uu____1414;_}::[])::[],iopt,sorts1,
                                           {
                                             FStar_SMTEncoding_Term.tm =
                                               FStar_SMTEncoding_Term.App
                                               (FStar_SMTEncoding_Term.Imp
                                                ,l0::r1::[]);
                                             FStar_SMTEncoding_Term.freevars =
-                                              uu____1423;
+                                              uu____1419;
                                             FStar_SMTEncoding_Term.rng =
-                                              uu____1424;_})
+                                              uu____1420;_})
                                          ->
-                                         let uu____1472 =
+                                         let uu____1468 =
                                            is_a_post_condition
                                              (FStar_Pervasives_Native.Some
                                                 new_post_name) r1
                                             in
-                                         if uu____1472
+                                         if uu____1468
                                          then
-                                           let uu____1482 =
+                                           let uu____1478 =
                                              aux default_msg
                                                FStar_Pervasives_Native.None
                                                post_name_opt labels1 l0
                                               in
-                                           (match uu____1482 with
+                                           (match uu____1478 with
                                             | (labels2,l) ->
-                                                let uu____1501 =
-                                                  let uu____1502 =
-                                                    let uu____1503 =
-                                                      let uu____1523 =
+                                                let uu____1497 =
+                                                  let uu____1498 =
+                                                    let uu____1499 =
+                                                      let uu____1519 =
                                                         FStar_SMTEncoding_Util.norng
                                                           FStar_SMTEncoding_Term.mk
                                                           (FStar_SMTEncoding_Term.App
@@ -575,43 +546,43 @@
                                                         [[p]],
                                                         (FStar_Pervasives_Native.Some
                                                            (Prims.parse_int "0")),
-                                                        sorts1, uu____1523)
+                                                        sorts1, uu____1519)
                                                        in
                                                     FStar_SMTEncoding_Term.Quant
-                                                      uu____1503
+                                                      uu____1499
                                                      in
                                                   FStar_SMTEncoding_Term.mk
-                                                    uu____1502
+                                                    uu____1498
                                                     q1.FStar_SMTEncoding_Term.rng
                                                    in
-                                                (labels2, uu____1501))
+                                                (labels2, uu____1497))
                                          else (labels1, tm)
-                                     | uu____1547 -> (labels1, tm)) labels
+                                     | uu____1543 -> (labels1, tm)) labels
                                 (conjuncts lhs1)
                                in
-                            (match uu____1379 with
+                            (match uu____1375 with
                              | (labels1,lhs_conjs) ->
-                                 let uu____1566 =
+                                 let uu____1562 =
                                    aux default_msg
                                      FStar_Pervasives_Native.None
                                      (FStar_Pervasives_Native.Some
                                         new_post_name) labels1 rhs1
                                     in
-                                 (match uu____1566 with
+                                 (match uu____1562 with
                                   | (labels2,rhs2) ->
                                       let body =
-                                        let uu____1587 =
-                                          let uu____1588 =
-                                            let uu____1593 =
+                                        let uu____1583 =
+                                          let uu____1584 =
+                                            let uu____1589 =
                                               FStar_SMTEncoding_Term.mk_and_l
                                                 lhs_conjs
                                                 lhs1.FStar_SMTEncoding_Term.rng
                                                in
-                                            (uu____1593, rhs2)  in
+                                            (uu____1589, rhs2)  in
                                           FStar_SMTEncoding_Term.mkImp
-                                            uu____1588 rng
+                                            uu____1584 rng
                                            in
-                                        FStar_All.pipe_right uu____1587
+                                        FStar_All.pipe_right uu____1583
                                           (FStar_SMTEncoding_Term.abstr
                                              names1)
                                          in
@@ -627,229 +598,229 @@
                                       (labels2, q2)))))
               | FStar_SMTEncoding_Term.App
                   (FStar_SMTEncoding_Term.Imp ,lhs::rhs::[]) ->
-                  let uu____1613 =
+                  let uu____1609 =
                     aux default_msg ropt post_name_opt labels rhs  in
-                  (match uu____1613 with
+                  (match uu____1609 with
                    | (labels1,rhs1) ->
-                       let uu____1632 =
+                       let uu____1628 =
                          FStar_SMTEncoding_Util.mkImp (lhs, rhs1)  in
-                       (labels1, uu____1632))
+                       (labels1, uu____1628))
               | FStar_SMTEncoding_Term.App
                   (FStar_SMTEncoding_Term.And ,conjuncts1) ->
-                  let uu____1640 =
+                  let uu____1636 =
                     FStar_Util.fold_map (aux default_msg ropt post_name_opt)
                       labels conjuncts1
                      in
-                  (match uu____1640 with
+                  (match uu____1636 with
                    | (labels1,conjuncts2) ->
-                       let uu____1667 =
+                       let uu____1663 =
                          FStar_SMTEncoding_Term.mk_and_l conjuncts2
                            q1.FStar_SMTEncoding_Term.rng
                           in
-                       (labels1, uu____1667))
+                       (labels1, uu____1663))
               | FStar_SMTEncoding_Term.App
                   (FStar_SMTEncoding_Term.ITE ,hd1::q11::q2::[]) ->
-                  let uu____1675 =
+                  let uu____1671 =
                     aux default_msg ropt post_name_opt labels q11  in
-                  (match uu____1675 with
+                  (match uu____1671 with
                    | (labels1,q12) ->
-                       let uu____1694 =
+                       let uu____1690 =
                          aux default_msg ropt post_name_opt labels1 q2  in
-                       (match uu____1694 with
+                       (match uu____1690 with
                         | (labels2,q21) ->
-                            let uu____1713 =
+                            let uu____1709 =
                               FStar_SMTEncoding_Term.mkITE (hd1, q12, q21)
                                 q1.FStar_SMTEncoding_Term.rng
                                in
-                            (labels2, uu____1713)))
+                            (labels2, uu____1709)))
               | FStar_SMTEncoding_Term.Quant
                   (FStar_SMTEncoding_Term.Exists
-                   ,uu____1716,uu____1717,uu____1718,uu____1719)
+                   ,uu____1712,uu____1713,uu____1714,uu____1715)
                   ->
-                  let uu____1738 =
-                    fresh_label1 default_msg ropt
-                      q1.FStar_SMTEncoding_Term.rng q1
-                     in
-                  (match uu____1738 with | (lab,q2) -> ((lab :: labels), q2))
-              | FStar_SMTEncoding_Term.App
-                  (FStar_SMTEncoding_Term.Iff ,uu____1753) ->
-                  let uu____1758 =
-                    fresh_label1 default_msg ropt
-                      q1.FStar_SMTEncoding_Term.rng q1
-                     in
-                  (match uu____1758 with | (lab,q2) -> ((lab :: labels), q2))
-              | FStar_SMTEncoding_Term.App
-                  (FStar_SMTEncoding_Term.Or ,uu____1773) ->
-                  let uu____1778 =
-                    fresh_label1 default_msg ropt
-                      q1.FStar_SMTEncoding_Term.rng q1
-                     in
-                  (match uu____1778 with | (lab,q2) -> ((lab :: labels), q2))
-              | FStar_SMTEncoding_Term.App
-                  (FStar_SMTEncoding_Term.Var uu____1793,uu____1794) when
+                  let uu____1734 =
+                    fresh_label1 default_msg ropt
+                      q1.FStar_SMTEncoding_Term.rng q1
+                     in
+                  (match uu____1734 with | (lab,q2) -> ((lab :: labels), q2))
+              | FStar_SMTEncoding_Term.App
+                  (FStar_SMTEncoding_Term.Iff ,uu____1749) ->
+                  let uu____1754 =
+                    fresh_label1 default_msg ropt
+                      q1.FStar_SMTEncoding_Term.rng q1
+                     in
+                  (match uu____1754 with | (lab,q2) -> ((lab :: labels), q2))
+              | FStar_SMTEncoding_Term.App
+                  (FStar_SMTEncoding_Term.Or ,uu____1769) ->
+                  let uu____1774 =
+                    fresh_label1 default_msg ropt
+                      q1.FStar_SMTEncoding_Term.rng q1
+                     in
+                  (match uu____1774 with | (lab,q2) -> ((lab :: labels), q2))
+              | FStar_SMTEncoding_Term.App
+                  (FStar_SMTEncoding_Term.Var uu____1789,uu____1790) when
                   is_a_post_condition post_name_opt q1 -> (labels, q1)
-              | FStar_SMTEncoding_Term.FreeV uu____1802 ->
-                  let uu____1811 =
-                    fresh_label1 default_msg ropt
-                      q1.FStar_SMTEncoding_Term.rng q1
-                     in
-                  (match uu____1811 with | (lab,q2) -> ((lab :: labels), q2))
-              | FStar_SMTEncoding_Term.App
-                  (FStar_SMTEncoding_Term.TrueOp ,uu____1826) ->
-                  let uu____1831 =
-                    fresh_label1 default_msg ropt
-                      q1.FStar_SMTEncoding_Term.rng q1
-                     in
-                  (match uu____1831 with | (lab,q2) -> ((lab :: labels), q2))
-              | FStar_SMTEncoding_Term.App
-                  (FStar_SMTEncoding_Term.FalseOp ,uu____1846) ->
-                  let uu____1851 =
-                    fresh_label1 default_msg ropt
-                      q1.FStar_SMTEncoding_Term.rng q1
-                     in
-                  (match uu____1851 with | (lab,q2) -> ((lab :: labels), q2))
-              | FStar_SMTEncoding_Term.App
-                  (FStar_SMTEncoding_Term.Not ,uu____1866) ->
-                  let uu____1871 =
-                    fresh_label1 default_msg ropt
-                      q1.FStar_SMTEncoding_Term.rng q1
-                     in
-                  (match uu____1871 with | (lab,q2) -> ((lab :: labels), q2))
-              | FStar_SMTEncoding_Term.App
-                  (FStar_SMTEncoding_Term.Eq ,uu____1886) ->
-                  let uu____1891 =
-                    fresh_label1 default_msg ropt
-                      q1.FStar_SMTEncoding_Term.rng q1
-                     in
-                  (match uu____1891 with | (lab,q2) -> ((lab :: labels), q2))
-              | FStar_SMTEncoding_Term.App
-                  (FStar_SMTEncoding_Term.LT ,uu____1906) ->
-                  let uu____1911 =
-                    fresh_label1 default_msg ropt
-                      q1.FStar_SMTEncoding_Term.rng q1
-                     in
-                  (match uu____1911 with | (lab,q2) -> ((lab :: labels), q2))
-              | FStar_SMTEncoding_Term.App
-                  (FStar_SMTEncoding_Term.LTE ,uu____1926) ->
-                  let uu____1931 =
-                    fresh_label1 default_msg ropt
-                      q1.FStar_SMTEncoding_Term.rng q1
-                     in
-                  (match uu____1931 with | (lab,q2) -> ((lab :: labels), q2))
-              | FStar_SMTEncoding_Term.App
-                  (FStar_SMTEncoding_Term.GT ,uu____1946) ->
-                  let uu____1951 =
-                    fresh_label1 default_msg ropt
-                      q1.FStar_SMTEncoding_Term.rng q1
-                     in
-                  (match uu____1951 with | (lab,q2) -> ((lab :: labels), q2))
-              | FStar_SMTEncoding_Term.App
-                  (FStar_SMTEncoding_Term.GTE ,uu____1966) ->
-                  let uu____1971 =
-                    fresh_label1 default_msg ropt
-                      q1.FStar_SMTEncoding_Term.rng q1
-                     in
-                  (match uu____1971 with | (lab,q2) -> ((lab :: labels), q2))
-              | FStar_SMTEncoding_Term.App
-                  (FStar_SMTEncoding_Term.BvUlt ,uu____1986) ->
-                  let uu____1991 =
-                    fresh_label1 default_msg ropt
-                      q1.FStar_SMTEncoding_Term.rng q1
-                     in
-                  (match uu____1991 with | (lab,q2) -> ((lab :: labels), q2))
-              | FStar_SMTEncoding_Term.App
-                  (FStar_SMTEncoding_Term.Var uu____2006,uu____2007) ->
-                  let uu____2013 =
-                    fresh_label1 default_msg ropt
-                      q1.FStar_SMTEncoding_Term.rng q1
-                     in
-                  (match uu____2013 with | (lab,q2) -> ((lab :: labels), q2))
-              | FStar_SMTEncoding_Term.App
-                  (FStar_SMTEncoding_Term.Add ,uu____2028) ->
-                  failwith "Impossible: non-propositional term"
-              | FStar_SMTEncoding_Term.App
-                  (FStar_SMTEncoding_Term.Sub ,uu____2040) ->
-                  failwith "Impossible: non-propositional term"
-              | FStar_SMTEncoding_Term.App
-                  (FStar_SMTEncoding_Term.Div ,uu____2052) ->
-                  failwith "Impossible: non-propositional term"
-              | FStar_SMTEncoding_Term.App
-                  (FStar_SMTEncoding_Term.Mul ,uu____2064) ->
-                  failwith "Impossible: non-propositional term"
-              | FStar_SMTEncoding_Term.App
-                  (FStar_SMTEncoding_Term.Minus ,uu____2076) ->
-                  failwith "Impossible: non-propositional term"
-              | FStar_SMTEncoding_Term.App
-                  (FStar_SMTEncoding_Term.Mod ,uu____2088) ->
-                  failwith "Impossible: non-propositional term"
-              | FStar_SMTEncoding_Term.App
-                  (FStar_SMTEncoding_Term.BvAnd ,uu____2100) ->
-                  failwith "Impossible: non-propositional term"
-              | FStar_SMTEncoding_Term.App
-                  (FStar_SMTEncoding_Term.BvXor ,uu____2112) ->
-                  failwith "Impossible: non-propositional term"
-              | FStar_SMTEncoding_Term.App
-                  (FStar_SMTEncoding_Term.BvOr ,uu____2124) ->
-                  failwith "Impossible: non-propositional term"
-              | FStar_SMTEncoding_Term.App
-                  (FStar_SMTEncoding_Term.BvAdd ,uu____2136) ->
-                  failwith "Impossible: non-propositional term"
-              | FStar_SMTEncoding_Term.App
-                  (FStar_SMTEncoding_Term.BvSub ,uu____2148) ->
-                  failwith "Impossible: non-propositional term"
-              | FStar_SMTEncoding_Term.App
-                  (FStar_SMTEncoding_Term.BvShl ,uu____2160) ->
-                  failwith "Impossible: non-propositional term"
-              | FStar_SMTEncoding_Term.App
-                  (FStar_SMTEncoding_Term.BvShr ,uu____2172) ->
-                  failwith "Impossible: non-propositional term"
-              | FStar_SMTEncoding_Term.App
-                  (FStar_SMTEncoding_Term.BvUdiv ,uu____2184) ->
-                  failwith "Impossible: non-propositional term"
-              | FStar_SMTEncoding_Term.App
-                  (FStar_SMTEncoding_Term.BvMod ,uu____2196) ->
-                  failwith "Impossible: non-propositional term"
-              | FStar_SMTEncoding_Term.App
-                  (FStar_SMTEncoding_Term.BvMul ,uu____2208) ->
-                  failwith "Impossible: non-propositional term"
-              | FStar_SMTEncoding_Term.App
-                  (FStar_SMTEncoding_Term.BvUext uu____2220,uu____2221) ->
-                  failwith "Impossible: non-propositional term"
-              | FStar_SMTEncoding_Term.App
-                  (FStar_SMTEncoding_Term.BvToNat ,uu____2234) ->
-                  failwith "Impossible: non-propositional term"
-              | FStar_SMTEncoding_Term.App
-                  (FStar_SMTEncoding_Term.NatToBv uu____2246,uu____2247) ->
-                  failwith "Impossible: non-propositional term"
-              | FStar_SMTEncoding_Term.App
-                  (FStar_SMTEncoding_Term.ITE ,uu____2260) ->
+              | FStar_SMTEncoding_Term.FreeV uu____1798 ->
+                  let uu____1807 =
+                    fresh_label1 default_msg ropt
+                      q1.FStar_SMTEncoding_Term.rng q1
+                     in
+                  (match uu____1807 with | (lab,q2) -> ((lab :: labels), q2))
+              | FStar_SMTEncoding_Term.App
+                  (FStar_SMTEncoding_Term.TrueOp ,uu____1822) ->
+                  let uu____1827 =
+                    fresh_label1 default_msg ropt
+                      q1.FStar_SMTEncoding_Term.rng q1
+                     in
+                  (match uu____1827 with | (lab,q2) -> ((lab :: labels), q2))
+              | FStar_SMTEncoding_Term.App
+                  (FStar_SMTEncoding_Term.FalseOp ,uu____1842) ->
+                  let uu____1847 =
+                    fresh_label1 default_msg ropt
+                      q1.FStar_SMTEncoding_Term.rng q1
+                     in
+                  (match uu____1847 with | (lab,q2) -> ((lab :: labels), q2))
+              | FStar_SMTEncoding_Term.App
+                  (FStar_SMTEncoding_Term.Not ,uu____1862) ->
+                  let uu____1867 =
+                    fresh_label1 default_msg ropt
+                      q1.FStar_SMTEncoding_Term.rng q1
+                     in
+                  (match uu____1867 with | (lab,q2) -> ((lab :: labels), q2))
+              | FStar_SMTEncoding_Term.App
+                  (FStar_SMTEncoding_Term.Eq ,uu____1882) ->
+                  let uu____1887 =
+                    fresh_label1 default_msg ropt
+                      q1.FStar_SMTEncoding_Term.rng q1
+                     in
+                  (match uu____1887 with | (lab,q2) -> ((lab :: labels), q2))
+              | FStar_SMTEncoding_Term.App
+                  (FStar_SMTEncoding_Term.LT ,uu____1902) ->
+                  let uu____1907 =
+                    fresh_label1 default_msg ropt
+                      q1.FStar_SMTEncoding_Term.rng q1
+                     in
+                  (match uu____1907 with | (lab,q2) -> ((lab :: labels), q2))
+              | FStar_SMTEncoding_Term.App
+                  (FStar_SMTEncoding_Term.LTE ,uu____1922) ->
+                  let uu____1927 =
+                    fresh_label1 default_msg ropt
+                      q1.FStar_SMTEncoding_Term.rng q1
+                     in
+                  (match uu____1927 with | (lab,q2) -> ((lab :: labels), q2))
+              | FStar_SMTEncoding_Term.App
+                  (FStar_SMTEncoding_Term.GT ,uu____1942) ->
+                  let uu____1947 =
+                    fresh_label1 default_msg ropt
+                      q1.FStar_SMTEncoding_Term.rng q1
+                     in
+                  (match uu____1947 with | (lab,q2) -> ((lab :: labels), q2))
+              | FStar_SMTEncoding_Term.App
+                  (FStar_SMTEncoding_Term.GTE ,uu____1962) ->
+                  let uu____1967 =
+                    fresh_label1 default_msg ropt
+                      q1.FStar_SMTEncoding_Term.rng q1
+                     in
+                  (match uu____1967 with | (lab,q2) -> ((lab :: labels), q2))
+              | FStar_SMTEncoding_Term.App
+                  (FStar_SMTEncoding_Term.BvUlt ,uu____1982) ->
+                  let uu____1987 =
+                    fresh_label1 default_msg ropt
+                      q1.FStar_SMTEncoding_Term.rng q1
+                     in
+                  (match uu____1987 with | (lab,q2) -> ((lab :: labels), q2))
+              | FStar_SMTEncoding_Term.App
+                  (FStar_SMTEncoding_Term.Var uu____2002,uu____2003) ->
+                  let uu____2009 =
+                    fresh_label1 default_msg ropt
+                      q1.FStar_SMTEncoding_Term.rng q1
+                     in
+                  (match uu____2009 with | (lab,q2) -> ((lab :: labels), q2))
+              | FStar_SMTEncoding_Term.App
+                  (FStar_SMTEncoding_Term.Add ,uu____2024) ->
+                  failwith "Impossible: non-propositional term"
+              | FStar_SMTEncoding_Term.App
+                  (FStar_SMTEncoding_Term.Sub ,uu____2036) ->
+                  failwith "Impossible: non-propositional term"
+              | FStar_SMTEncoding_Term.App
+                  (FStar_SMTEncoding_Term.Div ,uu____2048) ->
+                  failwith "Impossible: non-propositional term"
+              | FStar_SMTEncoding_Term.App
+                  (FStar_SMTEncoding_Term.Mul ,uu____2060) ->
+                  failwith "Impossible: non-propositional term"
+              | FStar_SMTEncoding_Term.App
+                  (FStar_SMTEncoding_Term.Minus ,uu____2072) ->
+                  failwith "Impossible: non-propositional term"
+              | FStar_SMTEncoding_Term.App
+                  (FStar_SMTEncoding_Term.Mod ,uu____2084) ->
+                  failwith "Impossible: non-propositional term"
+              | FStar_SMTEncoding_Term.App
+                  (FStar_SMTEncoding_Term.BvAnd ,uu____2096) ->
+                  failwith "Impossible: non-propositional term"
+              | FStar_SMTEncoding_Term.App
+                  (FStar_SMTEncoding_Term.BvXor ,uu____2108) ->
+                  failwith "Impossible: non-propositional term"
+              | FStar_SMTEncoding_Term.App
+                  (FStar_SMTEncoding_Term.BvOr ,uu____2120) ->
+                  failwith "Impossible: non-propositional term"
+              | FStar_SMTEncoding_Term.App
+                  (FStar_SMTEncoding_Term.BvAdd ,uu____2132) ->
+                  failwith "Impossible: non-propositional term"
+              | FStar_SMTEncoding_Term.App
+                  (FStar_SMTEncoding_Term.BvSub ,uu____2144) ->
+                  failwith "Impossible: non-propositional term"
+              | FStar_SMTEncoding_Term.App
+                  (FStar_SMTEncoding_Term.BvShl ,uu____2156) ->
+                  failwith "Impossible: non-propositional term"
+              | FStar_SMTEncoding_Term.App
+                  (FStar_SMTEncoding_Term.BvShr ,uu____2168) ->
+                  failwith "Impossible: non-propositional term"
+              | FStar_SMTEncoding_Term.App
+                  (FStar_SMTEncoding_Term.BvUdiv ,uu____2180) ->
+                  failwith "Impossible: non-propositional term"
+              | FStar_SMTEncoding_Term.App
+                  (FStar_SMTEncoding_Term.BvMod ,uu____2192) ->
+                  failwith "Impossible: non-propositional term"
+              | FStar_SMTEncoding_Term.App
+                  (FStar_SMTEncoding_Term.BvMul ,uu____2204) ->
+                  failwith "Impossible: non-propositional term"
+              | FStar_SMTEncoding_Term.App
+                  (FStar_SMTEncoding_Term.BvUext uu____2216,uu____2217) ->
+                  failwith "Impossible: non-propositional term"
+              | FStar_SMTEncoding_Term.App
+                  (FStar_SMTEncoding_Term.BvToNat ,uu____2230) ->
+                  failwith "Impossible: non-propositional term"
+              | FStar_SMTEncoding_Term.App
+                  (FStar_SMTEncoding_Term.NatToBv uu____2242,uu____2243) ->
+                  failwith "Impossible: non-propositional term"
+              | FStar_SMTEncoding_Term.App
+                  (FStar_SMTEncoding_Term.ITE ,uu____2256) ->
                   failwith "Impossible: arity mismatch"
               | FStar_SMTEncoding_Term.App
-                  (FStar_SMTEncoding_Term.Imp ,uu____2272) ->
+                  (FStar_SMTEncoding_Term.Imp ,uu____2268) ->
                   failwith "Impossible: arity mismatch"
               | FStar_SMTEncoding_Term.Quant
                   (FStar_SMTEncoding_Term.Forall ,pats,iopt,sorts,body) ->
-                  let uu____2306 =
+                  let uu____2302 =
                     aux default_msg ropt post_name_opt labels body  in
-                  (match uu____2306 with
+                  (match uu____2302 with
                    | (labels1,body1) ->
-                       let uu____2325 =
+                       let uu____2321 =
                          FStar_SMTEncoding_Term.mk
                            (FStar_SMTEncoding_Term.Quant
                               (FStar_SMTEncoding_Term.Forall, pats, iopt,
                                 sorts, body1)) q1.FStar_SMTEncoding_Term.rng
                           in
-                       (labels1, uu____2325))
+                       (labels1, uu____2321))
               | FStar_SMTEncoding_Term.Let (es,body) ->
-                  let uu____2343 =
+                  let uu____2339 =
                     aux default_msg ropt post_name_opt labels body  in
-                  (match uu____2343 with
+                  (match uu____2339 with
                    | (labels1,body1) ->
-                       let uu____2362 =
+                       let uu____2358 =
                          FStar_SMTEncoding_Term.mkLet (es, body1)
                            q1.FStar_SMTEncoding_Term.rng
                           in
-                       (labels1, uu____2362))
+                       (labels1, uu____2358))
                in
             aux "assertion failed" FStar_Pervasives_Native.None
               FStar_Pervasives_Native.None [] q
@@ -866,30 +837,30 @@
     fun env  ->
       fun all_labels  ->
         fun askZ3  ->
-          let print_banner uu____2406 =
+          let print_banner uu____2402 =
             let msg =
-              let uu____2409 =
-                let uu____2411 = FStar_TypeChecker_Env.get_range env  in
-                FStar_Range.string_of_range uu____2411  in
-              let uu____2412 = FStar_Util.string_of_int (Prims.parse_int "5")
+              let uu____2405 =
+                let uu____2407 = FStar_TypeChecker_Env.get_range env  in
+                FStar_Range.string_of_range uu____2407  in
+              let uu____2408 = FStar_Util.string_of_int (Prims.parse_int "5")
                  in
-              let uu____2415 =
+              let uu____2411 =
                 FStar_Util.string_of_int (FStar_List.length all_labels)  in
               FStar_Util.format4
                 "Detailed %s report follows for %s\nTaking %s seconds per proof obligation (%s proofs in total)\n"
-                (if hint_replay then "hint replay" else "error") uu____2409
-                uu____2412 uu____2415
+                (if hint_replay then "hint replay" else "error") uu____2405
+                uu____2408 uu____2411
                in
             FStar_Util.print_error msg  in
-          let print_result uu____2441 =
-            match uu____2441 with
-            | ((uu____2454,msg,r),success) ->
+          let print_result uu____2437 =
+            match uu____2437 with
+            | ((uu____2450,msg,r),success) ->
                 if success
                 then
-                  let uu____2470 = FStar_Range.string_of_range r  in
+                  let uu____2466 = FStar_Range.string_of_range r  in
                   FStar_Util.print1
                     "OK: proof obligation at %s was proven in isolation\n"
-                    uu____2470
+                    uu____2466
                 else
                   if hint_replay
                   then
@@ -898,45 +869,41 @@
                         (Prims.op_Hat
                            "Hint failed to replay this sub-proof: " msg))
                   else
-                    (let uu____2480 =
-                       let uu____2486 =
-                         let uu____2488 = FStar_Range.string_of_range r  in
+                    (let uu____2476 =
+                       let uu____2482 =
+                         let uu____2484 = FStar_Range.string_of_range r  in
                          FStar_Util.format2
                            "XX: proof obligation at %s failed\n\t%s\n"
-                           uu____2488 msg
+                           uu____2484 msg
                           in
-                       (FStar_Errors.Error_ProofObligationFailed, uu____2486)
+                       (FStar_Errors.Error_ProofObligationFailed, uu____2482)
                         in
-                     FStar_Errors.log_issue r uu____2480)
+                     FStar_Errors.log_issue r uu____2476)
              in
           let elim labs =
             FStar_All.pipe_right labs
               (FStar_List.map
-                 (fun uu____2541  ->
-                    match uu____2541 with
-                    | (l,uu____2550,uu____2551) ->
+                 (fun uu____2537  ->
+                    match uu____2537 with
+                    | (l,uu____2546,uu____2547) ->
                         let a =
-                          let uu____2555 =
-                            let uu____2556 =
-                              let uu____2561 =
+                          let uu____2551 =
+                            let uu____2552 =
+                              let uu____2557 =
                                 FStar_SMTEncoding_Util.mkFreeV l  in
-                              (uu____2561, FStar_SMTEncoding_Util.mkTrue)  in
-                            FStar_SMTEncoding_Util.mkEq uu____2556  in
-                          let uu____2562 =
-                            let uu____2564 = FStar_SMTEncoding_Term.fv_name l
+                              (uu____2557, FStar_SMTEncoding_Util.mkTrue)  in
+                            FStar_SMTEncoding_Util.mkEq uu____2552  in
+                          let uu____2558 =
+                            let uu____2560 = FStar_SMTEncoding_Term.fv_name l
                                in
-<<<<<<< HEAD
-                            Prims.strcat "@disable_label_" uu____2564  in
-=======
                             Prims.op_Hat "@disable_label_" uu____2560  in
->>>>>>> 7a04d132
                           {
                             FStar_SMTEncoding_Term.assumption_term =
-                              uu____2555;
+                              uu____2551;
                             FStar_SMTEncoding_Term.assumption_caption =
                               (FStar_Pervasives_Native.Some "Disabling label");
                             FStar_SMTEncoding_Term.assumption_name =
-                              uu____2562;
+                              uu____2558;
                             FStar_SMTEncoding_Term.assumption_fact_ids = []
                           }  in
                         FStar_SMTEncoding_Term.Assume a))
@@ -946,16 +913,16 @@
             (match active with
              | [] ->
                  let results =
-                   let uu____2634 =
+                   let uu____2630 =
                      FStar_List.map (fun x  -> (x, true)) eliminated  in
-                   let uu____2651 =
+                   let uu____2647 =
                      FStar_List.map (fun x  -> (x, false)) errors  in
-                   FStar_List.append uu____2634 uu____2651  in
+                   FStar_List.append uu____2630 uu____2647  in
                  sort_labels results
              | hd1::tl1 ->
-                 ((let uu____2678 =
+                 ((let uu____2674 =
                      FStar_Util.string_of_int (FStar_List.length active)  in
-                   FStar_Util.print1 "%s, " uu____2678);
+                   FStar_Util.print1 "%s, " uu____2674);
                   (let decls =
                      FStar_All.pipe_left elim
                        (FStar_List.append eliminated
@@ -963,9 +930,9 @@
                       in
                    let result = askZ3 decls  in
                    match result.FStar_SMTEncoding_Z3.z3result_status with
-                   | FStar_SMTEncoding_Z3.UNSAT uu____2710 ->
+                   | FStar_SMTEncoding_Z3.UNSAT uu____2706 ->
                        linear_check (hd1 :: eliminated) errors tl1
-                   | uu____2711 ->
+                   | uu____2707 ->
                        linear_check eliminated (hd1 :: errors) tl1)))
              in
           print_banner ();
@@ -974,9 +941,9 @@
           (let res = linear_check [] [] all_labels  in
            FStar_Util.print_string "\n";
            FStar_All.pipe_right res (FStar_List.iter print_result);
-           (let uu____2760 =
+           (let uu____2756 =
               FStar_Util.for_all FStar_Pervasives_Native.snd res  in
-            if uu____2760
+            if uu____2756
             then
               FStar_Util.print_string
                 "Failed: the heuristic of trying each proof in isolation failed to identify a precise error\n"
