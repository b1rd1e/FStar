--- conflicted
+++ resolved
@@ -2110,105 +2110,6 @@
     Z3.giveZ3 decls
 
 let solve tcenv q : unit =
-<<<<<<< HEAD
-    if !Options.admit_smt_queries then () else
-    begin
-        push (Util.format1 "Starting query at %s" (Range.string_of_range <| Env.get_range tcenv));
-        let pop () = pop (Util.format1 "Ending query at %s" (Range.string_of_range <| Env.get_range tcenv)) in
-        let prefix, labels, qry, suffix =
-            let env = get_env tcenv in
-            let bindings = Tc.Env.fold_env tcenv (fun bs b -> b::bs) [] in
-            let q, bindings = 
-                let rec aux bindings = match bindings with 
-                    | Env.Binding_var(x,t)::rest -> 
-                      let out, rest = aux rest in 
-                      let t = Normalize.norm_typ [Normalize.DeltaHard; Normalize.Beta; Normalize.Eta; Normalize.EtaArgs; Normalize.Simplify] env.tcenv t in
-                      Syntax.v_binder (Util.bvd_to_bvar_s x t)::out, rest 
-                    | Env.Binding_typ(a, k)::rest -> 
-                      let out, rest = aux rest in 
-                      Syntax.t_binder (Util.bvd_to_bvar_s a k)::out, rest 
-                    | _ -> [], bindings in
-                let closing, bindings = aux bindings in 
-                Util.close_forall (List.rev closing) q, bindings in 
-            let env_decls, env = encode_env_bindings env (List.filter (function Binding_sig _ -> false | _ -> true) bindings) in
-            if debug tcenv Options.Low then Util.print1 "Encoding query formula: %s\n" (Print.formula_to_string q);//(Normalize.formula_norm_to_string tcenv q);
-            let phi, labels, qdecls = encode_formula_with_labels q env in
-            let label_prefix, label_suffix = encode_labels labels in
-            let query_prelude =
-                env_decls
-                @label_prefix
-                @qdecls in
-            let qry = Term.Assume(mkNot phi, Some "query") in
-            let suffix = label_suffix@[Term.Echo "Done!"]  in
-            query_prelude, labels, qry, suffix in
-        begin match qry with
-            | Assume({tm=App(False, _)}, _) -> pop(); ()
-            | _ when tcenv.admit -> pop(); ()
-            | Assume(q, _) ->
-                let fresh = String.length q.hash >= 2048 in
-                Z3.giveZ3 prefix;
-
-                let with_fuel p (n, i) =
-                    [Term.Caption (Util.format2 "<fuel='%s' ifuel='%s'>" (string_of_int n) (string_of_int i));
-                        Term.Assume(mkEq(mkApp("MaxFuel", []), n_fuel n), None);
-                        Term.Assume(mkEq(mkApp("MaxIFuel", []), n_fuel i), None);
-                        p;
-                        Term.CheckSat]@suffix in
-
-                let check (p:decl) =
-                    let initial_config = (!Options.initial_fuel, !Options.initial_ifuel) in
-                    let alt_configs = List.flatten [(if !Options.max_ifuel > !Options.initial_ifuel then [(!Options.initial_fuel, !Options.max_ifuel)] else []);
-                                                    (if !Options.max_fuel / 2 > !Options.initial_fuel then [(!Options.max_fuel / 2, !Options.max_ifuel)] else []);
-                                                    (if !Options.max_fuel > !Options.initial_fuel && !Options.max_ifuel > !Options.initial_ifuel then [(!Options.max_fuel, !Options.max_ifuel)] else []);
-                                                    (if !Options.min_fuel < !Options.initial_fuel then [(!Options.min_fuel, 1)] else [])] in
-
-                    let report errs =
-                        let errs = match errs with
-                                | [] -> [("Unknown assertion failed", dummyRange)]
-                                | _ -> errs in
-                        if !Options.print_fuels
-                        then (Util.print3 "(%s) Query failed with maximum fuel %s and ifuel %s\n"
-                                (Range.string_of_range (Env.get_range tcenv))
-                                (!Options.max_fuel |> Util.string_of_int)
-                                (!Options.max_ifuel |> Util.string_of_int));
-                        Tc.Errors.add_errors tcenv errs in
-
-                    let rec try_alt_configs (p:decl) errs = function
-                        | [] -> report errs
-                        | [mi] ->
-                            begin match errs with
-                            | [] -> Z3.ask fresh labels (with_fuel p mi) (cb mi p [])
-                            | _ -> report errs
-                            end
-
-                        | mi::tl ->
-                            Z3.ask fresh labels (with_fuel p mi) (fun (ok, errs') ->
-                            match errs with
-                                | [] -> cb mi p tl (ok, errs')
-                                | _ -> cb mi p tl (ok, errs))
-
-                    and cb (prev_fuel, prev_ifuel) (p:decl) alt (ok, errs) =
-                        if ok
-                        then if !Options.print_fuels
-                             then (Util.print3 "(%s) Query succeeded with fuel %s and ifuel %s\n"
-                                    (Range.string_of_range (Env.get_range tcenv))
-                                    (Util.string_of_int prev_fuel)
-                                    (Util.string_of_int prev_ifuel))
-                             else ()
-                        else try_alt_configs p errs alt in
-                    Z3.ask fresh labels (with_fuel p initial_config) (cb initial_config p alt_configs)  in
-
-                let process_query (q:decl) :unit =
-                    if !Options.split_cases > 0 then
-                        let (b, cb) = SplitQueryCases.can_handle_query !Options.split_cases q in
-                        if b then SplitQueryCases.handle_query cb check else check q
-                    else check q
-                in
-
-                if !Options.admit_smt_queries then () else process_query qry;
-                pop ()
-        end
-=======
     push (Util.format1 "Starting query at %s" (Range.string_of_range <| Env.get_range tcenv));
     let pop () = pop (Util.format1 "Ending query at %s" (Range.string_of_range <| Env.get_range tcenv)) in
     let prefix, labels, qry, suffix =
@@ -2303,7 +2204,6 @@
 
             if (Options.admit_smt_queries()) then () else process_query qry;
             pop ()
->>>>>>> 698bfc72
     end
 
 let is_trivial (tcenv:Tc.Env.env) (q:typ) : bool =
