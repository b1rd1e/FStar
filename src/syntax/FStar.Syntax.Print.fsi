--- conflicted
+++ resolved
@@ -62,15 +62,9 @@
 val set_to_string         : ('a -> string) -> set<'a> -> string
 val list_to_string        : ('a -> string) -> list<'a> -> string
 val delta_depth_to_string : delta_depth -> string
-<<<<<<< HEAD
 val action_to_string  : action -> string
 val metadata_to_string : metadata -> string
+val ctx_uvar_to_string    : ctx_uvar -> string
 
 // VD: just for NBE testing
-val univ_names_to_string : list<ident> -> string
-val univs_to_string: universes -> string
-=======
-val action_to_string      : action -> string
-val metadata_to_string    : metadata -> string
-val ctx_uvar_to_string    : ctx_uvar -> string
->>>>>>> 41e4361d
+val univs_to_string: universes -> string