--- conflicted
+++ resolved
@@ -283,7 +283,7 @@
       failwith "Tm_delayed is impossible after compress"
 
     | Tm_lazy i ->
-      resugar_term (U.unfold_lazy i)
+      resugar_term' env (U.unfold_lazy i)
 
     | Tm_bvar x ->
       (* this case can happen when printing a subterm of a term that is not opened *)
@@ -392,7 +392,7 @@
     | Tm_app({n=Tm_fvar fv}, [(e, _)])
       when not (Options.print_implicits())
            && S.fv_eq_lid fv C.b2t_lid ->
-      resugar_term e
+      resugar_term' env e
 
     | Tm_app(e, args) ->
       (* Op("=!=", args) is desugared into Op("~", Op("==") and not resugared back as "=!=" *)
@@ -412,18 +412,6 @@
             | _::t -> last_three t
       in
       let resugar_as_app e args =
-<<<<<<< HEAD
-        let args = args |> List.map (fun (e, qual) -> resugar_term e, qual) in
-        let e = resugar_term e in
-        let res_impl desugared_tm qual =
-          match resugar_imp qual with
-          | Some imp -> imp
-          | None -> Errors.log_issue t.pos
-                     (Errors.Warning_InaccessibleArgument, (BU.format1 "Inaccessible argument %s in function application"
-                                 (parser_term_to_string desugared_tm)));
-                   A.Nothing in
-        List.fold_left (fun acc (x, qual) -> mk (A.App(acc, x, res_impl x qual))) e args
-=======
         let args =
           List.map (fun (e, qual) -> (resugar_term' env e, resugar_imp qual)) args in
         match resugar_term' env e with
@@ -431,7 +419,6 @@
           A.mk_term (A.Construct (hd, previous_args @ args)) r l
         | e ->
           List.fold_left (fun acc (x, qual) -> mk (A.App (acc, x, qual))) e args
->>>>>>> 7bd9799a
       in
       let args = if Options.print_implicits () then args else filter_imp args
       in
@@ -536,19 +523,12 @@
                 let xs = xs |> map_opt (fun b -> resugar_binder' env b t.pos) in
                 let pats, body = match (SS.compress body).n with
                   | Tm_meta(e, m) ->
-<<<<<<< HEAD
-                    let body = resugar_term e in
+                    let body = resugar_term' env e in
                     let pats, body = match m with
-                      | Meta_pattern pats -> List.map (fun es -> es |> List.map (fun (e, _) -> resugar_term e)) pats, body
-                      | Meta_labeled (s, r, p) -> [], mk (A.Labeled(body, s, p))
-=======
-                    let body = resugar_term' env e in
-                    let pats = match m with
-                      | Meta_pattern pats -> List.map (fun es -> es |> List.map (fun (e, _) -> resugar_term' env e)) pats
-                      | Meta_labeled (s, r, _) ->
+                      | Meta_pattern pats -> List.map (fun es -> es |> List.map (fun (e, _) -> resugar_term' env e)) pats, body
+                      | Meta_labeled (s, r, p) ->
                         // this case can occur in typechecker when a failure is wrapped in meta_labeled
-                        [[mk (name s r)]]
->>>>>>> 7bd9799a
+                        [], mk (A.Labeled (body, s, p))
                       | _ -> failwith "wrong pattern format for QForall/QExists"
                     in
                     pats, body
@@ -603,15 +583,10 @@
       (* for match expressions that have exactly 1 branch, instead of printing them as `match e with | P -> e1`
         it would be better to print it as `let P = e in e1`. *)
       (* only do it when pat is not Pat_disj since ToDocument only expects disjunctivePattern in Match and TryWith *)
-<<<<<<< HEAD
-      let bnds = [None, (resugar_pat pat, resugar_term e)] in
-      let body = resugar_term t in
-=======
       let pat, wopt, t = SS.open_branch (pat, wopt, t) in
       let branch_bv = FStar.Syntax.Free.names t in
-      let bnds = [(resugar_pat' env pat branch_bv, resugar_term' env e)] in
+      let bnds = [None, (resugar_pat' env pat branch_bv, resugar_term' env e)] in
       let body = resugar_term' env t in
->>>>>>> 7bd9799a
       mk (A.Let(A.NoLetQualifier, bnds, body))
 
     | Tm_match(e, [(pat1, _, t1); (pat2, _, t2)]) when is_true_pat pat1 && is_wild_pat pat2 ->
@@ -646,7 +621,7 @@
         let attrs_opt =
             match bnd.lbattrs with
             | [] -> None
-            | tms -> Some (List.map resugar_term tms)
+            | tms -> Some (List.map (resugar_term' env) tms)
         in
         let univs, td = SS.open_univ_vars bnd.lbunivs (U.mk_conj bnd.lbtyp bnd.lbdef) in
         let typ, def = match (SS.compress td).n with
@@ -669,15 +644,9 @@
         (if is_pat_app then
           let args = binders |> map_opt (fun (bv, q) ->
             BU.map_opt (resugar_arg_qual q) (fun q -> mk_pat(A.PatVar (bv_as_unique_ident bv, q)))) in
-<<<<<<< HEAD
-          ((mk_pat (A.PatApp (pat, args)), resugar_term term), (universe_to_string univs))
-         else
-          ((pat, resugar_term term), (universe_to_string univs)))
-=======
           ((mk_pat (A.PatApp (pat, args)), resugar_term' env term), (universe_to_string univs))
         else
-          ((pat, resugar_term' env term), (universe_to_string univs))
->>>>>>> 7bd9799a
+          ((pat, resugar_term' env term), (universe_to_string univs)))
       in
       let r = List.map (resugar_one_binding) source_lbs in
       let bnds =
@@ -698,53 +667,10 @@
 
     | Tm_meta(e, m) ->
        let resugar_meta_desugared = function
-<<<<<<< HEAD
-          | Data_app ->
-            let rec head_fv_universes_args h = match ((SS.compress h).n) with
-              | Tm_fvar fv -> lid_of_fv fv, [], []
-              | Tm_uinst(h, u) ->
-                let h, uvs, args = head_fv_universes_args h in
-                h, uvs@u, args
-              | Tm_app (head, args) ->
-                let h, uvs, args' = head_fv_universes_args head in
-                h, uvs, args' @ args
-              | _ ->
-                Errors.raise_error (Errors.Fatal_NotApplicationOrFv, (BU.format1 "Not an application or a fv %s" (parser_term_to_string (resugar_term h)))) e.pos
-            in
-            let head, universes, args =
-              (* the Tm_app for Data_app could be wrapped inside Tm_meta(_, Meta_monadic) after TypeChecker *)
-              (* applies monadic_application *)
-              (* TODO : report this Meta_monadic if the right options are set *)
-              try head_fv_universes_args (U.unmeta e) with
-                | E.Err _ ->
-                  Errors.raise_error (Errors.Fatal_WrongDataAppHeadFormat, (BU.format1 "wrong Data_app head format %s" (parser_term_to_string (resugar_term e)))) e.pos
-            in
-            let universes = List.map (fun u -> (resugar_universe u t.pos, A.UnivApp)) universes in
-            let args =
-              List.filter_map (fun (t, q) ->
-                match resugar_imp q with
-                | Some rimp -> (* Real *) Some (resugar_term t, rimp)
-                | None -> (* Inaccessible *) None) args in
-            let args =
-              // ToDocument doesn't expect uvar that is added by the
-              // typechecker in tuple constructor
-              // TODO: where should be store the universe information?
-              if C.is_tuple_data_lid' head || not (Options.print_universes ()) then
-                  args
-              else universes @ args
-            in
-            mk (A.Construct(head, args))
-          | Sequence ->
-              let term = resugar_term e in
-              let rec resugar_seq t =
-                match t.tm with
-                | A.Let(_, [None, (p, t1)], t2) ->
-=======
           | Sequence ->
               let term = resugar_term' env e in
               let rec resugar_seq t = match t.tm with
-                | A.Let(_, [p, t1], t2) ->
->>>>>>> 7bd9799a
+                | A.Let(_, [_, (p, t1)], t2) ->
                    mk (A.Seq(t1, t2))
                 | A.Ascribed(t1, t2, t3) ->
                    (* this case happens when the let is wrapped in Meta_Monadic which is resugared to Ascribe*)
@@ -784,17 +710,6 @@
           mk (A.Labeled(resugar_term' env e, l, p))
       | Meta_desugared i ->
           resugar_meta_desugared i
-<<<<<<< HEAD
-=======
-      | Meta_alien (_, s, _) ->
-          begin match e.n with
-          | Tm_unknown ->
-              mk (A.Const (Const_string ("(alien:" ^ s ^ ")", e.pos)))
-          | _ ->
-              E.warn e.pos "Meta_alien was not a Tm_unknown";
-              resugar_term' env e
-          end
->>>>>>> 7bd9799a
       | Meta_named t ->
           mk (A.Name t)
       | Meta_monadic (name, t)
@@ -802,7 +717,7 @@
         mk (A.Ascribed(resugar_term' env e,
                        mk (A.Construct(name,[resugar_term' env t, A.Nothing])),
                        None))
-      | Meta_quoted (qt, _) -> mk (A.Quote (resugar_term qt))
+      | Meta_quoted (qt, _) -> mk (A.Quote (resugar_term' env qt))
       end
 
     | Tm_unknown -> mk A.Wild
@@ -939,7 +854,7 @@
     | Pat_cons(fv, args) when (lid_equals fv.fv_name.v C.nil_lid
                                && may_drop_implicits args) ->
       if not (List.isEmpty (filter_pattern_imp args)) then
-        Errors.warn p.p "Prims.Nil given explicit arguments";
+        E.log_issue p.p (E.Warning_NilGivenExplicitArgs, "Prims.Nil given explicit arguments");
       mk (A.PatList [])
 
     | Pat_cons(fv, args) when (lid_equals fv.fv_name.v C.cons_lid
@@ -951,9 +866,9 @@
           | { pat = A.PatList tl'; prange = p } -> A.mk_pattern (A.PatList (hd' :: tl')) p
           | tl' -> resugar_plain_pat_cons' fv [hd'; tl'])
        | args' ->
-         Errors.warn p.p
+         E.log_issue p.p (E.Warning_ConsAppliedExplicitArgs,
            (Util.format1 "Prims.Cons applied to %s explicit arguments"
-             (string_of_int (List.length args')));
+             (string_of_int <| List.length args')));
          resugar_plain_pat_cons fv args)
 
     | Pat_cons(fv, args) when (is_tuple_constructor_lid fv.fv_name.v
@@ -1096,13 +1011,8 @@
   let name = I.mk_ident (name, typ.pos) in
   mk_decl typ.pos [] (A.Tycon(false, [(A.TyconAbbrev(name, [], None, resugar_term' env typ), None)]))
 
-<<<<<<< HEAD
-let resugar_tscheme (ts:S.tscheme) =
-  resugar_tscheme' "tscheme" ts
-=======
 let resugar_tscheme' env (ts:S.tscheme) =
   resugar_tscheme'' env "tsheme" ts
->>>>>>> 7bd9799a
 
 let resugar_eff_decl' env for_free r q ed =
   let resugar_action d for_free =
