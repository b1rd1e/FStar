--- conflicted
+++ resolved
@@ -256,15 +256,6 @@
     free_univs:list<universe_uvar>;
     free_univ_names:list<univ_name>; //fifo
 }
-<<<<<<< HEAD
-and lcomp = { //a lazy computation
-    eff_name: lident;
-    res_typ: typ;
-    cflags: list<cflags>;
-    comp_thunk: ref<(either<(unit -> comp), comp>)>
-}
-=======
->>>>>>> 6eca7a2e
 
 (* Residual of a computation type after typechecking *)
 and residual_comp = {
@@ -288,7 +279,7 @@
 and tscheme = list<univ_name> * typ
 and gamma = list<binding>
 
-type lcomp = {
+type lcomp = { //a lazy computation
     eff_name: lident;
     res_typ: typ;
     cflags: list<cflags>;
