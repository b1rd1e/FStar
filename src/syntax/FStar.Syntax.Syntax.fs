(*
   Copyright 2008-2014 Nikhil Swamy and Microsoft Research

   Licensed under the Apache License, Version 2.0 (the "License");
   you may not use this file except in compliance with the License.
   You may obtain a copy of the License at

       http://www.apache.org/licenses/LICENSE-2.0

   Unless required by applicable law or agreed to in writing, software
   distributed under the License is distributed on an "AS IS" BASIS,
   WITHOUT WARRANTIES OR CONDITIONS OF ANY KIND, either express or impliedmk_
   See the License for the specific language governing permissions and
   limitations under the License.
*)
#light "off"
module FStar.Syntax.Syntax
open FStar.ST
open FStar.All
(* Type definitions for the core AST *)

(* Prims is used for bootstrapping *)
open Prims
open FStar
open FStar.Util
open FStar.Range
open FStar.Ident
open FStar.Const
open FStar.Dyn

(* Objects with metadata *)
<<<<<<< HEAD
type withinfo_t<'a> = {
=======
[@ PpxDeriving ]
type withinfo_t<'a,'t> = {
>>>>>>> aa5a2620
  v:  'a;
  p: Range.range;
}

(* Free term and type variables *)
<<<<<<< HEAD
type var = withinfo_t<lident>
=======
[@ PpxDeriving ]
type var<'t>  = withinfo_t<lident,'t>

>>>>>>> aa5a2620
(* Term language *)
[@ PpxDeriving ]
type sconst = FStar.Const.sconst

[@ PpxDeriving ]
type pragma =
  | SetOptions of string
  | ResetOptions of option<string>
  | LightOff

[@ (PpxDerivingConstant "None") ]
type memo<'a> = ref<option<'a>>

<<<<<<< HEAD
//versioning for unification variables
type version = {
    major:int;
    minor:int
}

=======
[@ PpxDeriving ]
>>>>>>> aa5a2620
type arg_qualifier =
  | Implicit of bool //boolean marks an inaccessible implicit argument of a data constructor
  | Equality

[@ PpxDeriving ]
type aqual = option<arg_qualifier>

[@ PpxDeriving ]
type universe =
  | U_zero
  | U_succ  of universe
  | U_max   of list<universe>
  | U_bvar  of int
  | U_name  of univ_name
  | U_unif  of universe_uvar
  | U_unknown
and univ_name = ident
and universe_uvar = Unionfind.p_uvar<option<universe>> * version

<<<<<<< HEAD
=======
[@ PpxDeriving ]
type universe_uvar = Unionfind.p_uvar<option<universe>>

[@ PpxDeriving ]
>>>>>>> aa5a2620
type univ_names    = list<univ_name>

[@ PpxDeriving ]
type universes     = list<universe>

[@ PpxDeriving ]
type monad_name    = lident

[@ PpxDeriving ]
type delta_depth =
  | Delta_constant                  //A defined constant, e.g., int, list, etc.
  | Delta_defined_at_level of int   //A symbol that can be unfolded n types to a term whose head is a constant, e.g., nat is (Delta_unfoldable 1) to int
  | Delta_equational                //A symbol that may be equated to another by extensional reasoning
  | Delta_abstract of delta_depth   //A symbol marked abstract whose depth is the argument d

[@ PpxDeriving ]
type term' =
  | Tm_bvar       of bv                //bound variable, referenced by de Bruijn index
  | Tm_name       of bv                //local constant, referenced by a unique name derived from bv.ppname and bv.index
  | Tm_fvar       of fv                //fully qualified reference to a top-level symbol from a module
  | Tm_uinst      of term * universes  //universe instantiation; the first argument must be one of the three constructors above
  | Tm_constant   of sconst
  | Tm_type       of universe
  | Tm_abs        of binders*term*option<residual_comp>          (* fun (xi:ti) -> t : (M t' wp | N) *)
  | Tm_arrow      of binders * comp                              (* (xi:ti) -> M t' wp *)
  | Tm_refine     of bv * term                                   (* x:t{phi} *)
  | Tm_app        of term * args                                 (* h tau_1 ... tau_n, args in order from left to right *)
  | Tm_match      of term * list<branch>                         (* match e with b1 ... bn *)
  | Tm_ascribed   of term * ascription * option<lident>          (* an effect label is the third arg, filled in by the type-checker *)
  | Tm_let        of letbindings * term                          (* let (rec?) x1 = e1 AND ... AND xn = en in e *)
  | Tm_uvar       of uvar * term                                 (* the 2nd arg is the type at which this uvar is introduced *)
  | Tm_delayed    of (term * subst_ts)
                   * memo<term>                                  (* A delayed substitution --- always force it; never inspect it directly *)
  | Tm_meta       of term * metadata                             (* Some terms carry metadata, for better code generation, SMT encoding etc. *)
  | Tm_unknown                                                   (* only present initially while desugaring a term *)
and branch = pat * option<term> * term                           (* optional when clause in each branch *)
and ascription = either<term, comp> * option<term>               (* e <: t [by tac] or e <: C [by tac] *)
and pat' =
  | Pat_constant of sconst
  | Pat_cons     of fv * list<(pat * bool)>                      (* flag marks an explicitly provided implicit *)
  | Pat_var      of bv                                           (* a pattern bound variable (linear in a pattern) *)
  | Pat_wild     of bv                                           (* need stable names for even the wild patterns *)
  | Pat_dot_term of bv * term                                    (* dot patterns: determined by other elements in the pattern and type *)
and letbinding = {  //let f : forall u1..un. M t = e
    lbname :lbname;          //f
    lbunivs:list<univ_name>; //u1..un
    lbtyp  :typ;             //t
    lbeff  :lident;          //M
    lbdef  :term             //e
}
and comp_typ = {
  comp_univs:universes;
  effect_name:lident;
  result_typ:typ;
  effect_args:args;
  flags:list<cflags>
}
and comp' =
  | Total  of typ * option<universe>
  | GTotal of typ * option<universe>
  | Comp   of comp_typ
and term = syntax<term',term'>
and typ = term                                                   (* sometimes we use typ to emphasize that a term is a type *)
and pat = withinfo_t<pat'>
and comp = syntax<comp', unit>
and arg = term * aqual                                           (* marks an explicitly provided implicit arg *)
and args = list<arg>
and binder = bv * aqual                                          (* f:   #n:nat -> vector n int -> T; f #17 v *)
and binders = list<binder>                                       (* bool marks implicit binder *)
and cflags =
  | TOTAL
  | MLEFFECT
  | RETURN
  | PARTIAL_RETURN
  | SOMETRIVIAL
  | LEMMA
  | CPS
  | DECREASES of term
and uvar = Unionfind.p_uvar<option<term>> * version
and metadata =
  | Meta_pattern       of list<args>                             (* Patterns for SMT quantifier instantiation *)
  | Meta_named         of lident                                 (* Useful for pretty printing to keep the type abbreviation around *)
  | Meta_labeled       of string * Range.range * bool            (* Sub-terms in a VC are labeled with error messages to be reported, used in SMT encoding *)
  | Meta_desugared     of meta_source_info                       (* Node tagged with some information about source term before desugaring *)
  | Meta_monadic       of monad_name * typ                       (* Annotation on a Tm_app or Tm_let node in case it is monadic for m not in {Pure, Ghost, Div} *)
                                                                 (* Contains the name of the monadic effect and  the type of the subterm *)
  | Meta_monadic_lift  of monad_name * monad_name * typ          (* Sub-effecting: lift the subterm of type typ *)
                                                                 (* from the first monad_name m1 to the second monad name  m2 *)
  | Meta_alien         of dyn * string                           (* A blob embedded into syntax, with an annotation to print it *)
and meta_source_info =
  | Data_app
  | Sequence
  | Primop                                      (* ... add more cases here as needed for better code generation *)
  | Masked_effect
  | Meta_smt_pat
  | Mutable_alloc
  | Mutable_rval
and fv_qual =
  | Data_ctor
  | Record_projector of (lident * ident)          (* the fully qualified (unmangled) name of the data constructor and the field being projected *)
  | Record_ctor of lident * list<ident>         (* the type of the record being constructed and its (unmangled) fields in order *)
and lbname = either<bv, fv>
and letbindings = bool * list<letbinding>       (* let recs may have more than one element; top-level lets have lidents *)
and subst_ts = list<list<subst_elt>>            (* A composition of parallel substitutions *)
             * option<range>                    (* and a maybe range update, Some r, to set the use_range of subterms to r.def_range *)
and subst_elt =
   | DB of int * bv                            (* DB i t: replace a bound variable with index i with name bv                 *)
   | NM of bv  * int                           (* NM x i: replace a local name with a bound variable i                       *)
   | NT of bv  * term                          (* NT x t: replace a local name with a term t                                 *)
   | UN of int * universe                      (* UN u v: replace universes variable u with universe term v                  *)
   | UD of univ_name * int                     (* UD x i: replace universe name x with de Bruijn index i                     *)
and freenames = set<bv>
and uvars     = set<(uvar*typ)>
and syntax<'a,'b> = {
    n:'a;
    tk:memo<'b>;
    pos:Range.range;
    vars:memo<free_vars>;
}
and bv = {
    ppname:ident;  //programmer-provided name for pretty-printing
    index:int;     //de Bruijn index 0-based, counting up from the binder
    sort:term
}
and fv = {
    fv_name :var;
    fv_delta:delta_depth;
    fv_qual :option<fv_qual>
}
and free_vars = {
    free_names:set<bv>;
    free_uvars:uvars;
    free_univs:set<universe_uvar>;
    free_univ_names:fifo_set<univ_name>;
}
and lcomp = {
    eff_name: lident;
    res_typ: typ;
    cflags: list<cflags>;
    comp: unit -> comp //a lazy computation
}

(* Residual of a computation type after typechecking *)
and residual_comp = {
    residual_effect:lident;                (* first component is the effect name *)
    residual_typ   :option<typ>;           (* second component: result type *)
    residual_flags :list<cflags>           (* third component: contains (an approximation of) the cflags *)
}

type tscheme = list<univ_name> * typ

type freenames_l = list<bv>
type formula = typ
type formulae = list<typ>
type qualifier =
  | Assumption                             //no definition provided, just a declaration
  | New                                    //a fresh type constant, distinct from all prior type constructors
  | Private                                //name is invisible outside the module
  | Unfold_for_unification_and_vcgen       //a definition that *should* always be unfolded by the normalizer
  | Visible_default                        //a definition that may be unfolded by the normalizer, but only if necessary (default)
  | Irreducible                            //a definition that can never be unfolded by the normalizer
  | Abstract                               //a symbol whose definition is only visible within the defining module
  | Inline_for_extraction                  //a symbol whose definition must be unfolded when compiling the program
  | NoExtract                              // a definition whose contents won't be extracted (currently, by KreMLin only)
  | Noeq                                   //for this type, don't generate HasEq
  | Unopteq                                //for this type, use the unoptimized HasEq scheme
  | TotalEffect                            //an effect that forbis non-termination
  | Logic                                  //a symbol whose intended usage is in the refinement logic
  | Reifiable
  | Reflectable of lident                  // with fully qualified effect name
  //the remaining qualifiers are internal: the programmer cannot write them
  | Discriminator of lident                //discriminator for a datacon l
  | Projector of lident * ident            //projector for datacon l's argument x
  | RecordType of (list<ident> * list<ident>)          //record type whose namespace is fst and unmangled field names are snd
  | RecordConstructor of (list<ident> * list<ident>)   //record constructor whose namespace is fst and unmangled field names are snd
  | Action of lident                       //action of some effect
  | ExceptionConstructor                   //a constructor of Prims.exn
  | HasMaskedEffect                        //a let binding that may have a top-level effect
  | Effect                                 //qualifier on a name that corresponds to an effect constructor
  | OnlyName                               //qualifier internal to the compiler indicating a dummy declaration which
                                           //is present only for name resolution and will be elaborated at typechecking

type attribute = term

type tycon = lident * binders * typ                   (* I (x1:t1) ... (xn:tn) : t *)
type monad_abbrev = {
  mabbrev:lident;
  parms:binders;
  def:typ
  }
type sub_eff = {
  source:lident;
  target:lident;
  lift_wp:option<tscheme>;
  lift:option<tscheme>
 }

type action = {
    action_name:lident;
    action_unqualified_name: ident; // necessary for effect redefinitions, this name shall not contain the name of the effect
    action_univs:univ_names;
    action_params : binders;
    action_defn:term;
    action_typ: typ
}
type eff_decl = {
    cattributes :list<cflags>;
    mname       :lident;
    univs       :univ_names;
    binders     :binders;
    signature   :term;
    ret_wp      :tscheme;
    bind_wp     :tscheme;
    if_then_else:tscheme;
    ite_wp      :tscheme;
    stronger    :tscheme;
    close_wp    :tscheme;
    assert_p    :tscheme;
    assume_p    :tscheme;
    null_wp     :tscheme;
    trivial     :tscheme;
    //NEW FIELDS
    //representation of the effect as pure type
    repr        :term;
    //operations on the representation
    return_repr :tscheme;
    bind_repr   :tscheme;
    //actions for the effect
    actions     :list<action>
}

type sig_metadata = {
    sigmeta_active:bool;
    sigmeta_fact_db_ids:list<string>;
}

type sigelt' =
  | Sig_inductive_typ  of lident                   //type l forall u1..un. (x1:t1) ... (xn:tn) : t
                       * univ_names                //u1..un
                       * binders                   //(x1:t1) ... (xn:tn)
                       * typ                       //t
                       * list<lident>              //mutually defined types
                       * list<lident>              //data constructors for this type
(* a datatype definition is a Sig_bundle of all mutually defined `Sig_inductive_typ`s and `Sig_datacon`s.
   perhaps it would be nicer to let this have a 2-level structure, e.g. list<list<sigelt>>,
   where each higher level list represents one of the inductive types and its constructors.
   However, the current order is convenient as it matches the type-checking order for the mutuals;
   i.e., all the type constructors first; then all the data which may refer to the type constructors *)
  | Sig_bundle         of list<sigelt>              //the set of mutually defined type and data constructors
                       * list<lident>               //all the inductive types and data constructor names in this bundle
  | Sig_datacon        of lident
                       * univ_names                 //universe variables of the inductive type it belongs to
                       * typ
                       * lident                     //the inductive type of the value this constructs
                       * int                        //and the number of parameters of the inductive
                       * list<lident>               //mutually defined types
  | Sig_declare_typ    of lident
                       * univ_names
                       * typ
  | Sig_let            of letbindings
                       * list<lident>               //mutually defined
  | Sig_main           of term
  | Sig_assume         of lident
                       * univ_names
                       * formula
  | Sig_new_effect     of eff_decl
  | Sig_new_effect_for_free of eff_decl
  | Sig_sub_effect     of sub_eff
  | Sig_effect_abbrev  of lident
                       * univ_names
                       * binders
                       * comp
                       * list<cflags>
  | Sig_pragma         of pragma
and sigelt = {
    sigel:    sigelt';
    sigrng:   Range.range;
    sigquals: list<qualifier>;
    sigmeta:  sig_metadata;
    sigattrs: list<attribute>
}

type sigelts = list<sigelt>

type modul = {
  name: lident;
  declarations: sigelts;
  exports: sigelts;
  is_interface:bool
}
type path = list<string>
type subst_t = list<subst_elt>
type mk_t_a<'a,'b> = option<'b> -> range -> syntax<'a, 'b>
type mk_t = mk_t_a<term',term'>



let contains_reflectable (l: list<qualifier>): bool =
    Util.for_some (function Reflectable _ -> true | _ -> false) l

(*********************************************************************************)
(* Identifiers to/from strings *)
(*********************************************************************************)
let withinfo v r = {v=v; p=r}
let withsort v = withinfo v dummyRange

let bv_eq (bv1:bv) (bv2:bv) = bv1.ppname.idText=bv2.ppname.idText && bv1.index=bv2.index
let order_bv x y =
  let i = String.compare x.ppname.idText y.ppname.idText in
  if i = 0
  then x.index - y.index
  else i

let order_fv x y = String.compare x.str y.str

let range_of_lbname (l:lbname) = match l with
    | Inl x -> x.ppname.idRange
    | Inr fv -> range_of_lid fv.fv_name.v
let range_of_bv x = x.ppname.idRange
let set_range_of_bv x r = {x with ppname=Ident.mk_ident(x.ppname.idText, r)}

(*********************************************************************************)
(* Syntax builders *)
(*********************************************************************************)
open FStar.Range

let syn p k f = f k p
let mk_fvs () = Util.mk_ref None
let mk_uvs () = Util.mk_ref None
let new_bv_set () : set<bv> = Util.new_set order_bv (fun x -> x.index + Util.hashcode x.ppname.idText)
let new_fv_set () :set<lident> = Util.new_set order_fv (fun x -> Util.hashcode x.str)
let new_universe_names_fifo_set () : fifo_set<univ_name> =
    Util.new_fifo_set (fun  x y -> String.compare (Ident.text_of_id x) (Ident.text_of_id y))
                 (fun x -> Util.hashcode (Ident.text_of_id x))

let no_names  = new_bv_set()
let no_fvars  = new_fv_set()
let no_universe_names = new_universe_names_fifo_set ()
//let memo_no_uvs = Util.mk_ref (Some no_uvs)
//let memo_no_names = Util.mk_ref (Some no_names)
let freenames_of_list l = List.fold_right Util.set_add l no_names
let list_of_freenames (fvs:freenames) = Util.set_elements fvs

(* Constructors for each term form; NO HASH CONSING; just makes all the auxiliary data at each node *)
let mk (t:'a) = fun (topt:option<'b>) r -> {
    n=t;
    pos=r;
    tk=Util.mk_ref topt;
    vars=Util.mk_ref None;
}
let bv_to_tm   bv :term = mk (Tm_bvar bv) (Some bv.sort.n) (range_of_bv bv)
let bv_to_name bv :term = mk (Tm_name bv) (Some bv.sort.n) (range_of_bv bv)
let mk_Tm_app (t1:typ) (args:list<arg>) k p =
    match args with
    | [] -> t1
    | _ -> mk (Tm_app (t1, args)) k p
let mk_Tm_uinst (t:term) = function
    | [] -> t
    | us ->
      match t.n with
        | Tm_fvar _ ->  mk (Tm_uinst(t, us)) None t.pos
        | _ -> failwith "Unexpected universe instantiation"

let extend_app_n t args' kopt r = match t.n with
    | Tm_app(head, args) -> mk_Tm_app head (args@args') kopt r
    | _ -> mk_Tm_app t args' kopt r
let extend_app t arg kopt r = extend_app_n t [arg] kopt r
let mk_Tm_delayed lr pos : term = mk (Tm_delayed(lr, Util.mk_ref None)) None pos
let mk_Total' t  u: comp  = mk (Total(t, u)) None t.pos
let mk_GTotal' t u: comp = mk (GTotal(t, u)) None t.pos
let mk_Total t = mk_Total' t None
let mk_GTotal t = mk_GTotal' t None
let mk_Comp (ct:comp_typ) : comp  = mk (Comp ct) None ct.result_typ.pos
let mk_lb (x, univs, eff, t, e) = {lbname=x; lbunivs=univs; lbeff=eff; lbtyp=t; lbdef=e}
let default_sigmeta = { sigmeta_active=true; sigmeta_fact_db_ids=[] }
let mk_sigelt (e: sigelt') = { sigel = e; sigrng = Range.dummyRange; sigquals=[]; sigmeta=default_sigmeta; sigattrs = [] }
let mk_subst (s:subst_t)   = s
let extend_subst x s : subst_t = x::s
let argpos (x:arg) = (fst x).pos

let tun : term = mk (Tm_unknown) None dummyRange
let teff : term = mk (Tm_constant Const_effect) (Some Tm_unknown) dummyRange
let is_teff (t:term) = match t.n with
    | Tm_constant Const_effect -> true
    | _ -> false
let is_type (t:term) = match t.n with
    | Tm_type _ -> true
    | _ -> false
let null_id  = mk_ident("_", dummyRange)
let null_bv k = {ppname=null_id; index=0; sort=k}
let mk_binder (a:bv) : binder = a, None
let null_binder t : binder = null_bv t, None
let imp_tag = Implicit false
let iarg t : arg = t, Some imp_tag
let as_arg t : arg = t, None
let is_null_bv (b:bv) = b.ppname.idText = null_id.idText
let is_null_binder (b:binder) = is_null_bv (fst b)

let is_top_level = function
    | {lbname=Inr _}::_ -> true
    | _ -> false

let freenames_of_binders (bs:binders) : freenames =
    List.fold_right (fun (x, _) out -> Util.set_add x out) bs no_names

let binders_of_list fvs : binders = (fvs |> List.map (fun t -> t, None))
let binders_of_freenames (fvs:freenames) = Util.set_elements fvs |> binders_of_list
let is_implicit = function Some (Implicit _) -> true | _ -> false
let as_implicit = function true -> Some imp_tag | _ -> None

let pat_bvs (p:pat) : list<bv> =
    let rec aux b p = match p.v with
        | Pat_dot_term _
        | Pat_constant _ -> b
        | Pat_wild x
        | Pat_var x -> x::b
        | Pat_cons(_, pats) -> List.fold_left (fun b (p, _) -> aux b p) b pats
    in
  List.rev <| aux [] p

(* Gen sym *)
let gen_reset =
    let x = Util.mk_ref 0 in
    let gen () = incr x; !x in
    let reset () = x := 0 in
    gen, reset
let next_id = fst gen_reset
let reset_gensym = snd gen_reset
let range_of_ropt = function
    | None -> dummyRange
    | Some r -> r
let gen_bv : string -> option<Range.range> -> typ -> bv = fun s r t ->
  let id = mk_ident(s, range_of_ropt r) in
  {ppname=id; index=next_id(); sort=t}
let new_bv ropt t = gen_bv Ident.reserved_prefix ropt t
let freshen_bv bv =
    if is_null_bv bv
    then new_bv (Some (range_of_bv bv)) bv.sort
    else {bv with index=next_id()}
let new_univ_name ropt =
    let id = next_id() in
    mk_ident (Ident.reserved_prefix ^ Util.string_of_int id, range_of_ropt ropt)
let mkbv x y t  = {ppname=x;index=y;sort=t}
let lbname_eq l1 l2 = match l1, l2 with
  | Inl x, Inl y -> bv_eq x y
  | Inr l, Inr m -> lid_equals l m
  | _ -> false
let fv_eq fv1 fv2 = lid_equals fv1.fv_name.v fv2.fv_name.v
let fv_eq_lid fv lid = lid_equals fv.fv_name.v lid
let set_bv_range bv r = {bv with ppname=mk_ident(bv.ppname.idText, r)}
let lid_as_fv l dd dq : fv = {
    fv_name=withinfo l (range_of_lid l);
    fv_delta=dd;
    fv_qual =dq;
}
let fv_to_tm (fv:fv) : term = mk (Tm_fvar fv) None (range_of_lid fv.fv_name.v)
let fvar l dd dq =  fv_to_tm (lid_as_fv l dd dq)
let lid_of_fv (fv:fv) = fv.fv_name.v
let range_of_fv (fv:fv) = range_of_lid (lid_of_fv fv)
let set_range_of_fv (fv:fv) (r:Range.range) =
    {fv with fv_name={fv.fv_name with v=Ident.set_lid_range (lid_of_fv fv) r}}
let has_simple_attribute (l: list<term>) s =
  List.existsb (function
    | { n = Tm_constant (Const_string (data, _)) } when string_of_unicode data = s ->
        true
    | _ ->
        false
  ) l<|MERGE_RESOLUTION|>--- conflicted
+++ resolved
@@ -29,24 +29,16 @@
 open FStar.Dyn
 
 (* Objects with metadata *)
-<<<<<<< HEAD
-type withinfo_t<'a> = {
-=======
 [@ PpxDeriving ]
 type withinfo_t<'a,'t> = {
->>>>>>> aa5a2620
   v:  'a;
   p: Range.range;
 }
 
 (* Free term and type variables *)
-<<<<<<< HEAD
+[@ PpxDeriving ]
 type var = withinfo_t<lident>
-=======
-[@ PpxDeriving ]
-type var<'t>  = withinfo_t<lident,'t>
-
->>>>>>> aa5a2620
+
 (* Term language *)
 [@ PpxDeriving ]
 type sconst = FStar.Const.sconst
@@ -60,16 +52,13 @@
 [@ (PpxDerivingConstant "None") ]
 type memo<'a> = ref<option<'a>>
 
-<<<<<<< HEAD
 //versioning for unification variables
 type version = {
     major:int;
     minor:int
 }
 
-=======
-[@ PpxDeriving ]
->>>>>>> aa5a2620
+[@ PpxDeriving ]
 type arg_qualifier =
   | Implicit of bool //boolean marks an inaccessible implicit argument of a data constructor
   | Equality
@@ -89,13 +78,8 @@
 and univ_name = ident
 and universe_uvar = Unionfind.p_uvar<option<universe>> * version
 
-<<<<<<< HEAD
-=======
-[@ PpxDeriving ]
-type universe_uvar = Unionfind.p_uvar<option<universe>>
-
-[@ PpxDeriving ]
->>>>>>> aa5a2620
+
+[@ PpxDeriving ]
 type univ_names    = list<univ_name>
 
 [@ PpxDeriving ]
