(*
  Copyright 2008-2014 Nikhil Swamy and Microsoft Research

  Licensed under the Apache License, Version 2.0 (the "License");
  you may not use this file except in compliance with the License.
  You may obtain a copy of the License at

  http://www.apache.org/licenses/LICENSE-2.0

  Unless required by applicable law or agreed to in writing, software
  distributed under the License is distributed on an "AS IS" BASIS,
  WITHOUT WARRANTIES OR CONDITIONS OF ANY KIND, either express or implied.
  See the License for the specific language governing permissions and
  limitations under the License.
*)
#light "off"
module FStar.ToSyntax.ToSyntax
open FStar.ST
open FStar.Exn
open FStar.All

open FStar
open FStar.Util
open FStar.Syntax
open FStar.Syntax.Syntax
open FStar.Syntax.Util
open FStar.Parser
open FStar.Syntax.DsEnv
open FStar.Parser.AST
open FStar.Ident
open FStar.Const
open FStar.Errors
open FStar.Syntax

module C = FStar.Parser.Const
module S = FStar.Syntax.Syntax
module U = FStar.Syntax.Util
module BU = FStar.Util
module Env = FStar.Syntax.DsEnv
module P = FStar.Syntax.Print
module EMB = FStar.Syntax.Embeddings
module SS = FStar.Syntax.Subst

type annotated_pat = Syntax.pat * list<(bv * Syntax.typ)>

let desugar_disjunctive_pattern annotated_pats when_opt branch =
    annotated_pats |> List.map (fun (pat, annots) ->
        let branch = List.fold_left (fun br (bv, ty) ->
                        let lb = U.mk_letbinding (Inl bv) [] ty C.effect_Tot_lid (S.bv_to_name bv) [] br.pos in
                        let branch = SS.close [S.mk_binder bv] branch in
                        mk (Tm_let ((false, [lb]), branch)) None br.pos) branch annots in
        U.branch(pat, when_opt, branch)
    )

let trans_qual r maybe_effect_id = function
  | AST.Private ->       S.Private
  | AST.Assumption ->    S.Assumption
  | AST.Unfold_for_unification_and_vcgen -> S.Unfold_for_unification_and_vcgen
  | AST.Inline_for_extraction -> S.Inline_for_extraction
  | AST.NoExtract ->     S.NoExtract
  | AST.Irreducible ->   S.Irreducible
  | AST.Logic ->         S.Logic
  | AST.TotalEffect ->   S.TotalEffect
  | AST.Effect_qual ->   S.Effect
  | AST.New  ->          S.New
  | AST.Abstract ->      S.Abstract
  | AST.Opaque ->        Errors.log_issue r (Errors.Warning_DeprecatedOpaqueQualifier, "The 'opaque' qualifier is deprecated since its use was strangely schizophrenic. There were two overloaded uses: (1) Given 'opaque val f : t', the behavior was to exclude the definition of 'f' to the SMT solver. This corresponds roughly to the new 'irreducible' qualifier. (2) Given 'opaque type t = t'', the behavior was to provide the definition of 't' to the SMT solver, but not to inline it, unless absolutely required for unification. This corresponds roughly to the behavior of 'unfoldable' (which is currently the default)."); S.Visible_default
  | AST.Reflectable ->
    begin match maybe_effect_id with
    | None -> raise_error (Errors.Fatal_ReflectOnlySupportedOnEffects, "Qualifier reflect only supported on effects") r
    | Some effect_id ->  S.Reflectable effect_id
    end
  | AST.Reifiable ->     S.Reifiable
  | AST.Noeq ->          S.Noeq
  | AST.Unopteq ->       S.Unopteq
  | AST.DefaultEffect -> raise_error (Errors.Fatal_DefaultQualifierNotAllowedOnEffects, "The 'default' qualifier on effects is no longer supported") r
  | AST.Inline
  | AST.Visible -> raise_error (Errors.Fatal_UnsupportedQualifier, "Unsupported qualifier") r

let trans_pragma = function
  | AST.SetOptions s -> S.SetOptions s
  | AST.ResetOptions sopt -> S.ResetOptions sopt
  | AST.PushOptions sopt -> S.PushOptions sopt
  | AST.PopOptions -> S.PopOptions
  | AST.LightOff -> S.LightOff

let as_imp = function
    | Hash -> Some S.imp_tag
    | _ -> None
let arg_withimp_e imp t =
    t, as_imp imp
let arg_withimp_t imp t =
    match imp with
        | Hash -> t, Some S.imp_tag
        | _ -> t, None

let contains_binder binders =
  binders |> BU.for_some (fun b -> match b.b with
    | Annotated _ -> true
    | _ -> false)

let rec unparen t = match t.tm with
  | Paren t -> unparen t
  | _ -> t

let tm_type_z r = mk_term (Name (lid_of_path ["Type0"] r)) r Kind
let tm_type r = mk_term (Name (lid_of_path   [ "Type"] r)) r Kind

//Deciding if the t is a computation type
//based on its head symbol
let rec is_comp_type env t =
    match (unparen t).tm with
    | Name l
    | Construct(l, _) -> Env.try_lookup_effect_name env l |> Option.isSome
    | App(head, _, _) -> is_comp_type env head
    | Paren t -> failwith "impossible"
    | Ascribed(t, _, _)
    | LetOpen(_, t) -> is_comp_type env t
    | _ -> false

let unit_ty = mk_term (Name C.unit_lid) Range.dummyRange Type_level

let compile_op_lid n s r = [mk_ident(compile_op n s r, r)] |> lid_of_ids

let op_as_term env arity rng op : option<S.term> =
  let r l dd = Some (S.lid_as_fv (set_lid_range l op.idRange) dd None |> S.fv_to_tm) in
  let fallback () =
    match Ident.text_of_id op with
    | "=" ->
      r C.op_Eq delta_equational
    | ":=" ->
      r C.write_lid delta_equational
    | "<" ->
      r C.op_LT delta_equational
    | "<=" ->
      r C.op_LTE delta_equational
    | ">" ->
      r C.op_GT delta_equational
    | ">=" ->
      r C.op_GTE delta_equational
    | "&&" ->
      r C.op_And delta_equational
    | "||" ->
      r C.op_Or delta_equational
    | "+" ->
      r C.op_Addition delta_equational
    | "-" when (arity=1) ->
      r C.op_Minus delta_equational
    | "-" ->
      r C.op_Subtraction delta_equational
    | "/" ->
      r C.op_Division delta_equational
    | "%" ->
      r C.op_Modulus delta_equational
    | "!" ->
      r C.read_lid delta_equational
    | "@" ->
      if Options.ml_ish ()
      then r C.list_append_lid     (Delta_equational_at_level 2)
      else r C.list_tot_append_lid (Delta_equational_at_level 2)
    | "^" ->
      r C.strcat_lid delta_equational
    | "|>" ->
      r C.pipe_right_lid delta_equational
    | "<|" ->
      r C.pipe_left_lid delta_equational
    | "<>" ->
      r C.op_notEq delta_equational
    | "~"   ->
      r C.not_lid (Delta_constant_at_level 2)
    | "=="  ->
      r C.eq2_lid (Delta_constant_at_level 2)
    | "<<" ->
      r C.precedes_lid delta_constant
    | "/\\" ->
      r C.and_lid (Delta_constant_at_level 1)
    | "\\/" ->
      r C.or_lid (Delta_constant_at_level 1)
    | "==>" ->
      r C.imp_lid (Delta_constant_at_level 1)
    | "<==>" ->
      r C.iff_lid (Delta_constant_at_level 2)
    | _ -> None
  in
  match Env.try_lookup_lid env (compile_op_lid arity op.idText op.idRange) with
  | Some t -> Some (fst t)
  | _ -> fallback()

let sort_ftv ftv =
  BU.sort_with (fun x y -> String.compare x.idText y.idText) <|
      BU.remove_dups (fun x y -> x.idText = y.idText) ftv

let rec free_type_vars_b env binder = match binder.b with
  | Variable _ -> env, []
  | TVariable x ->
    let env, _ = Env.push_bv env x in
    (env, [x])
  | Annotated(_, term) ->
    (env, free_type_vars env term)
  | TAnnotated(id, _) ->
    let env, _ = Env.push_bv env id in
    (env, [])
  | NoName t ->
    (env, free_type_vars env t)
and free_type_vars env t = match (unparen t).tm with
  | Labeled _ -> failwith "Impossible --- labeled source term"

  | Tvar a ->
    (match Env.try_lookup_id env a with
      | None -> [a]
      | _ -> [])

  | Wild
  | Const _
  | Uvar _
  | Var  _
  | Projector _
  | Discrim _
  | Name _  -> []

  | Requires (t, _)
  | Ensures (t, _)
  | NamedTyp(_, t) -> free_type_vars env t
  | Paren t -> failwith "impossible"
  | Ascribed(t, t', tacopt) ->
    let ts = t::t'::(match tacopt with None -> [] | Some t -> [t]) in
    List.collect (free_type_vars env) ts

  | Construct(_, ts) -> List.collect (fun (t, _) -> free_type_vars env t) ts

  | Op(_, ts) -> List.collect (free_type_vars env) ts

  | App(t1,t2,_) -> free_type_vars env t1@free_type_vars env t2

  | Refine (b, t) ->
    let env, f = free_type_vars_b env b in
    f@free_type_vars env t

  | Product(binders, body)
  | Sum(binders, body) ->
    let env, free = List.fold_left (fun (env, free) binder ->
      let env, f = free_type_vars_b env binder in
      env, f@free) (env, []) binders in
    free@free_type_vars env body

  | Project(t, _) -> free_type_vars env t

  | Attributes cattributes ->
      (* attributes should be closed but better safe than sorry *)
      List.collect (free_type_vars env) cattributes

  | Abs _  (* not closing implicitly over free vars in all these forms: TODO: Fixme! *)
  | Let _
  | LetOpen _
  | If _
  | QForall _
  | QExists _
  | Record _
  | Match _
  | TryWith _
  | Bind _
  | Quote _
  | VQuote _
  | Antiquote _
  | Seq _ -> []

let head_and_args t =
    let rec aux args t = match (unparen t).tm with
        | App(t, arg, imp) -> aux ((arg,imp)::args) t
        | Construct(l, args') -> {tm=Name l; range=t.range; level=t.level}, args'@args
        | _ -> t, args in
    aux [] t

let close env t =
  let ftv = sort_ftv <| free_type_vars env t in
  if List.length ftv = 0
  then t
  else let binders = ftv |> List.map (fun x -> mk_binder (TAnnotated(x, tm_type x.idRange)) x.idRange Type_level (Some Implicit)) in
       let result = mk_term (Product(binders, t)) t.range t.level in
       result

let close_fun env t =
  let ftv = sort_ftv <| free_type_vars env t in
  if List.length ftv = 0
  then t
  else let binders = ftv |> List.map (fun x -> mk_binder (TAnnotated(x, tm_type x.idRange)) x.idRange Type_level (Some Implicit)) in
       let t = match (unparen t).tm with
        | Product _ -> t
        | _ -> mk_term (App(mk_term (Name C.effect_Tot_lid) t.range t.level, t, Nothing)) t.range t.level in
       let result = mk_term (Product(binders, t)) t.range t.level in
       result

let rec uncurry bs t = match t.tm with
    | Product(binders, t) -> uncurry (bs@binders) t
    | _ -> bs, t

let rec is_var_pattern p = match p.pat with
  | PatWild _
  | PatTvar(_, _)
  | PatVar(_, _) -> true
  | PatAscribed(p, _) -> is_var_pattern p
  | _ -> false

let rec is_app_pattern p = match p.pat with
  | PatAscribed(p,_) -> is_app_pattern p
  | PatApp({pat=PatVar _}, _) -> true
  | _ -> false

let replace_unit_pattern p = match p.pat with
  | PatConst FStar.Const.Const_unit ->
    mk_pattern (PatAscribed (mk_pattern (PatWild None) p.prange, (unit_ty, None))) p.prange
  | _ -> p

let rec destruct_app_pattern env is_top_level p = match p.pat with
  | PatAscribed(p,t) ->
    let (name, args, _) = destruct_app_pattern env is_top_level p in
    (name, args, Some t)
  | PatApp({pat=PatVar (id, _)}, args) when is_top_level ->
    (Inr (qualify env id), args, None)
  | PatApp({pat=PatVar (id, _)}, args) ->
    (Inl id, args, None)
  | _ ->
    failwith "Not an app pattern"

let rec gather_pattern_bound_vars_maybe_top acc p =
  let gather_pattern_bound_vars_from_list =
      List.fold_left gather_pattern_bound_vars_maybe_top acc
  in
  match p.pat with
  | PatWild _
  | PatConst _
  | PatVar (_, Some Implicit)
  | PatName _
  | PatTvar _
  | PatOp _ -> acc
  | PatApp (phead, pats) -> gather_pattern_bound_vars_from_list (phead::pats)
  | PatVar (x, _) -> set_add x acc
  | PatList pats
  | PatTuple  (pats, _)
  | PatOr pats -> gather_pattern_bound_vars_from_list pats
  | PatRecord guarded_pats -> gather_pattern_bound_vars_from_list (List.map snd guarded_pats)
  | PatAscribed (pat, _) -> gather_pattern_bound_vars_maybe_top acc pat

let gather_pattern_bound_vars : pattern -> set<Ident.ident> =
  let acc = new_set (fun id1 id2 -> if id1.idText = id2.idText then 0 else 1) in
  fun p -> gather_pattern_bound_vars_maybe_top acc p

type bnd =
  | LocalBinder of bv     * S.aqual
  | LetBinder   of lident * (S.term * option<S.term>)
let binder_of_bnd = function
  | LocalBinder (a, aq) -> a, aq
  | _ -> failwith "Impossible"

type env_t = Env.env
type lenv_t = list<bv>

(* TODO : shouldn't this be Tot by default ? *)
let mk_lb (attrs, n, t, e, pos) = {
    lbname=n;
    lbunivs=[];
    lbeff=C.effect_ALL_lid;
    lbtyp=t;
    lbdef=e;
    lbattrs=attrs;
    lbpos=pos;
}
let no_annot_abs bs t = U.abs bs t None

let mk_ref_read tm =
  let tm' = Tm_app (
    S.fv_to_tm (S.lid_as_fv C.sread_lid delta_constant None),
    [ tm, S.as_implicit false ]) in
  S.mk tm' None tm.pos

let mk_ref_alloc tm =
  let tm' = Tm_app (
    S.fv_to_tm (S.lid_as_fv C.salloc_lid delta_constant None),
    [ tm, S.as_implicit false ]) in
  S.mk tm' None tm.pos

let mk_ref_assign t1 t2 pos =
  let tm = Tm_app (
    S.fv_to_tm (S.lid_as_fv C.swrite_lid delta_constant None),
    [ t1, S.as_implicit false; t2, S.as_implicit false ]) in
  S.mk tm None pos

(*
 * Collect the explicitly annotated universes in the sigelt, close the sigelt with them, and stash them appropriately in the sigelt
 *)
let generalize_annotated_univs (s:sigelt) :sigelt =
  let bs_univnames (bs:binders) :BU.set<univ_name> =
    bs |> List.fold_left (fun uvs ( { sort = t }, _) -> BU.set_union uvs (Free.univnames t)) (BU.new_set Syntax.order_univ_name)
  in
  let empty_set = BU.new_set Syntax.order_univ_name in

  match s.sigel with
  | Sig_inductive_typ _
  | Sig_datacon _ -> failwith "Impossible: collect_annotated_universes: bare data/type constructor"
  | Sig_bundle (sigs, lids) ->
    let uvs = sigs |> List.fold_left (fun uvs se ->
      let se_univs =
        match se.sigel with
        | Sig_inductive_typ (_, _, bs, t, _, _) -> BU.set_union (bs_univnames bs) (Free.univnames t)
        | Sig_datacon (_, _, t, _, _, _) -> Free.univnames t
        | _ -> failwith "Impossible: collect_annotated_universes: Sig_bundle should not have a non data/type sigelt"
      in
      BU.set_union uvs se_univs) empty_set |> BU.set_elements
    in
    let usubst = Subst.univ_var_closing uvs in
    { s with sigel = Sig_bundle (sigs |> List.map (fun se ->
      match se.sigel with
      | Sig_inductive_typ (lid, _, bs, t, lids1, lids2) ->
        { se with sigel = Sig_inductive_typ (lid, uvs, Subst.subst_binders usubst bs, Subst.subst (Subst.shift_subst (List.length bs) usubst) t, lids1, lids2) }
      | Sig_datacon (lid, _, t, tlid, n, lids) ->
        { se with sigel = Sig_datacon (lid, uvs, Subst.subst usubst t, tlid, n, lids) }
      | _ -> failwith "Impossible: collect_annotated_universes: Sig_bundle should not have a non data/type sigelt"
      ), lids) }
  | Sig_declare_typ (lid, _, t) ->
    let uvs = Free.univnames t |> BU.set_elements in
    { s with sigel = Sig_declare_typ (lid, uvs, Subst.close_univ_vars uvs t) }
  | Sig_let ((b, lbs), lids) ->
    let lb_univnames (lb:letbinding) :BU.set<univ_name> =
      BU.set_union (Free.univnames lb.lbtyp)
      (match lb.lbdef.n with
       | Tm_abs (bs, e, _) ->
         let uvs1 = bs_univnames bs in
         let uvs2 =
           match e.n with
           | Tm_ascribed (_, (Inl t, _), _) -> Free.univnames t
           | Tm_ascribed (_, (Inr c, _), _) -> Free.univnames_comp c
           | _ -> empty_set
         in
         BU.set_union uvs1 uvs2
       | Tm_ascribed (_, (Inl t, _), _) -> Free.univnames t
       | Tm_ascribed (_, (Inr c, _), _) -> Free.univnames_comp c
       | _ -> empty_set)
    in
    let all_lb_univs = lbs |> List.fold_left (fun uvs lb -> BU.set_union uvs (lb_univnames lb)) empty_set |> BU.set_elements in
    let usubst = Subst.univ_var_closing all_lb_univs in
    { s with sigel = Sig_let ((b, lbs |> List.map (fun lb -> { lb with lbunivs = all_lb_univs; lbdef = Subst.subst usubst lb.lbdef; lbtyp = Subst.subst usubst lb.lbtyp })), lids) }
  | Sig_assume (lid, _, fml) ->
    let uvs = Free.univnames fml |> BU.set_elements in
    { s with sigel = Sig_assume (lid, uvs, Subst.close_univ_vars uvs fml) }
  | Sig_effect_abbrev (lid, _, bs, c, flags) ->
    let uvs = BU.set_union (bs_univnames bs) (Free.univnames_comp c) |> BU.set_elements in
    let usubst = Subst.univ_var_closing uvs in
    { s with sigel = Sig_effect_abbrev (lid, uvs, Subst.subst_binders usubst bs, Subst.subst_comp usubst c, flags) }
  | _ -> s

let is_special_effect_combinator = function
  | "repr" | "post" | "pre" | "wp" -> true
  | _ -> false

let rec sum_to_universe u n =
    if n = 0 then u else U_succ (sum_to_universe u (n-1))

let int_to_universe n = sum_to_universe U_zero n

let rec desugar_maybe_non_constant_universe t
  : either<int, Syntax.universe>  (* level of universe or desugared universe *)
=
  match (unparen t).tm with
      (* TODO : Check how this unification works *)
      (* The unification might introduce universe variables *)
  | Wild -> Inr (U_unif (Unionfind.univ_fresh ()))
  | Uvar u -> Inr (U_name u)

  | Const (Const_int (repr, _)) ->
      (* TODO : That might be a little dangerous... *)
      let n = int_of_string repr in
      if n < 0
      then raise_error (Errors.Fatal_NegativeUniverseConstFatal_NotSupported, "Negative universe constant  are not supported : "
                        ^ repr) t.range;
      Inl n
  | Op (op_plus, [t1 ; t2]) ->
      assert (Ident.text_of_id op_plus = "+") ;
      let u1 = desugar_maybe_non_constant_universe t1 in
      let u2 = desugar_maybe_non_constant_universe t2 in
      begin match u1, u2 with
          | Inl n1, Inl n2 -> Inl (n1+n2)
          | Inl n, Inr u
          | Inr u, Inl n -> Inr (sum_to_universe u n)
          | Inr u1, Inr u2 ->
              raise_error (Errors.Fatal_UniverseMightContainSumOfTwoUnivVars, "This universe might contain a sum of two universe variables "
                          ^ term_to_string t) t.range
      end
  | App _ ->
      let rec aux t univargs  =
        match (unparen t).tm with
        | App(t, targ, _) ->
            let uarg = desugar_maybe_non_constant_universe targ in
            aux t (uarg::univargs)
        | Var max_lid ->
            assert (Ident.text_of_lid max_lid = "max") ;
            if List.existsb (function Inr _ -> true | _ -> false) univargs
            then Inr (U_max (List.map (function Inl n -> int_to_universe n | Inr u -> u) univargs))
            else
              let nargs = List.map (function Inl n -> n | Inr _ -> failwith "impossible") univargs in
              Inl (List.fold_left (fun m n -> if m > n then m else n) 0 nargs)
        (* TODO : Might not be the best place to raise the error... *)
        | _ -> raise_error (Errors.Fatal_UnexpectedTermInUniverse, ("Unexpected term " ^ term_to_string t ^ " in universe context")) t.range
      in aux t []
  | _ -> raise_error (Errors.Fatal_UnexpectedTermInUniverse, ("Unexpected term " ^ term_to_string t ^ " in universe context")) t.range

let rec desugar_universe t : Syntax.universe =
    let u = desugar_maybe_non_constant_universe t in
    match u with
        | Inl n -> int_to_universe n
        | Inr u -> u

let check_no_aq (aq : antiquotations) : unit =
    match aq with
    | [] -> ()
    | (bv, { n = Tm_quoted (e, { qkind = Quote_dynamic })})::_ ->
        raise_error (Errors.Fatal_UnexpectedAntiquotation,
                      BU.format1 "Unexpected antiquotation: `@(%s)" (Print.term_to_string e)) e.pos
    | (bv, e)::_ ->
        raise_error (Errors.Fatal_UnexpectedAntiquotation,
                      BU.format1 "Unexpected antiquotation: `#(%s)" (Print.term_to_string e)) e.pos

(* issue 769: check that other fields are also of the same record. If
   so, then return the record found by field name resolution. *)
let check_fields env fields rg =
    let (f, _) = List.hd fields in
    let _ = Env.fail_if_qualified_by_curmodule env f in
    let record = fail_or env (try_lookup_record_by_field_name env) f in
    let check_field (f', _) =
        let _ = Env.fail_if_qualified_by_curmodule env f' in
        if Env.belongs_to_record env f' record
        then ()
        else let msg = BU.format3
                       "Field %s belongs to record type %s, whereas field %s does not"
                       f.str
                       record.typename.str
                       f'.str
             in
             raise_error (Errors.Fatal_FieldsNotBelongToSameRecordType, msg) rg
    in
    let () = List.iter check_field (List.tl fields)
    in
    record

(* TODO : Patterns should be checked that there are no incompatible type ascriptions *)
(* and these type ascriptions should not be dropped !!!                              *)
let rec desugar_data_pat env p (is_mut:bool) : (env_t * bnd * list<annotated_pat>) =
  let check_linear_pattern_variables pats r =
    // returns the set of pattern variables
    let rec pat_vars p = match p.v with
      | Pat_dot_term _
      | Pat_wild _
      | Pat_constant _ -> S.no_names
      | Pat_var x -> BU.set_add x S.no_names
      | Pat_cons(_, pats) ->
        let aux out (p, _) =
            let intersection = BU.set_intersect (pat_vars p) out in
            if BU.set_is_empty intersection
            then BU.set_union out (pat_vars p)
            else
              let duplicate_bv = List.hd (BU.set_elements intersection) in
              raise_error ( Errors.Fatal_NonLinearPatternNotPermitted,
                            BU.format1
                              "Non-linear patterns are not permitted: `%s` appears more than once in this pattern."
                               (duplicate_bv.ppname.idText) )

                          r
        in
        List.fold_left aux S.no_names pats
    in
    // check that the same variables are bound in each pattern
    match pats with
    | [] -> ()
    | [p] -> pat_vars p |> ignore
    | p::ps ->
      let pvars = pat_vars p in
      let aux p =
        if BU.set_eq pvars (pat_vars p) then () else
        let nonlinear_vars = BU.set_symmetric_difference pvars (pat_vars p) in
        let first_nonlinear_var = List.hd (BU.set_elements nonlinear_vars) in
        raise_error ( Errors.Fatal_IncoherentPatterns,
                      BU.format1
                        "Patterns in this match are incoherent, variable %s is bound in some but not all patterns."
                         (first_nonlinear_var.ppname.idText) )
                    r
      in
      List.iter aux ps
  in

  begin match is_mut, p.pat with
      | false, _
      | true, PatVar _ ->
          ()
      | true, _ ->
          raise_error (Errors.Fatal_LetMutableForVariablesOnly, "let-mutable is for variables only") p.prange
  end;

  let resolvex (l:lenv_t) e x =
    match l |> BU.find_opt (fun y -> y.ppname.idText=x.idText) with
      | Some y -> l, e, y
      | _ ->
        let e, x = if is_mut then push_bv_mutable e x else push_bv e x in
        (x::l), e, x
  in
  let rec aux' (top:bool) (loc:lenv_t) env (p:pattern) : lenv_t * env_t * bnd * pat * list<(bv * Syntax.typ)> * bool =
    let pos q = Syntax.withinfo q p.prange in
    let pos_r r q = Syntax.withinfo q r in
    let orig = p in
    match p.pat with
      | PatOr _ -> failwith "impossible"

      | PatOp op ->
        aux loc env ({ pat = PatVar (mk_ident (compile_op 0 op.idText op.idRange, op.idRange), None); prange = p.prange })

      | PatAscribed(p, (t, tacopt)) ->
        let _ = match tacopt with
                | None -> ()
                | Some _ -> raise_error (Errors.Fatal_TypeWithinPatternsAllowedOnVariablesOnly, "Type ascriptions within patterns cannot be associated with a tactic") orig.prange
        in
        let loc, env', binder, p, annots, imp = aux loc env p in
        let annot_pat_var p t =
            match p.v with
            | Pat_var x -> {p with v=Pat_var({x with sort=t})}
            | Pat_wild x -> {p with v=Pat_wild({x with sort=t})}
            | _ when top -> p
            | _  -> raise_error (Errors.Fatal_TypeWithinPatternsAllowedOnVariablesOnly, "Type ascriptions within patterns are only allowed on variables") orig.prange
        in
        let annots', binder = match binder with
            | LetBinder _ -> failwith "impossible"
            | LocalBinder(x, aq) ->
              let t = desugar_term env (close_fun env t) in
              let x = { x with sort = t } in
              [(x, t)], LocalBinder(x, aq)
        in
        loc, env', binder, p, annots'@annots, imp

      | PatWild aq ->
        let imp = (aq=Some Implicit) in
        let aq = trans_aqual env aq in
        let x = S.new_bv (Some p.prange) tun in
        loc, env, LocalBinder(x, aq), pos <| Pat_wild x, [], imp

      | PatConst c ->
        let x = S.new_bv (Some p.prange) tun in
        loc, env, LocalBinder(x, None), pos <| Pat_constant c, [], false

      | PatTvar(x, aq)
      | PatVar (x, aq) ->
        let imp = (aq=Some Implicit) in
        let aq = trans_aqual env aq in
        let loc, env, xbv = resolvex loc env x in
        loc, env, LocalBinder(xbv, aq), pos <| Pat_var xbv, [], imp

      | PatName l ->
        let l = fail_or env (try_lookup_datacon env) l in
        let x = S.new_bv (Some p.prange) tun in
        loc, env, LocalBinder(x,  None), pos <| Pat_cons(l, []), [], false

      | PatApp({pat=PatName l}, args) ->
        let loc, env, annots, args = List.fold_right (fun arg (loc,env, annots, args) ->
          let loc, env, _, arg, ans, imp = aux loc env arg in
          (loc, env, ans@annots, (arg, imp)::args)) args (loc, env, [], []) in
        let l = fail_or env  (try_lookup_datacon env) l in
        let x = S.new_bv (Some p.prange) tun in
        loc, env, LocalBinder(x, None), pos <| Pat_cons(l, args), annots, false

      | PatApp _ -> raise_error (Errors.Fatal_UnexpectedPattern, "Unexpected pattern") p.prange

      | PatList pats ->
        let loc, env, annots, pats = List.fold_right (fun pat (loc, env, annots, pats) ->
          let loc,env,_,pat, ans, _ = aux loc env pat in
          loc, env, ans@annots, pat::pats) pats (loc, env, [], []) in
        let pat = List.fold_right (fun hd tl ->
            let r = Range.union_ranges hd.p tl.p in
            pos_r r <| Pat_cons(S.lid_as_fv C.cons_lid delta_constant (Some Data_ctor), [(hd, false);(tl, false)])) pats
                        (pos_r (Range.end_range p.prange) <| Pat_cons(S.lid_as_fv C.nil_lid delta_constant (Some Data_ctor), [])) in
        let x = S.new_bv (Some p.prange) tun in
        loc, env, LocalBinder(x, None), pat, annots, false

      | PatTuple(args, dep) ->
        let loc, env, annots, args = List.fold_left (fun (loc, env, annots, pats) p ->
          let loc, env, _, pat, ans, _ = aux loc env p in
          loc, env, ans@annots, (pat, false)::pats) (loc,env,[], []) args in
        let args = List.rev args in
        let l = if dep then C.mk_dtuple_data_lid (List.length args) p.prange
                else C.mk_tuple_data_lid (List.length args) p.prange in
        let constr, _ = fail_or env  (Env.try_lookup_lid env) l in
        let l = match constr.n with
          | Tm_fvar fv -> fv
          | _ -> failwith "impossible" in
        let x = S.new_bv (Some p.prange) tun in
        loc, env, LocalBinder(x, None), pos <| Pat_cons(l, args), annots, false

      | PatRecord ([]) ->
        raise_error (Errors.Fatal_UnexpectedPattern, "Unexpected pattern") p.prange

      | PatRecord (fields) ->
        let record = check_fields env fields p.prange in
        let fields = fields |> List.map (fun (f, p) -> (f.ident, p)) in
        let args = record.fields |> List.map (fun (f, _) ->
          match fields |> List.tryFind (fun (g, _) -> f.idText = g.idText) with
            | None -> mk_pattern (PatWild None) p.prange
            | Some (_, p) -> p) in
        let app = mk_pattern (PatApp(mk_pattern (PatName (lid_of_ids (record.typename.ns @ [record.constrname]))) p.prange, args)) p.prange in
        let env, e, b, p, annots, _ = aux loc env app in
        let p = match p.v with
            | Pat_cons(fv, args) -> pos <| Pat_cons(({fv with fv_qual=Some (Record_ctor (record.typename, record.fields |> List.map fst))}), args)
            | _ -> p in
        env, e, b, p, annots, false
  and aux loc env p = aux' false loc env p
  in
  let aux_maybe_or env (p:pattern) =
    let loc = [] in
    match p.pat with
      | PatOr [] -> failwith "impossible"
      | PatOr (p::ps) ->
        let loc, env, var, p, ans, _ = aux' true loc env p in
        let loc, env, ps = List.fold_left (fun (loc, env, ps) p ->
          let loc, env, _, p, ans, _ = aux' true loc env p in
          loc, env, (p,ans)::ps) (loc, env, []) ps in
        let pats = ((p,ans)::List.rev ps) in
        env, var, pats
      | _ ->
        let loc, env, vars, pat, ans, b = aux' true loc env p in
        env, vars, [(pat, ans)]
  in
  let env, b, pats = aux_maybe_or env p in
  check_linear_pattern_variables (List.map fst pats) p.prange;
  env, b, pats

and desugar_binding_pat_maybe_top top env p is_mut : (env_t * bnd * list<annotated_pat>) =
  let mklet x = env, LetBinder(qualify env x, (tun, None)), [] in
  if top
  then match p.pat with
    | PatOp x -> mklet (mk_ident (compile_op 0 x.idText x.idRange, x.idRange))
    | PatVar (x, _) -> mklet x
    | PatAscribed({pat=PatVar (x, _)}, (t, tacopt)) ->
      let tacopt = BU.map_opt tacopt (desugar_term env) in
      (env, LetBinder(qualify env x, (desugar_term env t, tacopt)), [])
    | _ -> raise_error (Errors.Fatal_UnexpectedPattern, "Unexpected pattern at the top-level") p.prange
  else
    let (env, binder, p) = desugar_data_pat env p is_mut in
    let p = match p with
      | [{v=Pat_var _}, _]
      | [{v=Pat_wild _}, _] -> []
      | _ -> p in
    (env, binder, p)

and desugar_binding_pat env p = desugar_binding_pat_maybe_top false env p false

and desugar_match_pat_maybe_top _ env pat =
  let (env, _, pat) = desugar_data_pat env pat false in
  (env, pat)

and desugar_match_pat env p = desugar_match_pat_maybe_top false env p

and desugar_term_aq env e : S.term * antiquotations =
    let env = Env.set_expect_typ env false in
    desugar_term_maybe_top false env e

and desugar_term env e : S.term =
    let t, aq = desugar_term_aq env e in
    check_no_aq aq;
    t

and desugar_typ_aq env e : S.term * antiquotations =
    let env = Env.set_expect_typ env true in
    desugar_term_maybe_top false env e

and desugar_typ env e : S.term =
    let t, aq = desugar_typ_aq env e in
    check_no_aq aq;
    t

and desugar_machine_integer env repr (signedness, width) range =
  let tnm = "FStar." ^
    (match signedness with | Unsigned -> "U" | Signed -> "") ^ "Int" ^
    (match width with | Int8 -> "8" | Int16 -> "16" | Int32 -> "32" | Int64 -> "64")
  in
  //we do a static check of integer constants
  //and coerce them to the appropriate type using the internal coercion
  // __uint_to_t or __int_to_t
  //Rather than relying on a verification condition to check this trivial property
  if not (within_bounds repr signedness width)
  then FStar.Errors.log_issue
                    range
                    (Errors.Error_OutOfRange,
                     BU.format2 "%s is not in the expected range for %s" repr tnm);
  let private_intro_nm = tnm ^
    ".__" ^ (match signedness with | Unsigned -> "u" | Signed -> "") ^ "int_to_t"
  in
  let intro_nm = tnm ^
    "." ^ (match signedness with | Unsigned -> "u" | Signed -> "") ^ "int_to_t"
  in
  let lid = lid_of_path (path_of_text intro_nm) range in
  let lid =
    match Env.try_lookup_lid env lid with
    | Some (intro_term, _) ->
      begin match intro_term.n with
        | Tm_fvar fv ->
          let private_lid = lid_of_path (path_of_text private_intro_nm) range in
          let private_fv = S.lid_as_fv private_lid (U.incr_delta_depth fv.fv_delta) fv.fv_qual in
          {intro_term with n=Tm_fvar private_fv}
        | _ ->
          failwith ("Unexpected non-fvar for " ^ intro_nm)
      end
    | None ->
      raise_error (Errors.Fatal_UnexpectedNumericLiteral, (BU.format1 "Unexpected numeric literal.  Restart F* to load %s." tnm)) range in
  let repr = S.mk (Tm_constant (Const_int (repr, None))) None range in
  S.mk (Tm_app (lid, [repr, as_implicit false])) None range

and desugar_name mk setpos (env: env_t) (resolve: bool) (l: lid) : S.term =
    let tm, mut, attrs = fail_or env ((if resolve then Env.try_lookup_lid_with_attributes else Env.try_lookup_lid_with_attributes_no_resolve) env) l in
    let warn_if_deprecated (attrs:list<attribute>) :unit =
      List.iter (fun a -> match a.n with
        | Tm_app ({ n = Tm_fvar fv }, args) when lid_equals fv.fv_name.v C.deprecated_attr ->
          let msg = (Print.term_to_string tm) ^ " is deprecated" in
          let msg =
            if List.length args > 0 then
              (match (fst (List.hd args)).n with
               | Tm_constant (Const_string (s, _)) when not (trim_string s = "") -> msg ^ ", use "  ^ s ^ " instead"
               | _ -> msg)
            else msg
          in
          log_issue (range_of_lid l) (Warning_DeprecatedDefinition, msg)
        | Tm_fvar fv when lid_equals fv.fv_name.v C.deprecated_attr ->
          let msg = (Print.term_to_string tm) ^ " is deprecated" in
          log_issue (range_of_lid l) (Warning_DeprecatedDefinition, msg)
        | _ -> ()) attrs
    in
    warn_if_deprecated attrs;
    let tm = setpos tm in
    if mut then mk <| Tm_meta (mk_ref_read tm, Meta_desugared Mutable_rval)
    else tm

and desugar_attributes (env:env_t) (cattributes:list<term>) : list<cflags> =
    let desugar_attribute t =
        match (unparen t).tm with
            | Var ({str="cps"}) -> CPS
            | _ -> raise_error (Errors.Fatal_UnknownAttribute, "Unknown attribute " ^ term_to_string t) t.range
    in List.map desugar_attribute cattributes

and desugar_term_maybe_top (top_level:bool) (env:env_t) (top:term) : S.term * antiquotations =
  let mk e = S.mk e None top.range in
  let noaqs = [] in
  let join_aqs aqs = List.flatten aqs in
  let setpos e = {e with pos=top.range} in
  begin match (unparen top).tm with
    | Wild -> setpos tun, noaqs

    | Labeled _ -> desugar_formula env top, noaqs

    | Requires (t, lopt) ->
      desugar_formula env t, noaqs

    | Ensures (t, lopt) ->
      desugar_formula env t, noaqs

    | Attributes ts ->
        failwith "Attributes should not be desugared by desugar_term_maybe_top"
        // desugar_attributes env ts

    | Const (Const_int (i, Some size)) ->
        desugar_machine_integer env i size top.range, noaqs

    | Const c ->
        mk (Tm_constant c), noaqs

    | Op({idText = "=!="; idRange=r}, args) ->
      let e = mk_term (Op(Ident.mk_ident ("==", r), args)) top.range top.level in
      desugar_term_aq env (mk_term(Op(Ident.mk_ident ("~",r), [e])) top.range top.level)

    (* if op_Star has not been rebound, then it's reserved for tuples *)
    | Op(op_star, [_;_]) when
      Ident.text_of_id op_star = "*" &&
      (op_as_term env 2 top.range op_star |> Option.isNone) ->
      (* See the comment in parse.mly to understand why this implicitly relies
       * on the presence of a Paren node in the AST. *)
      let rec flatten t = match t.tm with
        // * is left-associative
        | Op({idText = "*"}, [t1;t2]) -> flatten t1 @ [ t2 ]
        | _ -> [t]
      in
      let targs, aqs = flatten (unparen top) |>
                            List.map (fun t -> let t', aq = desugar_typ_aq env t in as_arg t', aq) |>
                            List.unzip in
      let tup, _ = fail_or env (Env.try_lookup_lid env) (C.mk_tuple_lid (List.length targs) top.range) in
      mk (Tm_app(tup, targs)), join_aqs aqs

    | Tvar a ->
      setpos <| fst (fail_or2 (try_lookup_id env) a), noaqs

    | Uvar u ->
        raise_error (Errors.Fatal_UnexpectedUniverseVariable, "Unexpected universe variable " ^ text_of_id u ^ " in non-universe context") top.range

    | Op(s, args) ->
      begin match op_as_term env (List.length args) top.range s with
        | None -> raise_error (Errors.Fatal_UnepxectedOrUnboundOperator, "Unexpected or unbound operator: " ^ Ident.text_of_id s) top.range
        | Some op ->
            if List.length args > 0 then
              let args, aqs = args |> List.map (fun t -> let t', s = desugar_term_aq env t in
                                                         (t', None), s) |> List.unzip in
              mk (Tm_app(op, args)), join_aqs aqs
            else
              op, noaqs
      end

    | Construct (n, [(a, _)]) when n.str = "SMTPat" ->
        desugar_term_maybe_top top_level env ({top with tm = App ({top with tm = Var (lid_of_path ["Prims";"smt_pat"] top.range)}, a, Nothing)})

    | Construct (n, [(a, _)]) when n.str = "SMTPatT" ->
        Errors.log_issue top.range (Errors.Warning_SMTPatTDeprecated, "SMTPatT is deprecated; please just use SMTPat");
        desugar_term_maybe_top top_level env ({top with tm = App ({top with tm = Var (lid_of_path ["Prims";"smt_pat"] top.range)}, a, Nothing)})

    | Construct (n, [(a, _)]) when n.str = "SMTPatOr" ->
        desugar_term_maybe_top top_level env ({top with tm = App ({top with tm = Var (lid_of_path ["Prims";"smt_pat_or"] top.range)}, a, Nothing)})

    | Name {str="Type0"}  -> mk (Tm_type U_zero), noaqs
    | Name {str="Type"}   -> mk (Tm_type U_unknown), noaqs
    | Construct ({str="Type"}, [t, UnivApp]) -> mk (Tm_type (desugar_universe t)), noaqs
    | Name {str="Effect"} -> mk (Tm_constant Const_effect), noaqs
    | Name {str="True"}   -> S.fvar (Ident.set_lid_range Const.true_lid top.range) delta_constant None, noaqs
    | Name {str="False"}   -> S.fvar (Ident.set_lid_range Const.false_lid top.range) delta_constant None, noaqs
    | Projector (eff_name, {idText = txt})
      when is_special_effect_combinator txt && Env.is_effect_name env eff_name ->
      let _ = Env.fail_if_qualified_by_curmodule env eff_name in
      (* TODO : would it be possible to normalize the effect name at that point so that *)
      (* we get back the original effect definition instead of an effect abbreviation *)
      begin match try_lookup_effect_defn env eff_name with
        | Some ed ->
          let lid = U.dm4f_lid ed txt in
          S.fvar lid (Delta_constant_at_level 1) None, noaqs
        | None ->
          failwith (BU.format2 "Member %s of effect %s is not accessible \
                                (using an effect abbreviation instead of the original effect ?)"
                               (Ident.text_of_lid eff_name)
                               txt)
      end

    | Var l
    | Name l ->
      let _ = Env.fail_if_qualified_by_curmodule env l in
      desugar_name mk setpos env true l, noaqs

    | Projector (l, i) ->
      let _ = Env.fail_if_qualified_by_curmodule env l in
      let name =
        match Env.try_lookup_datacon env l with
        | Some _ -> Some (true, l)
        | None ->
          match Env.try_lookup_root_effect_name env l with
          | Some new_name -> Some (false, new_name)
          | _ -> None
      in
      begin match name with
      | Some (resolve, new_name) ->
        desugar_name mk setpos env resolve (mk_field_projector_name_from_ident new_name i), noaqs
      | _ ->
        raise_error (Errors.Fatal_EffectNotFound, (BU.format1 "Data constructor or effect %s not found" l.str)) top.range
      end

    | Discrim lid ->
      let _ = Env.fail_if_qualified_by_curmodule env lid in
      begin match Env.try_lookup_datacon env lid with
      | None ->
        raise_error (Errors.Fatal_DataContructorNotFound, (BU.format1 "Data constructor %s not found" lid.str)) top.range
      | _ ->
        let lid' = U.mk_discriminator lid in
        desugar_name mk setpos env true lid', noaqs
      end

    | Construct(l, args) ->
        let _ = Env.fail_if_qualified_by_curmodule env l in
        begin match Env.try_lookup_datacon env l with
        | Some head ->
            let head = mk (Tm_fvar head) in
            begin match args with
              | [] -> head, noaqs
              | _ ->
                let universes, args = BU.take (fun (_, imp) -> imp = UnivApp) args in
                let universes = List.map (fun x -> desugar_universe (fst x)) universes in
                let args, aqs = List.map (fun (t, imp) ->
                  let te, aq = desugar_term_aq env t in
                  arg_withimp_e imp te, aq) args |> List.unzip in
                let head = if universes = [] then head else mk (Tm_uinst(head, universes)) in
                mk (Tm_app (head, args)), join_aqs aqs
            end
        | None ->
            let err =
              match Env.try_lookup_effect_name env l with
              | None -> (Errors.Fatal_ConstructorNotFound, ("Constructor " ^ l.str ^ " not found"))
              | Some _ -> (Errors.Fatal_UnexpectedEffect, ("Effect " ^ l.str ^ " used at an unexpected position"))
            in
            raise_error err top.range
        end

    | Sum(binders, t) ->
      let env, _, targs = List.fold_left (fun (env, tparams, typs) b ->
                let xopt, t = desugar_binder env b in
                let env, x =
                    match xopt with
                    | None -> env, S.new_bv (Some top.range) tun
                    | Some x -> push_bv env x in
                (env, tparams@[{x with sort=t}, None], typs@[as_arg <| no_annot_abs tparams t]))
        (env, [], [])
        (binders@[mk_binder (NoName t) t.range Type_level None]) in
      let tup, _ = fail_or env  (try_lookup_lid env) (C.mk_dtuple_lid (List.length targs) top.range) in
      mk <| Tm_app(tup, targs), noaqs

    | Product(binders, t) ->
      let bs, t = uncurry binders t in
      let rec aux env bs = function
        | [] ->
          let cod = desugar_comp top.range env t in
          setpos <| U.arrow (List.rev bs) cod

        | hd::tl ->
          let bb = desugar_binder env hd in
          let b, env = as_binder env hd.aqual bb in
          aux env (b::bs) tl in
      aux env [] bs, noaqs

    | Refine(b, f) ->
      begin match desugar_binder env b with
        | (None, _) -> failwith "Missing binder in refinement"

        | b ->
          let (x, _), env = as_binder env None b in
          let f = desugar_formula env f in
          setpos <| U.refine x f, noaqs
      end

    | Abs(binders, body) ->
      (* First of all, forbid definitions such as `f x x = ...` *)
      let bvss = List.map gather_pattern_bound_vars binders in
      let check_disjoint (sets : list<set<ident>>) : option<ident> =
        let rec aux acc sets =
            match sets with
            | [] -> None
            | set::sets ->
                let i = BU.set_intersect acc set in
                if BU.set_is_empty i
                then aux (BU.set_union acc set) sets
                else Some (List.hd (BU.set_elements i))
        in
        aux (S.new_id_set ()) sets
      in
      begin match check_disjoint bvss with
      | None -> ()
      | Some id ->
          raise_error (Errors.Fatal_NonLinearPatternNotPermitted,
                       BU.format1
                         "Non-linear patterns are not permitted: `%s` appears more than once in this function definition."
                          (id.idText)) (range_of_id id)
      end;

      let binders = binders |> List.map replace_unit_pattern in
      let _, ftv = List.fold_left (fun (env, ftvs) pat ->
        match pat.pat with
          | PatAscribed(_, (t, None)) -> env, free_type_vars env t@ftvs
          | PatAscribed(_, (t, Some tac)) -> env, free_type_vars env t@free_type_vars env tac@ftvs
          | _ -> env, ftvs) (env, []) binders in
      let ftv = sort_ftv ftv in
      let binders = (ftv |> List.map (fun a ->
                        mk_pattern (PatTvar(a, Some AST.Implicit)) top.range))
                    @binders in //close over the free type variables
      (*
         fun (P1 x1) (P2 x2) (P3 x3) -> e

            is desugared to

         fun y1 y2 y3 -> match (y1, y2, y3) with
                | (P1 x1, P2 x2, P3 x3) -> [[e]]
      *)
      let rec aux env bs sc_pat_opt =
        function
        | [] ->
            let body, aq = desugar_term_aq env body in
            let body = match sc_pat_opt with
            | Some (sc, pat) ->
                let body = Subst.close (S.pat_bvs pat |> List.map S.mk_binder) body in
                S.mk (Tm_match(sc, [(pat, None, body)])) None body.pos
            | None -> body in
            setpos (no_annot_abs (List.rev bs) body), aq

        | p::rest ->
            let env, b, pat = desugar_binding_pat env p in
            let pat =
                match pat with
                | [] -> None
                | [p, _] -> Some p // NB: We ignore the type annotation here, the typechecker catches that anyway in tc_abs
                | _ ->
                  raise_error (Errors.Fatal_UnsupportedDisjuctivePatterns, "Disjunctive patterns are not supported in abstractions") p.prange
            in
            let b, sc_pat_opt =
                match b with
                | LetBinder _ -> failwith "Impossible"
                | LocalBinder (x, aq) ->
                    let sc_pat_opt =
                        match pat, sc_pat_opt with
                        | None, _ -> sc_pat_opt
                        | Some p, None -> Some (S.bv_to_name x, p)
                        | Some p, Some (sc, p') -> begin
                          match sc.n, p'.v with
                          | Tm_name _, _ ->
                            let tup2 = S.lid_as_fv (C.mk_tuple_data_lid 2 top.range) delta_constant (Some Data_ctor) in
                            let sc = S.mk (Tm_app(mk (Tm_fvar tup2), [as_arg sc; as_arg <| S.bv_to_name x])) None top.range in
                            let p = withinfo (Pat_cons(tup2, [(p', false);(p, false)])) (Range.union_ranges p'.p p.p) in
                            Some(sc, p)
                          | Tm_app(_, args), Pat_cons(_, pats) ->
                            let tupn = S.lid_as_fv (C.mk_tuple_data_lid (1 + List.length args) top.range) delta_constant (Some Data_ctor) in
                            let sc = mk (Tm_app(mk (Tm_fvar tupn), args@[as_arg <| S.bv_to_name x])) in
                            let p = withinfo (Pat_cons(tupn, pats@[(p, false)])) (Range.union_ranges p'.p p.p) in
                            Some(sc, p)
                          | _ -> failwith "Impossible"
                          end
                    in
                    (x, aq), sc_pat_opt
            in
                aux env (b::bs) sc_pat_opt rest
       in
       aux env [] None binders

    | App (_, _, UnivApp) ->
       let rec aux universes e = match (unparen e).tm with
           | App(e, t, UnivApp) ->
               let univ_arg = desugar_universe t in
               aux (univ_arg::universes) e
            | _ ->
                let head, aq = desugar_term_aq env e in
                mk (Tm_uinst(head, universes)), aq
       in aux [] top

    | App _ ->
      let rec aux args aqs e = match (unparen e).tm with
        | App(e, t, imp) when imp <> UnivApp ->
          let t, aq = desugar_term_aq env t in
          let arg = arg_withimp_e imp t in
          aux (arg::args) (aq::aqs) e
        | _ ->
          let head, aq = desugar_term_aq env e in
          mk (Tm_app(head, args)), join_aqs (aq::aqs) in
      aux [] [] top

    | Bind(x, t1, t2) ->
      let xpat = AST.mk_pattern (AST.PatVar(x, None)) x.idRange in
      let k = AST.mk_term (Abs([xpat], t2)) t2.range t2.level in
      let bind_lid = Ident.lid_of_path ["bind"] x.idRange in
      let bind = AST.mk_term (AST.Var bind_lid) x.idRange AST.Expr in
      desugar_term_aq env (AST.mkExplicitApp bind [t1; k] top.range)

    | Seq(t1, t2) ->
      (* Convert it to a letbinding, desugar it, and then slap a Meta_desugared sequence on it to keep track of this *)
      (* TODO: GM: Maybe we don't really care about that *)
      let t = mk_term (Let(NoLetQualifier, [None, (mk_pattern (PatWild None) t1.range,t1)], t2)) top.range Expr in
      let tm, s = desugar_term_aq env t in
      mk (Tm_meta(tm, Meta_desugared Sequence)), s

    | LetOpen (lid, e) ->
      let env = Env.push_namespace env lid in
      (if Env.expect_typ env then desugar_typ_aq else desugar_term_aq) env e

    | Let(qual, lbs, body) ->
      let is_rec = qual = Rec in
      let ds_let_rec_or_app () =
        let bindings = lbs in
        let funs = bindings |> List.map (fun (attr_opt, (p, def)) ->
          if is_app_pattern p
          then attr_opt, destruct_app_pattern env top_level p, def
          else match un_function p def with
                | Some (p, def) -> attr_opt, destruct_app_pattern env top_level p, def
                | _ -> begin match p.pat with
                        | PatAscribed({pat=PatVar(id,_)}, t) ->
                            if top_level
                            then attr_opt, (Inr (qualify env id), [], Some t), def
                            else attr_opt, (Inl id, [], Some t), def
                        | PatVar(id, _) ->
                            if top_level
                            then attr_opt, (Inr (qualify env id), [], None), def
                            else attr_opt, (Inl id, [], None), def
                        | _ -> raise_error (Errors.Fatal_UnexpectedLetBinding, "Unexpected let binding") p.prange
                      end)
        in

        //Generate fresh names and populate an env' with recursive bindings
        //below, we use env' instead of env, only if is_rec
        let env', fnames, rec_bindings =
          List.fold_left (fun (env, fnames, rec_bindings) (_attr_opt, (f, _, _), _) ->
            let env, lbname, rec_bindings = match f with
              | Inl x ->
                let env, xx = push_bv env x in
                env, Inl xx, S.mk_binder xx::rec_bindings
              | Inr l ->
                push_top_level_rec_binding env l.ident S.delta_equational, Inr l, rec_bindings in
            env, (lbname::fnames), rec_bindings) (env, [], []) funs
        in

        let fnames = List.rev fnames in
        let rec_bindings = List.rev rec_bindings in
        (* This comment is taken from Syntax.Subst.open_let_rec
           The desugaring of let recs has to be consistent with their opening

            Consider
                let rec f<u> x = g x
                and g<u'> y = f y in
                f 0, g 0
            In de Bruijn notation, this is
                let rec f x = g@1 x@0
                and g y = f@2 y@0 in
                f@1 0, g@0 0
            i.e., the recursive environment for f is, in order:
                        u, f, g, x
                  for g is
                        u, f, g, y
                  and for the body is
                        f, g
         *)
        let desugar_one_def env lbname (attrs_opt, (_, args, result_t), def) =
            let args = args |> List.map replace_unit_pattern in
            let pos = def.range in
            let def =
              match result_t with
              | None -> def
              | Some (t, tacopt) ->
                let t =
                    if is_comp_type env t
                    then let _ =
                            match args |> List.tryFind (fun x -> not (is_var_pattern x)) with
                            | None -> ()
                            | Some p ->
                              raise_error (Errors.Fatal_ComputationTypeNotAllowed, "Computation type annotations are only permitted on let-bindings \
                                             without inlined patterns; \
                                             replace this pattern with a variable") p.prange in
                         t
                    else if Options.ml_ish () //we're type-checking the compiler itself, e.g.
                    && Option.isSome (Env.try_lookup_effect_name env C.effect_ML_lid) //ML is in scope (not still in prims, e.g)
                    && (not is_rec || List.length args <> 0) //and we don't have something like `let rec f : t -> t' = fun x -> e`
                    then AST.ml_comp t
                    else AST.tot_comp t
                in
                mk_term (Ascribed(def, t, tacopt)) def.range Expr
            in
            let def = match args with
                 | [] -> def
                 | _ -> mk_term (un_curry_abs args def) top.range top.level in
            let body = desugar_term env def in
            let lbname = match lbname with
                | Inl x -> Inl x
                | Inr l -> Inr (S.lid_as_fv l (incr_delta_qualifier body) None) in
            let body = if is_rec then Subst.close rec_bindings body else body in
            let attrs = match attrs_opt with
              | None -> []
              | Some l -> List.map (desugar_term env) l
            in
            mk_lb (attrs, lbname, tun, body, pos)
        in
        let lbs = List.map2 (desugar_one_def (if is_rec then env' else env)) fnames funs in
        let body, aq = desugar_term_aq env' body in
        mk <| (Tm_let((is_rec, lbs), Subst.close rec_bindings body)), aq
      in
      //end ds_let_rec_or_app

      let ds_non_rec attrs_opt pat t1 t2 =
        let attrs =
            match attrs_opt with
            | None -> []
            | Some l -> List.map (desugar_term env) l
        in
        let t1 = desugar_term env t1 in
        let is_mutable = qual = Mutable in
        // a let-mutable is a hidden ref allocation
        let t1 = if is_mutable
                 then mk_ref_alloc t1
                 else t1
        in
        let env, binder, pat = desugar_binding_pat_maybe_top top_level env pat is_mutable in
        let tm, aq =
            match binder with
            | LetBinder(l, (t, _tacopt)) -> //_tacopt must be None here
              let body, aq = desugar_term_aq env t2 in
              let fv = S.lid_as_fv l (incr_delta_qualifier t1) None in
              mk <| Tm_let((false, [mk_lb (attrs, Inr fv, t, t1, t1.pos)]), body), aq

            | LocalBinder (x,_) ->
                // TODO GGGGG unsure if keep _ or [] on second comp below
              let body, aq = desugar_term_aq env t2 in
              let body = match pat with
                | []
                | [{v=Pat_wild _}, _] -> body
                | _ ->
                  S.mk (Tm_match(S.bv_to_name x, desugar_disjunctive_pattern pat None body)) None top.range in
              mk <| Tm_let((false, [mk_lb (attrs, Inl x, x.sort, t1, t1.pos)]), Subst.close [S.mk_binder x] body), aq
        in
        if is_mutable
        then mk <| Tm_meta (tm, Meta_desugared Mutable_alloc), aq
        else tm, aq
      in

      let attrs, (head_pat, defn) = List.hd lbs in
      if is_rec
      || is_app_pattern head_pat
      then ds_let_rec_or_app()
      else ds_non_rec attrs head_pat defn body

    | If(t1, t2, t3) ->
      let x = Syntax.new_bv (Some t3.range) S.tun in
      let t_bool = mk (Tm_fvar(S.lid_as_fv C.bool_lid delta_constant None)) in
      let t1', aq1 = desugar_term_aq env t1 in
      let t2', aq2 = desugar_term_aq env t2 in
      let t3', aq3 = desugar_term_aq env t3 in
      mk (Tm_match(t1',
                    [(withinfo (Pat_constant (Const_bool true)) t2.range, None, t2');
                     (withinfo (Pat_wild x) t3.range, None, t3')])), join_aqs [aq1;aq2;aq3]

    | TryWith(e, branches) ->
      let r = top.range in
      let handler = mk_function branches r r in
      let body = mk_function [(mk_pattern (PatConst Const_unit) r, None, e)] r r in
      let a1 = mk_term (App(mk_term (Var C.try_with_lid) r top.level, body, Nothing)) r  top.level in
      let a2 = mk_term (App(a1, handler, Nothing)) r top.level in
      desugar_term_aq env a2

    | Match(e, branches) ->
      let desugar_branch (pat, wopt, b) =
        let env, pat = desugar_match_pat env pat in
        let wopt = match wopt with
          | None -> None
          | Some e -> Some (desugar_term env e) in
        let b, aq = desugar_term_aq env b in
        desugar_disjunctive_pattern pat wopt b, aq
      in
      let e, aq = desugar_term_aq env e in
      let brs, aqs = List.map desugar_branch branches |> List.unzip |> (fun (x, y) -> (List.flatten x, y)) in
      mk <| Tm_match(e, brs), join_aqs (aq::aqs)

    | Ascribed(e, t, tac_opt) ->
      let annot = if is_comp_type env t
                  then Inr (desugar_comp t.range env t)
                  else Inl (desugar_term env t) in
      let tac_opt = BU.map_opt tac_opt (desugar_term env) in
      let e, aq = desugar_term_aq env e in
      mk <| Tm_ascribed(e, (annot, tac_opt), None), aq

    | Record(_, []) ->
      raise_error (Errors.Fatal_UnexpectedEmptyRecord, "Unexpected empty record") top.range

    | Record(eopt, fields) ->
      let record = check_fields env fields top.range in
      (* Namespace qualifier given by the user, needed to requalify fields in 'recterm' (MUST NOT be already resolved, since it will be re-resolved afterwards and thus may undergo rewriting e.g. by module abbrev *)
      let user_ns = let (f, _) = List.hd fields in f.ns in
      let get_field xopt f =
        let found = fields |> BU.find_opt (fun (g, _) -> f.idText = g.ident.idText) in
        let fn = lid_of_ids (user_ns @ [f]) in
        match found with
          | Some (_, e) -> (fn, e)
          | None ->
            match xopt with
              | None ->
                raise_error (Errors.Fatal_MissingFieldInRecord, (BU.format2 "Field %s of record type %s is missing" f.idText record.typename.str)) top.range
              | Some x ->
                (fn, mk_term (Project(x, fn)) x.range x.level) in

      let user_constrname = lid_of_ids (user_ns @ [record.constrname]) in
      let recterm = match eopt with
        | None ->
          Construct(user_constrname,
                    record.fields |> List.map (fun (f, _) ->
                    snd <| get_field None f, Nothing))

        | Some e ->
          let x = FStar.Ident.gen e.range in
          let xterm = mk_term (Var (lid_of_ids [x])) x.idRange Expr in
          let record = Record(None, record.fields |> List.map (fun (f, _) -> get_field (Some xterm) f)) in
          Let(NoLetQualifier, [None, (mk_pattern (PatVar (x, None)) x.idRange, e)], mk_term record top.range top.level) in

      let recterm = mk_term recterm top.range top.level in
      let e, s = desugar_term_aq env recterm in
      begin match e.n with
        | Tm_app ({n=Tm_fvar fv}, args) ->
          mk <| Tm_app(S.fvar (Ident.set_lid_range fv.fv_name.v e.pos) delta_constant
                             (Some (Record_ctor(record.typename, record.fields |> List.map fst))),
                      args), s
        | _ -> e, s
      end

    | Project(e, f) ->
      let _ = Env.fail_if_qualified_by_curmodule env f in
      let constrname, is_rec = fail_or env  (try_lookup_dc_by_field_name env) f in
      let e, s = desugar_term_aq env e in
      let projname = mk_field_projector_name_from_ident constrname f.ident in
      let qual = if is_rec then Some (Record_projector (constrname, f.ident)) else None in
      mk <| Tm_app(S.fvar (Ident.set_lid_range projname (range_of_lid f)) (Delta_equational_at_level 1) qual, [as_arg e]), s

    | NamedTyp(_, e) ->
        desugar_term_aq env e

    | Paren e -> failwith "impossible"

    | VQuote e ->
      (* Just get the lid and replace the VQuote for a string of it *)
      let tm = desugar_term env e in
      begin match (Subst.compress tm).n with
      | Tm_fvar fv -> { U.exp_string (string_of_lid (lid_of_fv fv)) with pos = e.range }, noaqs
      | _ ->
        raise_error (Fatal_UnexpectedTermVQuote, ("VQuote, expected an fvar, got: " ^ P.term_to_string tm)) top.range
      end

    | Quote (e, Static) ->
      let tm, vts = desugar_term_aq env e in
      let qi = { qkind = Quote_static
               ; antiquotes = vts
               } in
      mk <| Tm_quoted (tm, qi), noaqs

    | Antiquote e ->
        let bv = S.new_bv (Some e.range) S.tun in
        (* We use desugar_term, so the there can be double antiquotations *)
        S.bv_to_name bv, [(bv, desugar_term env e)]

    | Quote (e, Dynamic) ->
      let qi = { qkind = Quote_dynamic
               ; antiquotes = []
               } in
      mk <| Tm_quoted (desugar_term env e, qi), noaqs

    | _ when (top.level=Formula) -> desugar_formula env top, noaqs

    | _ ->
      raise_error (Fatal_UnexpectedTerm, ("Unexpected term: " ^ term_to_string top)) top.range
  end

and not_ascribed t =
    match t.tm with
    | Ascribed _ -> false
    | _ ->  true

and desugar_args env args =
    args |> List.map (fun (a, imp) -> arg_withimp_e imp (desugar_term env a))

and desugar_comp r env t =
    let fail : (Errors.raw_error * string) -> 'a = fun err -> raise_error err r in
    let is_requires (t, _) = match (unparen t).tm with
      | Requires _ -> true
      | _ -> false
    in
    let is_ensures (t, _) = match (unparen t).tm with
      | Ensures _ -> true
      | _ -> false
    in
    let is_app head (t, _) = match (unparen t).tm with
      | App({tm=Var d}, _, _) -> d.ident.idText = head
      | _ -> false
    in
    let is_smt_pat (t,_) =
      match (unparen t).tm with
      // TODO: remove this first match once we fully migrate
      | Construct (cons, [{tm=Construct (smtpat, _)}, _; _]) ->
        Ident.lid_equals cons C.cons_lid &&
        BU.for_some (fun s -> smtpat.str = s)
          (* the smt pattern does not seem to be disambiguated yet at this point *)
          ["SMTPat"; "SMTPatT"; "SMTPatOr"]
          (* [C.smtpat_lid ; C.smtpatT_lid ; C.smtpatOr_lid] *)

      | Construct (cons, [{tm=Var smtpat}, _; _]) ->
        Ident.lid_equals cons C.cons_lid &&
        BU.for_some (fun s -> smtpat.str = s)
          (* the smt pattern does not seem to be disambiguated yet at this point *)
          ["smt_pat" ; "smt_pat_or"]
          (* [C.smtpat_lid ; C.smtpatT_lid ; C.smtpatOr_lid] *)
      | _ -> false
    in
    let is_decreases = is_app "decreases" in
    let pre_process_comp_typ (t:AST.term) =
      let head, args = head_and_args t in
      match head.tm with
      | Name lemma when (lemma.ident.idText = "Lemma") ->
        (* need to add the unit result type and the empty smt_pat list, if n *)
        let unit_tm = mk_term (Name C.unit_lid) t.range Type_level, Nothing in
        let nil_pat = mk_term (Name C.nil_lid) t.range Expr, Nothing in
        let req_true =
          let req = Requires (mk_term (Name C.true_lid) t.range Formula, None) in
          mk_term req t.range Type_level, Nothing
        in
        (* The postcondition for Lemma is thunked, to allow to assume the precondition
         * (c.f. #57), so add the thunking here *)
        let thunk_ens_ (ens : AST.term) : AST.term =
            let wildpat = mk_pattern (PatWild None) ens.range in
            mk_term (Abs ([wildpat], ens)) ens.range Expr
        in
        let thunk_ens (e, i) = (thunk_ens_ e, i) in
        let fail_lemma () =
             let expected_one_of = ["Lemma post";
                                    "Lemma (ensures post)";
                                    "Lemma (requires pre) (ensures post)";
                                    "Lemma post [SMTPat ...]";
                                    "Lemma (ensures post) [SMTPat ...]";
                                    "Lemma (ensures post) (decreases d)";
                                    "Lemma (ensures post) (decreases d) [SMTPat ...]";
                                    "Lemma (requires pre) (ensures post) (decreases d)";
                                    "Lemma (requires pre) (ensures post) [SMTPat ...]";
                                    "Lemma (requires pre) (ensures post) (decreases d) [SMTPat ...]"] in
             let msg = String.concat "\n\t" expected_one_of in
             raise_error (Errors.Fatal_InvalidLemmaArgument, "Invalid arguments to 'Lemma'; expected one of the following:\n\t" ^ msg) t.range
        in
        let args = match args with
          | [] -> fail_lemma ()

          | [req] //a single requires clause (cf. Issue #1208)
               when is_requires req ->
            fail_lemma()

          | [smtpat]
                when is_smt_pat smtpat ->
            fail_lemma()

          | [dec]
                when is_decreases dec ->
            fail_lemma()

          | [ens] -> //otherwise, a single argument is always treated as just an ensures clause
            [unit_tm;req_true;thunk_ens ens;nil_pat]

          | [req;ens]
                when is_requires req
                  && is_ensures ens ->
            [unit_tm;req;thunk_ens ens;nil_pat]

          | [ens;smtpat] //either Lemma p [SMTPat ...]; or Lemma (ensures p) [SMTPat ...]
                when not (is_requires ens)
                  && not (is_smt_pat ens)
                  && not (is_decreases ens)
                  && is_smt_pat smtpat ->
            [unit_tm;req_true;thunk_ens ens;smtpat]

          | [ens;dec]
                when is_ensures ens
                  && is_decreases dec ->
            [unit_tm;req_true;thunk_ens ens;nil_pat;dec]

          | [ens;dec;smtpat]
                when is_ensures ens
                  && is_decreases dec
                  && is_smt_pat smtpat ->
            [unit_tm;req_true;thunk_ens ens;smtpat;dec]

          | [req;ens;dec]
                when is_requires req
                  && is_ensures ens
                  && is_decreases dec ->
            [unit_tm;req;thunk_ens ens;nil_pat;dec]

          | [req;ens;smtpat]
                when is_requires req
                  && is_ensures ens
                  && is_smt_pat smtpat ->
            [unit_tm;req;thunk_ens ens;smtpat]

          | [req;ens;dec;smtpat]
                when is_requires req
                  && is_ensures ens
                  && is_smt_pat smtpat
                  && is_decreases dec ->
            [unit_tm;req;thunk_ens ens;dec;smtpat]

          | _other ->
            fail_lemma()
        in
        let head_and_attributes = fail_or env (Env.try_lookup_effect_name_and_attributes env) lemma in
        head_and_attributes, args

      | Name l when Env.is_effect_name env l ->
        (* we have an explicit effect annotation ... no need to add anything *)
        fail_or env (Env.try_lookup_effect_name_and_attributes env) l, args


      (* we're right at the beginning of Prims, when Tot isn't yet fully defined *)
      | Name l when (lid_equals (Env.current_module env) C.prims_lid
                          && l.ident.idText = "Tot") ->
        (* we have an explicit effect annotation ... no need to add anything *)
        (Ident.set_lid_range Const.effect_Tot_lid head.range,  []), args

      (* we're right at the beginning of Prims, when GTot isn't yet fully defined *)
      | Name l when (lid_equals (Env.current_module env) C.prims_lid
                          && l.ident.idText = "GTot") ->
        (* we have an explicit effect annotation ... no need to add anything *)
        (Ident.set_lid_range Const.effect_GTot_lid head.range, []), args

      | Name l when (l.ident.idText="Type"
                      || l.ident.idText="Type0"
                      || l.ident.idText="Effect") ->
        (* the default effect for Type is always Tot *)
        (Ident.set_lid_range Const.effect_Tot_lid head.range, []), [t, Nothing]

      | _ ->
        let default_effect =
          if Options.ml_ish ()
          then Const.effect_ML_lid
          else (if Options.warn_default_effects()
                then FStar.Errors.log_issue head.range (Errors.Warning_UseDefaultEffect, "Using default effect Tot");
                Const.effect_Tot_lid) in
        (Ident.set_lid_range default_effect head.range, []), [t, Nothing]
    in
    let (eff, cattributes), args = pre_process_comp_typ t in
    if List.length args = 0
    then fail (Errors.Fatal_NotEnoughArgsToEffect, (BU.format1 "Not enough args to effect %s" (Print.lid_to_string eff)));
    let is_universe (_, imp) = imp = UnivApp in
    let universes, args = BU.take is_universe args in
    let universes = List.map (fun (u, imp) -> desugar_universe u) universes in
    let result_arg, rest = List.hd args, List.tl args in
    let result_typ = desugar_typ env (fst result_arg) in
    let rest = desugar_args env rest in
    let dec, rest =
      let is_decrease (t, _) = match t.n with
        | Tm_app({n=Tm_fvar fv}, [_]) -> S.fv_eq_lid fv C.decreases_lid
        | _ -> false
      in
      rest |> List.partition is_decrease
    in

    let decreases_clause =
      dec |> List.map (fun (t, _) ->
        match t.n with
        | Tm_app(_, [(arg, _)]) -> DECREASES arg
        | _ -> failwith "impos")
    in
    let no_additional_args =
        (* F# complains about not being able to use = on some types.. *)
        let is_empty (l:list<'a>) = match l with | [] -> true | _ -> false in
        is_empty decreases_clause &&
        is_empty rest &&
        is_empty cattributes &&
        is_empty universes
    in
    if no_additional_args
    && lid_equals eff C.effect_Tot_lid
    then mk_Total result_typ
    else if no_additional_args
         && lid_equals eff C.effect_GTot_lid
    then mk_GTotal result_typ
    else
      let flags =
        if      lid_equals eff C.effect_Lemma_lid then [LEMMA]
        else if lid_equals eff C.effect_Tot_lid   then [TOTAL]
        else if lid_equals eff C.effect_ML_lid    then [MLEFFECT]
        else if lid_equals eff C.effect_GTot_lid  then [SOMETRIVIAL]
        else []
      in
      let flags = flags @ cattributes in
      let rest =
        if lid_equals eff C.effect_Lemma_lid
        then
          match rest with
          | [req;ens;(pat, aq)] ->
            let pat = match pat.n with
              (* we really want the empty pattern to be in universe 0 rather than generalizing it *)
              | Tm_fvar fv when S.fv_eq_lid fv Const.nil_lid ->
                let nil = S.mk_Tm_uinst pat [U_zero] in
                let pattern =
                  S.fvar (Ident.set_lid_range Const.pattern_lid pat.pos) delta_constant None
                in
                S.mk_Tm_app nil [(pattern, Some S.imp_tag)] None pat.pos
              | _ -> pat
            in
            [req; ens; (S.mk (Tm_meta(pat, Meta_desugared Meta_smt_pat)) None pat.pos, aq)]
          | _ -> rest
        else rest
      in
      mk_Comp ({comp_univs=universes;
                effect_name=eff;
                result_typ=result_typ;
                effect_args=rest;
                flags=flags@decreases_clause})

and desugar_formula env (f:term) : S.term =
  let connective s = match s with
    | "/\\"  -> Some C.and_lid
    | "\\/"  -> Some C.or_lid
    | "==>"  -> Some C.imp_lid
    | "<==>" -> Some C.iff_lid
    | "~"    -> Some C.not_lid
    | _ -> None in
  let mk t = S.mk t None f.range in
  let setpos t = {t with pos=f.range} in
  let desugar_quant (q:lident) b pats body =
    let tk = desugar_binder env ({b with blevel=Formula}) in
    let desugar_pats env pats = List.map (fun es -> es |> List.map (fun e -> arg_withimp_t Nothing <| desugar_term env e)) pats in
    match tk with
      | Some a, k ->
        let env, a = push_bv env a in
        let a = {a with sort=k} in
        let pats = desugar_pats env pats in
        let body = desugar_formula env body in
        let body = match pats with
          | [] -> body
          | _ -> mk (Tm_meta (body, Meta_pattern pats)) in
        let body = setpos <| no_annot_abs [S.mk_binder a] body in
        mk <| Tm_app (S.fvar (set_lid_range q b.brange) (Delta_constant_at_level 1) None, [as_arg body])

      | _ -> failwith "impossible" in

 let push_quant (q:(list<AST.binder> * list<(list<AST.term>)> * AST.term) -> AST.term') (binders:list<AST.binder>) pats (body:term) =
    match binders with
    | b::(b'::_rest) ->
      let rest = b'::_rest in
      let body = mk_term (q(rest, pats, body)) (Range.union_ranges b'.brange body.range) Formula in
      mk_term (q([b], [], body)) f.range Formula
    | _ -> failwith "impossible" in

  match (unparen f).tm with
    | Labeled(f, l, p) ->
      let f = desugar_formula env f in
      mk <| Tm_meta(f, Meta_labeled(l, f.pos, p))

    | QForall([], _, _)
    | QExists([], _, _) -> failwith "Impossible: Quantifier without binders"

    | QForall((_1::_2::_3), pats, body) ->
      let binders = _1::_2::_3 in
      desugar_formula env (push_quant (fun x -> QForall x) binders pats body)

    | QExists((_1::_2::_3), pats, body) ->
      let binders = _1::_2::_3 in
      desugar_formula env (push_quant (fun x -> QExists x) binders pats body)

    | QForall([b], pats, body) ->
      desugar_quant C.forall_lid b pats body

    | QExists([b], pats, body) ->
      desugar_quant C.exists_lid b pats body

    | Paren f -> failwith "impossible"

    | _ -> desugar_term env f

and typars_of_binders env bs =
    let env, tpars = List.fold_left (fun (env, out) b ->
        let tk = desugar_binder env ({b with blevel=Formula}) in  (* typars follow the same binding conventions as formulas *)
        match tk with
            | Some a, k ->
                let env, a = push_bv env a in
                let a = {a with sort=k} in
                (env, (a, trans_aqual env b.aqual)::out)
            | _ -> raise_error (Errors.Fatal_UnexpectedBinder, "Unexpected binder") b.brange) (env, []) bs in
    env, List.rev tpars

and desugar_binder env b : option<ident> * S.term = match b.b with
  | TAnnotated(x, t)
  | Annotated(x, t) -> Some x, desugar_typ env t
  | TVariable x     -> Some x, mk (Tm_type U_unknown) None x.idRange
  | NoName t        -> None, desugar_typ env t
  | Variable x      -> Some x, tun

and as_binder env imp = function
  | (None, k) -> null_binder k, env
  | (Some a, k) ->
    let env, a = Env.push_bv env a in
    ({a with sort=k}, trans_aqual env imp), env

and trans_aqual env = function
  | Some AST.Implicit -> Some S.imp_tag
  | Some AST.Equality -> Some S.Equality
  | Some (AST.Meta t) -> Some (S.Meta (desugar_term env t))
  | None -> None

// FIXME: Would be nice to add auto-generated docs to these
let mk_data_discriminators quals env datas =
    let quals = quals |> List.filter (function
        | S.NoExtract
        | S.Abstract
        | S.Private -> true
        | _ -> false)
    in
    let quals q = if not (Env.iface env)
                  || Env.admitted_iface env
                  then S.Assumption::q@quals
                  else q@quals
    in
    datas |> List.map (fun d ->
        let disc_name = U.mk_discriminator d in
        { sigel = Sig_declare_typ(disc_name, [], Syntax.tun);
          sigrng = range_of_lid disc_name;// FIXME: Isn't that range wrong? // FIXME: Doc?
          sigquals =  quals [(* S.Logic ; *) S.OnlyName ; S.Discriminator d];
          sigmeta = default_sigmeta;
          sigattrs = []
        })

let mk_indexed_projector_names iquals fvq env lid (fields:list<S.binder>) =
    let p = range_of_lid lid in

    fields |> List.mapi (fun i (x, _) ->
        let field_name, _ = U.mk_field_projector_name lid x i in
        let only_decl =
            lid_equals C.prims_lid  (Env.current_module env)
            || fvq<>Data_ctor
            || Options.dont_gen_projectors (Env.current_module env).str
        in
        let no_decl = Syntax.is_type x.sort in
        let quals q =
            if only_decl
            then S.Assumption::List.filter (function S.Abstract -> false | _ -> true) q
            else q
        in
        let quals =
            let iquals = iquals |> List.filter (function
                | S.NoExtract
                | S.Abstract
                | S.Private -> true
                | _ -> false)
            in
            quals (OnlyName :: S.Projector(lid, x.ppname) :: iquals)
        in
        let decl = { sigel = Sig_declare_typ(field_name, [], Syntax.tun);
                     sigquals = quals;
                     sigrng = range_of_lid field_name;
                     sigmeta = default_sigmeta ;
                     sigattrs = [] } in // FIXME: Doc?
        if only_decl
        then [decl] //only the signature
        else
            let dd =
                if quals |> List.contains S.Abstract
                then Delta_abstract (Delta_equational_at_level 1)
                else (Delta_equational_at_level 1)
            in
            let lb = {
                lbname=Inr (S.lid_as_fv field_name dd None);
                lbunivs=[];
                lbtyp=tun;
                lbeff=C.effect_Tot_lid;
                lbdef=tun;
                lbattrs=[];
                lbpos=Range.dummyRange;
            } in
            let impl = { sigel = Sig_let((false, [lb]), [lb.lbname |> right |> (fun fv -> fv.fv_name.v)]);
                         sigquals = quals;
                         sigrng = p;
                         sigmeta = default_sigmeta;
                         sigattrs = [] } in // FIXME: Doc?
            if no_decl then [impl] else [decl;impl]) |> List.flatten

// FIXME: Would be nice to add auto-generated docs to these
let mk_data_projector_names iquals env se =
  match se.sigel with
  | Sig_datacon(lid, _, t, _, n, _) when (//(not env.iface || env.admitted_iface) &&
                                                not (lid_equals lid C.lexcons_lid)) ->
    let formals, _ = U.arrow_formals t in
    begin match formals with
        | [] -> [] //no fields to project
        | _ ->
            let filter_records = function
                | RecordConstructor (_, fns) -> Some (Record_ctor(lid, fns))
                | _ -> None
            in
            let fv_qual =
                match BU.find_map se.sigquals filter_records with
                | None -> Data_ctor
                | Some q -> q
            in
            let iquals =
                if List.contains S.Abstract iquals && not (List.contains S.Private iquals)
                then S.Private::iquals
                else iquals
            in
            let _, rest = BU.first_N n formals in
            mk_indexed_projector_names iquals fv_qual env lid rest
    end

  | _ -> []

let mk_typ_abbrev lid uvs typars kopt t lids quals rng =
    let dd = if quals |> List.contains S.Abstract
             then Delta_abstract (incr_delta_qualifier t)
             else incr_delta_qualifier t in
    let lb = {
        lbname=Inr (S.lid_as_fv lid dd None);
        lbunivs=uvs;
        lbdef=no_annot_abs typars t;
        lbtyp=if is_some kopt then U.arrow typars (S.mk_Total (kopt |> must)) else tun;
        lbeff=C.effect_Tot_lid;
        lbattrs=[];
        lbpos=rng;
    } in
    { sigel = Sig_let((false, [lb]), lids);
      sigquals = quals;
      sigrng = rng;
      sigmeta = default_sigmeta ;
      sigattrs = [] }

let rec desugar_tycon env (d: AST.decl) quals tcs : (env_t * sigelts) =
  let rng = d.drange in
  let tycon_id = function
    | TyconAbstract(id, _, _)
    | TyconAbbrev(id, _, _, _)
    | TyconRecord(id, _, _, _)
    | TyconVariant(id, _, _, _) -> id in
  let binder_to_term b = match b.b with
    | Annotated (x, _)
    | Variable x -> mk_term (Var (lid_of_ids [x])) x.idRange Expr
    | TAnnotated(a, _)
    | TVariable a -> mk_term (Tvar a) a.idRange Type_level
    | NoName t -> t in
  let tot = mk_term (Name (C.effect_Tot_lid)) rng Expr in
  let with_constructor_effect t = mk_term (App(tot, t, Nothing)) t.range t.level in
  let apply_binders t binders =
    let imp_of_aqual (b:AST.binder) = match b.aqual with
        | Some Implicit -> Hash
        | _ -> Nothing in
    List.fold_left (fun out b -> mk_term (App(out, binder_to_term b, imp_of_aqual b)) out.range out.level)
      t binders in
  let tycon_record_as_variant = function
    | TyconRecord(id, parms, kopt, fields) ->
      let constrName = mk_ident("Mk" ^ id.idText, id.idRange) in
      (* it is necessary to mangle field names to avoid capture as they are turned into the formal parameters of the data constructor *)
      let mfields = List.map (fun (x,t,_) -> mk_binder (Annotated(mangle_field_name x,t)) x.idRange Expr None) fields in
      let result = apply_binders (mk_term (Var (lid_of_ids [id])) id.idRange Type_level) parms in
      let constrTyp = mk_term (Product(mfields, with_constructor_effect result)) id.idRange Type_level in
      //let _ = BU.print_string (BU.format2 "Translated record %s to constructor %s\n" (id.idText) (term_to_string constrTyp)) in
      // FIXME: docs of individual fields are dropped
      TyconVariant(id, parms, kopt, [(constrName, Some constrTyp, None, false)]), fields |> List.map (fun (x, _, _) -> unmangle_field_name x)
    | _ -> failwith "impossible" in
  let desugar_abstract_tc quals _env mutuals = function
    | TyconAbstract(id, binders, kopt) ->
      let _env', typars = typars_of_binders _env binders in
      let k = match kopt with
        | None -> U.ktype
        | Some k -> desugar_term _env' k in
      let tconstr = apply_binders (mk_term (Var (lid_of_ids [id])) id.idRange Type_level) binders in
      let qlid = qualify _env id in
      let typars = Subst.close_binders typars in
      let k = Subst.close typars k in
      let se = { sigel = Sig_inductive_typ(qlid, [], typars, k, mutuals, []);
                 sigquals = quals;
                 sigrng = rng;
                 sigmeta = default_sigmeta  ;
                 sigattrs = [] } in
      let _env = Env.push_top_level_rec_binding _env id S.delta_constant in
      let _env2 = Env.push_top_level_rec_binding _env' id S.delta_constant in
      _env, _env2, se, tconstr
    | _ -> failwith "Unexpected tycon" in
  let push_tparams env bs =
    let env, bs = List.fold_left (fun (env, tps) (x, imp) ->
        let env, y = Env.push_bv env x.ppname in
        env, (y, imp)::tps) (env, []) bs in
    env, List.rev bs in
  match tcs with
    | [TyconAbstract(id, bs, kopt)] ->
        let kopt = match kopt with
            | None -> Some (tm_type_z id.idRange)
            | _ -> kopt in
        let tc = TyconAbstract(id, bs, kopt) in
        let _, _, se, _ = desugar_abstract_tc quals env [] tc in
        let se = match se.sigel with
           | Sig_inductive_typ(l, _, typars, k, [], []) ->
             let quals = se.sigquals in
             let quals = if List.contains S.Assumption quals
                         then quals
                         else (if not (Options.ml_ish ()) then
                                 FStar.Errors.log_issue se.sigrng
                                   (Errors.Warning_AddImplicitAssumeNewQualifier, (BU.format1 "Adding an implicit 'assume new' qualifier on %s"
                                               (Print.lid_to_string l)));
                                 S.Assumption :: S.New :: quals) in
             let t = match typars with
                | [] -> k
                | _ -> mk (Tm_arrow(typars, mk_Total k)) None se.sigrng in
             { se with sigel = Sig_declare_typ(l, [], t);
                       sigquals = quals }
           | _ -> failwith "Impossible" in
        let env = push_sigelt env se in
        let env = Env.push_doc env (qualify env id) d.doc in
        (* let _ = pr "Pushed %s\n" (text_of_lid (qualify env (tycon_id tc))) in *)
        env, [se]

    | [TyconAbbrev(id, binders, kopt, t)] ->
        let env', typars = typars_of_binders env binders in
        let kopt = match kopt with
            | None ->
              if BU.for_some (function S.Effect -> true | _ -> false) quals
              then Some teff
              else None
            | Some k -> Some (desugar_term env' k) in
        let t0 = t in
        let quals = if quals |> BU.for_some (function S.Logic -> true | _ -> false)
                    then quals
                    else if t0.level = Formula
                    then S.Logic::quals
                    else quals in
        let qlid = qualify env id in
        let se =
            if quals |> List.contains S.Effect
            then
                let t, cattributes =
                    match (unparen t).tm with
                        (* TODO : we are only handling the case Effect args (attributes ...) *)
                        | Construct (head, args) ->
                            let cattributes, args =
                                match List.rev args with
                                    | (last_arg, _) :: args_rev ->
                                        begin match (unparen last_arg).tm with
                                            | Attributes ts -> ts, List.rev (args_rev)
                                            | _ -> [], args
                                        end
                                    | _ -> [], args
                            in
                            mk_term (Construct (head, args)) t.range t.level,
                            desugar_attributes env cattributes
                         | _ -> t, []
                 in
                 let c = desugar_comp t.range env' t in
                 let typars = Subst.close_binders typars in
                 let c = Subst.close_comp typars c in
                 let quals = quals |> List.filter (function S.Effect -> false | _ -> true) in
                 { sigel = Sig_effect_abbrev(qlid, [], typars, c, cattributes @ comp_flags c);
                   sigquals = quals;
                   sigrng = rng;
                   sigmeta = default_sigmeta  ;
                   sigattrs = [] }
            else let t = desugar_typ env' t in
                 mk_typ_abbrev qlid [] typars kopt t [qlid] quals rng in

        let env = push_sigelt env se in
        let env = push_doc env qlid d.doc in
        env, [se]

    | [TyconRecord _] ->
      let trec = List.hd tcs in
      let t, fs = tycon_record_as_variant trec in
      desugar_tycon env d (RecordType (ids_of_lid (current_module env), fs)::quals) [t]

    |  _::_ ->
      let env0 = env in
      let mutuals = List.map (fun x -> qualify env <| tycon_id x) tcs in
      let rec collect_tcs quals et tc =
        let (env, tcs) = et in
        match tc with
          | TyconRecord _ ->
            let trec = tc in
            let t, fs = tycon_record_as_variant trec in
            collect_tcs (RecordType (ids_of_lid (current_module env), fs)::quals) (env, tcs) t
          | TyconVariant(id, binders, kopt, constructors) ->
            let env, _, se, tconstr = desugar_abstract_tc quals env mutuals (TyconAbstract(id, binders, kopt)) in
            env, Inl(se, constructors, tconstr, quals)::tcs
          | TyconAbbrev(id, binders, kopt, t) ->
            let env, _, se, tconstr = desugar_abstract_tc quals env mutuals (TyconAbstract(id, binders, kopt)) in
            env, Inr(se, binders, t, quals)::tcs
          | _ -> raise_error (Errors.Fatal_NonInductiveInMutuallyDefinedType, ("Mutually defined type contains a non-inductive element")) rng in
      let env, tcs = List.fold_left (collect_tcs quals) (env, []) tcs in
      let tcs = List.rev tcs in
      let docs_tps_sigelts = tcs |> List.collect (function
        | Inr ({ sigel = Sig_inductive_typ(id, uvs, tpars, k, _, _) }, binders, t, quals) -> //type abbrevs in mutual type definitions
	      let t =
	          let env, tpars = typars_of_binders env binders in
	          let env_tps, tpars = push_tparams env tpars in
	          let t = desugar_typ env_tps t in
	          let tpars = Subst.close_binders tpars in
	          Subst.close tpars t
          in
          [((id, d.doc), [], mk_typ_abbrev id uvs tpars (Some k) t [id] quals rng)]

        | Inl ({ sigel = Sig_inductive_typ(tname, univs, tpars, k, mutuals, _); sigquals = tname_quals }, constrs, tconstr, quals) ->
          let mk_tot t =
            let tot = mk_term (Name C.effect_Tot_lid) t.range t.level in
            mk_term (App(tot, t, Nothing)) t.range t.level in
          let tycon = (tname, tpars, k) in
          let env_tps, tps = push_tparams env tpars in
          let data_tpars = List.map (fun (x, _) -> (x, Some (S.Implicit true))) tps in
          let tot_tconstr = mk_tot tconstr in
          let constrNames, constrs = List.split <|
              (constrs |> List.map (fun (id, topt, doc, of_notation) ->
                let t =
                  if of_notation
                  then match topt with
                    | Some t -> mk_term (Product([mk_binder (NoName t) t.range t.level None], tot_tconstr)) t.range t.level
                    | None -> tconstr
                  else match topt with
                    | None -> failwith "Impossible"
                    | Some t -> t in
                let t = desugar_term env_tps (close env_tps t) in
                let name = qualify env id in
                let quals = tname_quals |> List.collect (function
                    | RecordType fns -> [RecordConstructor fns]
                    | _ -> []) in
                let ntps = List.length data_tpars in
                (name, ((name, doc), tps, { sigel = Sig_datacon(name, univs, U.arrow data_tpars (mk_Total (t |> U.name_function_binders)),
                                                                tname, ntps, mutuals);
                                            sigquals = quals;
                                            sigrng = rng;
                                            sigmeta = default_sigmeta  ;
                                            sigattrs = [] }))))
          in
          ((tname, d.doc), [], { sigel = Sig_inductive_typ(tname, univs, tpars, k, mutuals, constrNames);
                                 sigquals = tname_quals;
                                 sigrng = rng;
                                 sigmeta = default_sigmeta  ;
                                 sigattrs = [] })::constrs
        | _ -> failwith "impossible")
      in
      let name_docs = docs_tps_sigelts |> List.map (fun (name_doc, _, _) -> name_doc) in
      let sigelts = docs_tps_sigelts |> List.map (fun (_, _, se) -> se) in
      let bundle, abbrevs = FStar.Syntax.MutRecTy.disentangle_abbrevs_from_bundle sigelts quals (List.collect U.lids_of_sigelt sigelts) rng in
      let env = push_sigelt env0 bundle in
      let env = List.fold_left push_sigelt env abbrevs in
      (* NOTE: derived operators such as projectors and discriminators are using the type names before unfolding. *)
      let data_ops = docs_tps_sigelts |> List.collect (fun (_, tps, se) -> mk_data_projector_names quals env se) in
      let discs = sigelts |> List.collect (fun se -> match se.sigel with
        | Sig_inductive_typ(tname, _, tps, k, _, constrs) when (List.length constrs > 1)->
          let quals = se.sigquals in
          let quals = if List.contains S.Abstract quals && not (List.contains S.Private quals)
                      then S.Private::quals
                      else quals in
          mk_data_discriminators quals env constrs
        | _ -> []) in
      let ops = discs@data_ops in
      let env = List.fold_left push_sigelt env ops in
      let env = List.fold_left (fun acc (lid, doc) -> push_doc env lid doc) env name_docs in
      env, [bundle]@abbrevs@ops

    | [] -> failwith "impossible"

let desugar_binders env binders =
    let env, binders = List.fold_left (fun (env,binders) b ->
    match desugar_binder env b with
      | (Some a, k) ->
        let binder, env = as_binder env b.aqual (Some a, k) in
        env, binder::binders

      | _ -> raise_error (Errors.Fatal_MissingNameInBinder, "Missing name in binder") b.brange) (env, []) binders in
    env, List.rev binders

let push_reflect_effect env quals (effect_name:Ident.lid) range =
    if quals |> BU.for_some (function S.Reflectable _ -> true | _ -> false)
    then let monad_env = Env.enter_monad_scope env effect_name.ident in
         let reflect_lid = Ident.id_of_text "reflect" |> Env.qualify monad_env in
         let quals = [S.Assumption; S.Reflectable effect_name] in
         let refl_decl = { sigel = S.Sig_declare_typ(reflect_lid, [], S.tun);
                           sigrng = range;
                           sigquals = quals;
                           sigmeta = default_sigmeta  ;
                           sigattrs = [] } in
         Env.push_sigelt env refl_decl // FIXME: Add docs to refl_decl?
    else env

// If this is a fail attribute, return the listed errors and whether it's a fail_lax or not
let get_fail_attr warn (at : S.term) : option<(list<int> * bool)> =
    let hd, args = U.head_and_args at in
    match (SS.compress hd).n, args with
    | Tm_fvar fv, [(a1, _)] when S.fv_eq_lid fv C.fail_attr
                              || S.fv_eq_lid fv C.fail_lax_attr ->
        begin match EMB.unembed (EMB.e_list EMB.e_int) a1 true EMB.id_norm_cb with
        | Some es when List.length es > 0->
            (* Is this an expect_lax_failure? *)
            let b = S.fv_eq_lid fv C.fail_lax_attr in
            Some (List.map FStar.BigInt.to_int_fs es, b)

        | _ ->
            if warn then
                Errors.log_issue at.pos (Errors.Warning_UnappliedFail, "Found ill-applied 'expect_failure', argument should be a non-empty list of integer literals");
            None
        end

    | Tm_fvar fv, [] when S.fv_eq_lid fv C.fail_attr
                       || S.fv_eq_lid fv C.fail_lax_attr ->
        (* Is this an expect_lax_failure? *)
        let b = S.fv_eq_lid fv C.fail_lax_attr in
        Some ([], b)

    | Tm_fvar fv, _ when S.fv_eq_lid fv C.fail_attr
                      || S.fv_eq_lid fv C.fail_lax_attr ->
        if warn then
            Errors.log_issue at.pos (Errors.Warning_UnappliedFail, "Found ill-applied 'expect_failure', argument should be a non-empty list of integer literals");
        None

    | _ ->
        None

let rec desugar_effect env d (quals: qualifiers) eff_name eff_binders eff_typ eff_decls attrs =
    let env0 = env in
    // qualified with effect name
    let monad_env = Env.enter_monad_scope env eff_name in
    let env, binders = desugar_binders monad_env eff_binders in
    let eff_t = desugar_term env eff_typ in

    (* An effect for free has a type of the shape "a:Type -> Effect" *)
    let for_free = List.length (fst (U.arrow_formals eff_t)) = 1 in

    let mandatory_members =
      let rr_members = ["repr" ; "return" ; "bind"] in
      if for_free then rr_members
      else
        (* the first 3 are optional but must not be counted as actions *)
        rr_members @ [
          "return_wp";
          "bind_wp";
          "if_then_else";
          "ite_wp";
          "stronger";
          "close_wp";
          "assert_p";
          "assume_p";
          "null_wp";
          "trivial"
        ]
    in

    let name_of_eff_decl decl =
      match decl.d with
      | Tycon(_, _, [TyconAbbrev(name, _, _, _), _]) -> Ident.text_of_id name
      | _ -> failwith "Malformed effect member declaration."
    in

    let mandatory_members_decls, actions =
      List.partition (fun decl -> List.mem (name_of_eff_decl decl) mandatory_members) eff_decls
    in

    let env, decls = mandatory_members_decls |> List.fold_left (fun (env, out) decl ->
        let env, ses = desugar_decl env decl in
        env, List.hd ses::out)
      (env, [])
    in
    let binders = Subst.close_binders binders in
    let actions_docs = actions |> List.map (fun d ->
        match d.d with
        | Tycon(_, _,[TyconAbbrev(name, action_params, _, { tm = Construct (_, [ def, _; cps_type, _ ])}), doc]) when not for_free ->
            // When the effect is not for free, user has to provide a pair of
            // the definition and its cps'd type.
            let env, action_params = desugar_binders env action_params in
            let action_params = Subst.close_binders action_params in
            {
              action_name=Env.qualify env name;
              action_unqualified_name = name;
              action_univs=[];
              action_params = action_params;
              action_defn=Subst.close (binders @ action_params) (desugar_term env def);
              action_typ=Subst.close (binders @ action_params) (desugar_typ env cps_type)
            }, doc
        | Tycon(_, _, [TyconAbbrev(name, action_params, _, defn), doc]) when for_free ->
            // When for free, the user just provides the definition and the rest
            // is elaborated
            let env, action_params = desugar_binders env action_params in
            let action_params = Subst.close_binders action_params in
            {
              action_name=Env.qualify env name;
              action_unqualified_name = name;
              action_univs=[];
              action_params = action_params;
              action_defn=Subst.close (binders@action_params) (desugar_term env defn);
              action_typ=S.tun
            }, doc
        | _ ->
            raise_error (Errors.Fatal_MalformedActionDeclaration, ("Malformed action declaration; if this is an \"effect \
              for free\", just provide the direct-style declaration. If this is \
              not an \"effect for free\", please provide a pair of the definition \
              and its cps-type with arrows inserted in the right place (see \
              examples).")) d.drange
    ) in
    let actions = List.map fst actions_docs in
    let eff_t = Subst.close binders eff_t in
    let lookup s =
        let l = Env.qualify env (mk_ident(s, d.drange)) in
        [], Subst.close binders <| fail_or env (try_lookup_definition env) l in
    let mname       =qualify env0 eff_name in
    let qualifiers  =List.map (trans_qual d.drange (Some mname)) quals in
    let se =
      if for_free then
        let dummy_tscheme = [], mk Tm_unknown None Range.dummyRange in
        { sigel =
          (Sig_new_effect_for_free ({
             mname       = mname;
             cattributes  = [];
             univs       = [];
             binders     = binders;
             signature   = eff_t;
             ret_wp      = dummy_tscheme;
             bind_wp     = dummy_tscheme;
             if_then_else= dummy_tscheme;
             ite_wp      = dummy_tscheme;
             stronger    = dummy_tscheme;
             close_wp    = dummy_tscheme;
             assert_p    = dummy_tscheme;
             assume_p    = dummy_tscheme;
             null_wp     = dummy_tscheme;
             trivial     = dummy_tscheme;
             repr        = snd (lookup "repr");
             bind_repr   = lookup "bind";
             return_repr = lookup "return";
             actions     = actions;
             eff_attrs   = List.map (desugar_term env) attrs;
           }));
           sigquals = qualifiers;
           sigrng = d.drange;
           sigmeta = default_sigmeta  ;
           sigattrs = [] }
      else
        let rr = BU.for_some (function S.Reifiable | S.Reflectable _ -> true | _ -> false) qualifiers in
        let un_ts = [], Syntax.tun in
        { sigel =
          (Sig_new_effect({
             mname       = mname;
             cattributes  = [];
             univs       = [];
             binders     = binders;
             signature   = eff_t;
             ret_wp      = lookup "return_wp";
             bind_wp     = lookup "bind_wp";
             if_then_else= lookup "if_then_else";
             ite_wp      = lookup "ite_wp";
             stronger    = lookup "stronger";
             close_wp    = lookup "close_wp";
             assert_p    = lookup "assert_p";
             assume_p    = lookup "assume_p";
             null_wp     = lookup "null_wp";
             trivial     = lookup "trivial";
             repr        = (if rr then snd <| lookup "repr" else S.tun);
             bind_repr   = (if rr then lookup "bind" else un_ts);
             return_repr = (if rr then lookup "return" else un_ts);
             actions     = actions;
             eff_attrs   = List.map (desugar_term env) attrs;
           }));
           sigquals = qualifiers;
           sigrng = d.drange;
           sigmeta = default_sigmeta  ;
           sigattrs = [] }
    in
    let env = push_sigelt env0 se in
    let env = push_doc env mname d.doc in
    let env = actions_docs |> List.fold_left (fun env (a, doc) ->
        //printfn "Pushing action %s\n" a.action_name.str;
        let env = push_sigelt env (U.action_as_lb mname a a.action_defn.pos) in
        push_doc env a.action_name doc) env
    in
    let env = push_reflect_effect env qualifiers mname d.drange in
    let env = push_doc env mname d.doc in
    env, [se]

and desugar_redefine_effect env d trans_qual quals eff_name eff_binders defn =
    let env0 = env in
    let env = Env.enter_monad_scope env eff_name in
    let env, binders = desugar_binders env eff_binders in
    let ed_lid, ed, args, cattributes =
        let head, args = head_and_args defn in
        let lid = match head.tm with
          | Name l -> l
          | _ -> raise_error (Errors.Fatal_EffectNotFound, "Effect " ^AST.term_to_string head^ " not found") d.drange
        in
        let ed = fail_or env (Env.try_lookup_effect_defn env) lid in
        let cattributes, args =
            match List.rev args with
            | (last_arg, _) :: args_rev ->
                begin match (unparen last_arg).tm with
                    | Attributes ts -> ts, List.rev (args_rev)
                    | _ -> [], args
                end
            | _ -> [], args
        in
        lid, ed, desugar_args env args, desugar_attributes env cattributes in
//    printfn "ToSyntax got eff_decl: %s\n" (Print.eff_decl_to_string false ed);
    let binders = Subst.close_binders binders in
    if List.length args <> List.length ed.binders
    then raise_error (Errors.Fatal_ArgumentLengthMismatch, "Unexpected number of arguments to effect constructor") defn.range;
    let ed_binders, _, ed_binders_opening = Subst.open_term' ed.binders S.t_unit in
    let sub (us, x) =
        let x = Subst.subst (Subst.shift_subst (List.length us) ed_binders_opening) x in
        let s = U.subst_of_list ed_binders args in
        Subst.close_tscheme binders (us, (Subst.subst s x))
    in
    let mname=qualify env0 eff_name in
    let ed = {
            mname       =mname;
            cattributes =cattributes;
            univs       =ed.univs;
            binders     =binders;
            signature   =snd (sub ([], ed.signature));
            ret_wp      =sub ed.ret_wp;
            bind_wp     =sub ed.bind_wp;
            if_then_else=sub ed.if_then_else;
            ite_wp      =sub ed.ite_wp;
            stronger    =sub ed.stronger;
            close_wp    =sub ed.close_wp;
            assert_p    =sub ed.assert_p;
            assume_p    =sub ed.assume_p;
            null_wp     =sub ed.null_wp;
            trivial     =sub ed.trivial;

            repr        =snd (sub ([], ed.repr));
            bind_repr   =sub ed.bind_repr;
            return_repr =sub ed.return_repr;
            actions     = List.map (fun action ->
                {
                    // Since we called enter_monad_env before, this is going to generate
                    // a name of the form FStar.ST.uu___proj__STATE__item__get
                    action_name = Env.qualify env (action.action_unqualified_name);
                    action_unqualified_name = action.action_unqualified_name;
                    action_univs = action.action_univs ;
                    action_params = action.action_params ;
                    action_defn =snd (sub ([], action.action_defn)) ;
                    action_typ =snd (sub ([], action.action_typ))
                })
                ed.actions;
            eff_attrs   = ed.eff_attrs;
    } in
    let se =
      (* An effect for free has a type of the shape "a:Type -> Effect" *)
      let for_free = List.length (fst (U.arrow_formals ed.signature)) = 1 in
      { sigel = if for_free then Sig_new_effect_for_free (ed) else Sig_new_effect (ed);
        sigquals = List.map (trans_qual (Some mname)) quals;
        sigrng = d.drange;
        sigmeta = default_sigmeta  ;
        sigattrs = [] }
    in
    let monad_env = env in
    let env = push_sigelt env0 se in
    let env = push_doc env ed_lid d.doc in // FIXME: Docs of actions?
    let env = ed.actions |> List.fold_left (fun env a ->
        let doc = Env.try_lookup_doc env a.action_name in
        let env = push_sigelt env (U.action_as_lb mname a a.action_defn.pos) in
        push_doc env a.action_name doc
    ) env in
    let env =
        if quals |> List.contains Reflectable
        then let reflect_lid = Ident.id_of_text "reflect" |> Env.qualify monad_env in
             let quals = [S.Assumption; S.Reflectable mname] in
             let refl_decl = { sigel = S.Sig_declare_typ(reflect_lid, [], S.tun);
                               sigquals = quals;
                               sigrng = d.drange;
                               sigmeta = default_sigmeta  ;
                               sigattrs = [] } in
             push_sigelt env refl_decl // FIXME: Add docs to refl_decl?
        else env in
    let env = push_doc env mname d.doc in
    env, [se]

// JP: crappy formatting, use PPrint
and mk_comment_attr (d: decl) =
  let text, kv = match d.doc with | None -> "", [] | Some fsdoc -> fsdoc in
  let summary = match List.assoc "summary" kv with | None -> "" | Some s -> "  " ^ s ^ "\n" in
  let pp =
    match List.assoc "type" kv with
    | Some _ ->
        "\n  " ^ FStar.Pprint.pretty_string 0.95 80 (FStar.Parser.ToDocument.signature_to_document d)
    | _ ->
        ""
  in
  let other = List.filter_map (fun (k, v) ->
    if k <> "summary" && k <> "type" then
      Some (k ^ ": " ^ v)
    else
      None
  ) kv
  in
  let other = if other <> [] then String.concat "\n" other ^ "\n" else "" in
  let str = summary ^ pp ^ other ^ text in
  (* Building a fake term *)
  let fv = S.fvar (lid_of_str "FStar.Pervasives.Comment") delta_constant None in
  let arg = U.exp_string str in
  U.mk_app fv [ S.as_arg arg ]

and desugar_decl_aux env (d: decl): (env_t * sigelts) =
  // Rather than carrying the attributes down the maze of recursive calls, we
  // let each desugar_foo function provide an empty list, then override it here.
  // Not for the `fail` attribute though! We only keep that one on the first
  // new decl.
  let env, sigelts = desugar_decl_noattrs env d in
  let attrs = d.attrs in
  let attrs = List.map (desugar_term env) attrs in
  let attrs = mk_comment_attr d :: attrs in
  env, List.mapi (fun i sigelt -> if i = 0
                                  then { sigelt with sigattrs = attrs }
                                  else { sigelt with sigattrs = List.filter (fun at -> Option.isNone (get_fail_attr false at)) attrs })
                 sigelts

and desugar_decl env (d:decl) :(env_t * sigelts) =
  let env, ses = desugar_decl_aux env d in
  env, ses |> List.map generalize_annotated_univs

and desugar_decl_noattrs env (d:decl) : (env_t * sigelts) =
  let trans_qual = trans_qual d.drange in
  match d.d with
  | Pragma p ->
    let p = trans_pragma p in
    U.process_pragma p d.drange;
    let se = { sigel = Sig_pragma p;
               sigquals = [];
               sigrng = d.drange;
               sigmeta = default_sigmeta  ;
               sigattrs = [] } in
    env, [se]

  | Fsdoc _ -> env, []

  | TopLevelModule id -> env, []

  | Open lid ->
    let env = Env.push_namespace env lid in
    env, []

  | Friend lid ->
    if Env.iface env
    then raise_error (Errors.Fatal_FriendInterface,
                      "'friend' declarations are not allowed in interfaces") d.drange
    else if not (FStar.Parser.Dep.module_has_interface (Env.dep_graph env) (Env.current_module env))
    then raise_error (Errors.Fatal_FriendInterface,
                      "'friend' declarations are not allowed in modules that lack interfaces") d.drange
    else if not (FStar.Parser.Dep.module_has_interface (Env.dep_graph env) lid)
    then raise_error (Errors.Fatal_FriendInterface,
                      "'friend' declarations cannot refer to modules that lack interfaces") d.drange
<<<<<<< HEAD
=======
    else if not (FStar.Parser.Dep.deps_has_implementation (Env.dep_graph env) lid)
    then raise_error (Errors.Fatal_FriendInterface,
                      "'friend' module has not been loaded; recompute dependences (C-c C-r) if in interactive mode") d.drange
>>>>>>> 074a061e
    else env, []

  | Include lid ->
    let env = Env.push_include env lid in
    env, []

  | ModuleAbbrev(x, l) ->
    Env.push_module_abbrev env x l, []

  | Tycon(is_effect, typeclass, tcs) ->
    let quals = d.quals in
    let quals = if is_effect then Effect_qual :: quals else quals in
    let quals = if typeclass then Noeq        :: quals else quals in
    let tcs = List.map (fun (x,_) -> x) tcs in
    let env, ses = desugar_tycon env d (List.map (trans_qual None) quals) tcs in

    (* Handling typeclasses: we typecheck the tcs as usual, and then need to add
     * %splice[new_meth_lids] (mk_class type_lid)
     * where the tricky bit is getting the new_meth_lids. To do so,
     * we traverse the new declarations marked with "Projector", and get
     * the field names. This is pretty ugly. *)
    let mkclass lid =
        U.abs [S.mk_binder (S.new_bv None S.tun)]
              (U.mk_app (S.tabbrev C.mk_class_lid)
                        [S.as_arg (U.exp_string (string_of_lid lid))])
              None
    in
    let get_meths se =
        let rec get_fname quals =
            match quals with
            | S.Projector (_, id) :: _ -> Some id
            | _ :: quals -> get_fname quals
            | [] -> None
        in
        match get_fname se.sigquals with
        | None -> []
        | Some id ->
            let id = U.unmangle_field_name id in
            [qualify env id]
    in
    let rec splice_decl meths se =
        match se.sigel with
        | Sig_bundle (ses, _) -> List.concatMap (splice_decl meths) ses
        | Sig_inductive_typ (lid, _, _, _, _, _) ->
           [{ sigel = Sig_splice(meths , mkclass lid);
              sigquals = [];
              sigrng = d.drange;
              sigmeta = default_sigmeta;
              sigattrs = [] }]
        | _ -> []
    in
    let extra =
        if typeclass
        then let meths = List.concatMap get_meths ses in
             List.concatMap (splice_decl meths) ses
        else []
    in
    let env = List.fold_left push_sigelt env extra in
    env, ses @ extra

  | TopLevelLet(isrec, lets) ->
    let quals = d.quals in
    (* If a toplevel let has a non-trivial pattern it needs to be desugared to a serie of top-level lets *)
    let expand_toplevel_pattern =
      isrec = NoLetQualifier &&
      begin match lets with
        | [ { pat = PatOp _}, _ ]
        | [ { pat = PatVar _}, _ ]
        | [ { pat = PatAscribed ({ pat = PatVar _}, _) }, _ ] -> false
        | [ p, _ ] -> not (is_app_pattern p)
        | _ -> false
      end
    in
    if not expand_toplevel_pattern
    then begin
      let lets = List.map (fun x -> None, x) lets in
      let as_inner_let =
        mk_term (Let(isrec, lets, mk_term (Const Const_unit) d.drange Expr)) d.drange Expr
      in
      let ds_lets, aq = desugar_term_maybe_top true env as_inner_let in
      check_no_aq aq;
      match (Subst.compress <| ds_lets).n with
        | Tm_let(lbs, _) ->
          let fvs = snd lbs |> List.map (fun lb -> right lb.lbname) in
          let quals = match quals with
            | _::_ -> List.map (trans_qual None) quals
            | _ -> snd lbs |> List.collect
            (function | {lbname=Inl _} -> []
                      | {lbname=Inr fv} -> Env.lookup_letbinding_quals env fv.fv_name.v) in
          let quals =
            if lets |> BU.for_some (fun (_, (_, t)) -> t.level=Formula)
            then S.Logic::quals
            else quals in
          let lbs = if quals |> List.contains S.Abstract
                    then fst lbs, snd lbs |> List.map (fun lb ->
                            let fv = right lb.lbname in
                            {lb with lbname=Inr ({fv with fv_delta=Delta_abstract fv.fv_delta})})
                    else lbs in
          let names = fvs |> List.map (fun fv -> fv.fv_name.v) in
          (*
           * AR: we first deguar the term with no attributes and then add attributes in the end, see desugar_decl above
           *     this used to be fine, because subsequent typechecker then works on terms that have attributes
           *     however this doesn't work if we want access to the attributes during desugaring, e.g. when warning about deprecated defns.
           *     for now, adding attrs to Sig_let to make progress on the deprecated warning, but perhaps we should add attrs to all terms
           *)
          let attrs = List.map (desugar_term env) d.attrs in
          let s = { sigel = Sig_let(lbs, names);
                    sigquals = quals;
                    sigrng = d.drange;
                    sigmeta = default_sigmeta  ;
                    sigattrs = attrs } in
          let env = push_sigelt env s in
          // FIXME all bindings in let get the same docs?
          let env = List.fold_left (fun env id -> push_doc env id d.doc) env names in
          env, [s]
        | _ -> failwith "Desugaring a let did not produce a let"
    end
    else
      (* If there is a top-level pattern we first bind the result of the body *)
      (* to some private anonymous name then we gather each idents bounded in *)
      (* the pattern and introduce one toplevel binding for each of them      *)
      let (pat, body) = match lets with
        | [pat, body] -> pat, body
        | _ -> failwith "expand_toplevel_pattern should only allow single definition lets"
      in
      let fresh_toplevel_name = Ident.gen Range.dummyRange in
      let fresh_pat =
        let var_pat = mk_pattern (PatVar (fresh_toplevel_name, None)) Range.dummyRange in
        (* TODO : What about inner type ascriptions ? Is there any way to retrieve those ? *)
        match pat.pat with
          | PatAscribed (pat, ty) -> { pat with pat = PatAscribed (var_pat, ty) }
          | _ -> var_pat
      in
      (* TODO : We should ensure that the result of body always matches pat (add a type annotation ?) *)
      let main_let =
        desugar_decl env ({ d with
          d = TopLevelLet (isrec, [fresh_pat, body]) ;
          quals = Private :: d.quals })
      in

      let build_projection (env, ses) id =
        (* We build a new toplevel definition as follow and then desugar it *)
        (* let id = match fresh_toplevel_name with | pat -> id              *)
        let main = mk_term (Var (lid_of_ids [fresh_toplevel_name])) Range.dummyRange Expr in
        let lid = lid_of_ids [id] in
        let projectee = mk_term (Var lid) Range.dummyRange Expr in
        let body = mk_term (Match (main, [pat, None, projectee])) Range.dummyRange Expr in
        let bv_pat = mk_pattern (PatVar (id, None)) Range.dummyRange in
        (* TODO : do we need to put some attributes for this declaration ? *)
        let id_decl = mk_decl (TopLevelLet(NoLetQualifier, [bv_pat, body])) Range.dummyRange [] in
        let env, ses' = desugar_decl env id_decl in
        env, ses @ ses'
      in
      let bvs = gather_pattern_bound_vars pat |> set_elements in
      List.fold_left build_projection main_let bvs

  | Main t ->
    let e = desugar_term env t in
    let se = { sigel = Sig_main(e);
               sigquals = [];
               sigrng = d.drange;
               sigmeta = default_sigmeta  ;
               sigattrs = [] } in
    env, [se]

  | Assume(id, t) ->
    let f = desugar_formula env t in
    let lid = qualify env id in
    let env = push_doc env lid d.doc in
    env, [{ sigel = Sig_assume(lid, [], f);
            sigquals = [S.Assumption];
            sigrng = d.drange;
            sigmeta = default_sigmeta  ;
            sigattrs = [] }]

  | Val(id, t) ->
    let quals = d.quals in
    let t = desugar_term env (close_fun env t) in
    let quals =
        if Env.iface env
        && Env.admitted_iface env
        then Assumption::quals
        else quals in
    let lid = qualify env id in
    let se = { sigel = Sig_declare_typ(lid, [], t);
               sigquals = List.map (trans_qual None) quals;
               sigrng = d.drange;
               sigmeta = default_sigmeta  ;
               sigattrs = [] } in
    let env = push_sigelt env se in
    let env = push_doc env lid d.doc in
    env, [se]

  | Exception(id, None) ->
    let t, _ = fail_or env (try_lookup_lid env) C.exn_lid in
    let l = qualify env id in
    let qual = [ExceptionConstructor] in
    let se = { sigel = Sig_datacon(l, [], t, C.exn_lid, 0, [C.exn_lid]);
               sigquals = qual;
               sigrng = d.drange;
               sigmeta = default_sigmeta  ;
               sigattrs = [] } in
    let se' = { sigel = Sig_bundle([se], [l]);
                sigquals = qual;
                sigrng = d.drange;
                sigmeta = default_sigmeta  ;
                sigattrs = [] } in
    let env = push_sigelt env se' in
    let env = push_doc env l d.doc in
    let data_ops = mk_data_projector_names [] env se in
    let discs = mk_data_discriminators [] env [l] in
    let env = List.fold_left push_sigelt env (discs@data_ops) in
    env, se'::discs@data_ops

  | Exception(id, Some term) ->
    let t = desugar_term env term in
    let t = U.arrow ([null_binder t]) (mk_Total <| fst (fail_or env (try_lookup_lid env) C.exn_lid)) in
    let l = qualify env id in
    let qual = [ExceptionConstructor] in
    let se = { sigel = Sig_datacon(l, [], t, C.exn_lid, 0, [C.exn_lid]);
               sigquals = qual;
               sigrng = d.drange;
               sigmeta = default_sigmeta  ;
               sigattrs = [] } in
    let se' = { sigel = Sig_bundle([se], [l]);
                sigquals = qual;
                sigrng = d.drange;
                sigmeta = default_sigmeta  ;
                sigattrs = [] } in
    let env = push_sigelt env se' in
    let env = push_doc env l d.doc in
    let data_ops = mk_data_projector_names [] env se in
    let discs = mk_data_discriminators [] env [l] in
    let env = List.fold_left push_sigelt env (discs@data_ops) in
    env, se'::discs@data_ops

  | NewEffect (RedefineEffect(eff_name, eff_binders, defn)) ->
    let quals = d.quals in
    desugar_redefine_effect env d trans_qual quals eff_name eff_binders defn

  | NewEffect (DefineEffect(eff_name, eff_binders, eff_typ, eff_decls)) ->
    let quals = d.quals in
    let attrs = d.attrs in
    desugar_effect env d quals eff_name eff_binders eff_typ eff_decls attrs

  | SubEffect l ->
    let lookup l = match Env.try_lookup_effect_name env l with
        | None -> raise_error (Errors.Fatal_EffectNotFound, ("Effect name " ^Print.lid_to_string l^ " not found")) d.drange
        | Some l -> l in
    let src = lookup l.msource in
    let dst = lookup l.mdest in
    let lift_wp, lift = match l.lift_op with
        | NonReifiableLift t -> Some ([],desugar_term env t), None
        | ReifiableLift (wp, t) -> Some ([],desugar_term env wp), Some([], desugar_term env t)
        | LiftForFree t -> None, Some ([],desugar_term env t)
    in
    let se = { sigel = Sig_sub_effect({source=src; target=dst; lift_wp=lift_wp; lift=lift});
               sigquals = [];
               sigrng = d.drange;
               sigmeta = default_sigmeta  ;
               sigattrs = [] } in
    env, [se]

  | Splice (ids, t) ->
    let t = desugar_term env t in
    let se = { sigel = Sig_splice(List.map (qualify env) ids, t);
               sigquals = [];
               sigrng = d.drange;
               sigmeta = default_sigmeta;
               sigattrs = [] } in
    let env = push_sigelt env se in
    env, [se]

let desugar_decls env decls =
  let env, sigelts =
    List.fold_left (fun (env, sigelts) d ->
      let env, se = desugar_decl env d in
      env, sigelts@se) (env, []) decls
  in
  (* Propagate the doc from a val to a let. *)
  let rec forward acc = function
    | se1 :: se2 :: sigelts ->
        begin match se1.sigel, se2.sigel with
        | Sig_declare_typ _, Sig_let _ ->
            forward ({ se2 with sigattrs =
              List.filter (function
                | { n = Tm_app ({ n = Tm_fvar fv }, _) }
                  when string_of_lid (lid_of_fv fv) = "FStar.Pervasives.Comment" ->
                    true
                | _ -> false
              ) se1.sigattrs @ se2.sigattrs
            } :: se1 :: acc) sigelts
        | _ ->
            forward (se1 :: acc) (se2 :: sigelts)
        end
    | sigelts ->
        List.rev_append acc sigelts
  in
  env, forward [] sigelts


let open_prims_all =
    [AST.mk_decl (AST.Open C.prims_lid) Range.dummyRange;
     AST.mk_decl (AST.Open C.all_lid) Range.dummyRange]

(* Top-level functionality: from AST to a module
   Keeps track of the name of variables and so on (in the context)
 *)
let desugar_modul_common (curmod: option<S.modul>) env (m:AST.modul) : env_t * Syntax.modul * bool =
  let env = match curmod, m with
    | None, _ ->
        env
    | Some ({ name = prev_lid }), Module (current_lid, _)
      when lid_equals prev_lid current_lid && Options.interactive () ->
        // If we're in the interactive mode reading the contents of an fst after
        // desugaring the corresponding fsti, don't finish the fsti
        env
    | Some prev_mod, _ ->
        fst (Env.finish_module_or_interface env prev_mod) in
  let (env, pop_when_done), mname, decls, intf = match m with
    | Interface(mname, decls, admitted) ->
      Env.prepare_module_or_interface true admitted env mname Env.default_mii, mname, decls, true
    | Module(mname, decls) ->
      Env.prepare_module_or_interface false false env mname Env.default_mii, mname, decls, false in
  let env, sigelts = desugar_decls env decls in
  let modul = {
    name = mname;
    declarations = sigelts;
    exports=[];
    is_interface=intf
  } in
  env, modul, pop_when_done

let as_interface (m:AST.modul) : AST.modul =
    match m with
    | AST.Module(mname, decls) -> AST.Interface(mname, decls, true)
    | i -> i

let desugar_partial_modul curmod (env:env_t) (m:AST.modul) : env_t * Syntax.modul =
  let m =
    if Options.interactive () &&
      List.mem (get_file_extension (List.hd (Options.file_list ()))) ["fsti"; "fsi"]
    then as_interface m
    else m
  in
  let env, modul, pop_when_done = desugar_modul_common curmod env m in
  if pop_when_done then Env.pop (), modul
  else env, modul

let desugar_modul env (m:AST.modul) : env_t * Syntax.modul =
  let env, modul, pop_when_done = desugar_modul_common None env m in
  let env, modul = Env.finish_module_or_interface env modul in
  if Options.dump_module modul.name.str
  then BU.print1 "Module after desugaring:\n%s\n" (Print.modul_to_string modul);
  (if pop_when_done then export_interface modul.name env else env), modul


/////////////////////////////////////////////////////////////////////////////////////////
//External API for modules
/////////////////////////////////////////////////////////////////////////////////////////
let with_options (f:unit -> 'a) : 'a =
    FStar.Options.push();
    let res = f () in
    let light = FStar.Options.ml_ish() in
    FStar.Options.pop();
    if light then FStar.Options.set_ml_ish();
    res

let ast_modul_to_modul modul : withenv<S.modul> =
    fun env ->
        with_options (fun () ->
        let e, m = desugar_modul env modul in
        m, e)

let decls_to_sigelts decls : withenv<S.sigelts> =
    fun env ->
        with_options (fun () ->
        let env, sigelts = desugar_decls env decls in
        sigelts, env)

let partial_ast_modul_to_modul modul a_modul : withenv<S.modul> =
    fun env ->
        with_options (fun () ->
        let env, modul = desugar_partial_modul modul env a_modul in
        modul, env)

let add_modul_to_env (m:Syntax.modul)
                     (mii:module_inclusion_info)
                     (erase_univs:S.term -> S.term) : withenv<unit> =
  fun en ->
      let erase_univs_ed ed =
          let erase_binders bs =
              match bs with
              | [] -> []
              | _ ->
                let t = erase_univs (S.mk (Tm_abs(bs, S.t_unit, None)) None Range.dummyRange) in
                match (Subst.compress t).n with
                | Tm_abs(bs, _, _) -> bs
                | _ -> failwith "Impossible"
          in
          let binders, _, binders_opening =
              Subst.open_term' (erase_binders ed.binders) S.t_unit in
          let erase_term t =
              Subst.close binders (erase_univs (Subst.subst binders_opening t))
          in
          let erase_tscheme (us, t) =
              let t = Subst.subst (Subst.shift_subst (List.length us) binders_opening) t in
              [], Subst.close binders (erase_univs t)
          in
          let erase_action action =
              let opening = Subst.shift_subst (List.length action.action_univs) binders_opening in
              let erased_action_params =
                  match action.action_params with
                  | [] -> []
                  | _ ->
                    let bs = erase_binders <| Subst.subst_binders opening action.action_params in
                    let t = S.mk (Tm_abs(bs, S.t_unit, None)) None Range.dummyRange in
                    match (Subst.compress (Subst.close binders t)).n with
                    | Tm_abs(bs, _, _) -> bs
                    | _ -> failwith "Impossible"
              in
              let erase_term t =
                  Subst.close binders (erase_univs (Subst.subst opening t))
              in
                { action with
                    action_univs = [];
                    action_params = erased_action_params;
                    action_defn = erase_term action.action_defn;
                    action_typ = erase_term action.action_typ
                }
          in
            { ed with
               univs = [];
               binders   = Subst.close_binders binders;
               signature = erase_term ed.signature;
               ret_wp    = erase_tscheme ed.ret_wp;
               bind_wp   = erase_tscheme ed.bind_wp;
               if_then_else= erase_tscheme ed.if_then_else;
               ite_wp      = erase_tscheme ed.ite_wp;
               stronger    = erase_tscheme ed.stronger;
               close_wp    = erase_tscheme ed.close_wp;
               assert_p    = erase_tscheme ed.assert_p;
               assume_p    = erase_tscheme ed.assume_p;
               null_wp     = erase_tscheme ed.null_wp;
               trivial     = erase_tscheme ed.trivial;
               repr        = erase_term ed.repr;
               return_repr = erase_tscheme ed.return_repr;
               bind_repr   = erase_tscheme ed.bind_repr;
               actions     = List.map erase_action ed.actions
          }
      in
      let push_sigelt env se =
          match se.sigel with
          | Sig_new_effect ed ->
            let se' = {se with sigel=Sig_new_effect (erase_univs_ed ed)} in
            let env = Env.push_sigelt env se' in
            push_reflect_effect env se.sigquals ed.mname se.sigrng
          | Sig_new_effect_for_free ed ->
            let se' = {se with sigel=Sig_new_effect_for_free (erase_univs_ed ed)} in
            let env = Env.push_sigelt env se' in
            push_reflect_effect env se.sigquals ed.mname se.sigrng
          | _ -> Env.push_sigelt env se
      in
      let en, pop_when_done = Env.prepare_module_or_interface false false en m.name mii in
      let en = List.fold_left
                    push_sigelt
                    (Env.set_current_module en m.name)
                    m.exports in
      let env = Env.finish en m in
      (), (if pop_when_done then export_interface m.name env else env)<|MERGE_RESOLUTION|>--- conflicted
+++ resolved
@@ -2501,12 +2501,9 @@
     else if not (FStar.Parser.Dep.module_has_interface (Env.dep_graph env) lid)
     then raise_error (Errors.Fatal_FriendInterface,
                       "'friend' declarations cannot refer to modules that lack interfaces") d.drange
-<<<<<<< HEAD
-=======
     else if not (FStar.Parser.Dep.deps_has_implementation (Env.dep_graph env) lid)
     then raise_error (Errors.Fatal_FriendInterface,
                       "'friend' module has not been loaded; recompute dependences (C-c C-r) if in interactive mode") d.drange
->>>>>>> 074a061e
     else env, []
 
   | Include lid ->
