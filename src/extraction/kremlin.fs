--- conflicted
+++ resolved
@@ -120,11 +120,7 @@
 (** Versioned binary writing/reading of ASTs *)
 
 type version = int
-<<<<<<< HEAD
-let current_version: version = 11
-=======
 let current_version: version = 12
->>>>>>> 939e37f2
 
 type file = string * program
 type binary_format = version * list<file>
