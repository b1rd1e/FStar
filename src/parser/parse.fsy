%{
#light "off"
// (c) Microsoft Corporation. All rights reserved
open Prims
open FStar.Errors
open FStar.List
open FStar.Util
open FStar.Range
open FStar.Options
open FStar.Syntax.Syntax
open FStar.Syntax.Const
open FStar.Syntax.Util
open FStar.Parser.AST
open FStar.Parser.Util
open FStar.Const
open FStar.Ident
open FStar.String
(*
 Known (intentional) ambiguities: 8 s/r conflicts in total; resolved by shifting
   4 s/r conflicts on BAR
      function | P -> match with | Q -> _ | R -> _
      function | P -> function ...  (x 2)
      function | P -> try e with | ...

   1 s/r conflict on SEMICOLON
       fun x -> e1 ; e2
     is parsed as
        (fun x -> e1; e2)
     rather than
        (fun x -> e1); e2

   2 s/r conflict on DOT
      A.B ^ .C  (x 2)

   1 s/r conflict on LBRACE

      Consider:
          let f (x: y:int & z:vector y{z=z /\ y=0}) = 0

      This is parsed as:
        let f (x: (y:int & z:vector y{z=z /\ y=0})) = 0
      rather than:
        let f (x: (y:int & z:vector y){z=z /\ y=0}) = 0

      Analogous ambiguities with -> and * as well.

 A lot (142) of end-of-stream conflicts are also reported and
 should be investigated...
*)
(* (c) Microsoft Corporation. All rights reserved *)
(* TODO : these files should be deprecated and removed *)
%}
%start inputFragment
%start term
%token ABSTRACT
%token AMP
%token AND
%token ASSERT
%token ASSUME
%token ATTRIBUTES
%token BACKTICK
%token BANG_LBRACE
%token BAR
%token BAR_RBRACK
%token BEGIN
%token BY
%token <bytes> BYTEARRAY
%token <char> CHAR
%token COLON
%token COLON_COLON
%token COLON_EQUALS
%token COMMA
%token CONJUNCTION
%token DEFAULT
%token DISJUNCTION
%token DOLLAR
%token DOT
%token DOT_LBRACK
%token DOT_LPAREN
%token EFFECT
%token ELSE
%token END
%token ENSURES
%token EOF
%token EQUALS
%token EXCEPTION
%token EXISTS
%token FALSE
%token FORALL
%token <fsdoc> FSDOC
%token <fsdoc> FSDOC_STANDALONE
%token FUN
%token FUNCTION
%token HASH
%token <string> IDENT
%token <float> IEEE64
%token IF
%token IFF
%token IMPLIES
%token IN
%token INCLUDE
%token INLINE
%token INLINE_FOR_EXTRACTION
%token <string * bool> INT
%token <string * bool> INT16
%token <string * bool> INT32
%token <string * bool> INT64
%token <string * bool> INT8
%token IRREDUCIBLE
%token LARROW
%token LBRACE
%token LBRACE_COLON_PATTERN
%token LBRACK
%token LBRACK_AT
%token LBRACK_BAR
%token LENS_PAREN_LEFT
%token LENS_PAREN_RIGHT
%token <bool> LET
%token LOGIC
%token LPAREN
%token LPAREN_RPAREN
%token L_FALSE
%token L_TRUE
%token MATCH
%token MINUS
%token MODULE
%token MUTABLE
%token <string> NAME
%token NEW
%token NEW_EFFECT
%token NOEQUALITY
%token NOEXTRACT
%token OF
%token OPAQUE
%token OPEN
%token <string> OPINFIX0a
%token <string> OPINFIX0b
%token <string> OPINFIX0c
%token <string> OPINFIX0d
%token <string> OPINFIX1
%token <string> OPINFIX2
%token <string> OPINFIX3
%token <string> OPINFIX4
%token <string> OPPREFIX
%token PERCENT_LBRACK
%token PIPE_RIGHT
%token PRAGMALIGHT
%token PRAGMA_RESET_OPTIONS
%token PRAGMA_SET_OPTIONS
%token PRIVATE
%token QMARK
%token QMARK_DOT
%token RARROW
%token RBRACE
%token RBRACK
%token REC
%token REFLECTABLE
%token REIFIABLE
%token REIFY
%token REQUIRES
%token RPAREN
%token SEMICOLON
%token SEMICOLON_SEMICOLON
%token SQUIGGLY_RARROW
%token <bytes> STRING
%token SUBKIND
%token SUBTYPE
%token SUB_EFFECT
%token THEN
%token <string> TILDE
%token TOTAL
%token TRUE
%token TRY
%token <string> TVAR
%token TYPE
%token TYP_APP_GREATER
%token TYP_APP_LESS
%token <string> UINT16
%token <string> UINT32
%token <string> UINT64
%token <string> UINT8
%token UNDERSCORE
%token UNFOLD
%token UNFOLDABLE
%token UNIV_HASH
%token UNOPTEQUALITY
%token VAL
%token WHEN
%token WITH
%nonassoc THEN
%nonassoc ELSE
%right COLON_COLON
%right AMP
%nonassoc COLON_EQUALS
%left OPINFIX0a
%left OPINFIX0b
%left EQUALS OPINFIX0c
%left OPINFIX0d
%left PIPE_RIGHT
%right OPINFIX1
%left MINUS OPINFIX2
%left OPINFIX3
%left BACKTICK
%right OPINFIX4
%type <inputFragment> inputFragment
%type <ident> lident
%type <term> term
%%

option_FSDOC_:
  
    {    ( None )}
| FSDOC
    {let x = $1 in
    ( Some x )}

<<<<<<< HEAD
pragma:
  | PRAGMA_SET_OPTIONS STRING
    {
       let s = string_of_bytes $2 in
       SetOptions s
    }

  | PRAGMA_RESET_OPTIONS maybeOptions
    { ResetOptions $2 }

maybeOptions:
  |         { None    }
  | STRING  { Some (string_of_bytes $1) }

maybeDoc:
  |  { None }
  | FSDOC { Some $1 }

decls:
  |   { [] }
  | SEMICOLON_SEMICOLON maybeDoc term
      { [mk_decl (Main $3) (rhs2 parseState 1 3) $2] }
  | decl decls
      { ($1::$2) }
    
decl:
  | FSDOC decl2 { mk_decl $2 (rhs parseState 2) (Some $1) }
  | decl2       { mk_decl $1 (rhs parseState 1) None }

decl2:
  | OPEN qname
      { Open $2 }
  | MODULE name EQUALS qname
      {  ModuleAbbrev($2, $4) }
  | MODULE qname
      {  TopLevelModule $2  }
  | kind_abbrev
      { $1 }
  | tycon
      { $1 }
  | qualifiers LET letqualifier letbinding letbindings
      {
        let r, focus = $3 in
        let lbs = focusLetBindings ((focus, $4)::$5) (rhs2 parseState 1 5) in
        ToplevelLet($1, r, lbs)
      }
  | qualifiers VAL ident COLON typ
      { Val($1, $3, $5) }
  | assumeTag name COLON formula
      { Assume($1, $2, $4) }
  | EXCEPTION name of_typ
      { Exception($2, $3) }
  | qualifiers NEW_EFFECT new_effect
      { NewEffect ($1, $3) }
  | qualifiers SUB_EFFECT sub_effect
      { SubEffect $3 }
  | qualifiers NEW_EFFECT_FOR_FREE new_effect
      { NewEffectForFree ($1, $3) }
  | pragma
      { Pragma $1 }
  | FSDOC_STANDALONE
      { Fsdoc $1 }

tycon:
  | qualifiers TYPE tyconDefinition tyconDefinitions
      { Tycon ($1, List.map (fun (f,doc) -> (f false, doc)) (($3,None)::$4)) }

  | qualifiers EFFECT tyconDefinition
      { Tycon(Effect::$1, [($3 true, None)]) }

kind_abbrev:
  | KIND eitherName binders EQUALS kind
      { KindAbbrev($2, $3, $5) }

new_effect:
  | effect_redefinition
    { $1 }
  | effect_definition
    { $1 }

effect_redefinition:
  | name EQUALS simpleTerm
      {
         RedefineEffect($1, [], $3)
      }

effect_definition:
  | LBRACE name binders COLON kind
    	   WITH effect_decl
	   	more_effect_decls
		actions
    RBRACE
      {
         DefineEffect($2, $3, $5, $7::$8, $9)
      }

effect_decls:
    |				 { []     }
    | effect_decl more_effect_decls { $1::$2 }

effect_decl:
    | ident EQUALS simpleTerm
        {
            mk_decl (Tycon ([], [(TyconAbbrev($1, [], None, $3), None)])) (rhs2 parseState 1 3) None
        }

more_effect_decls:
    |                                         { []     }
    | SEMICOLON effect_decl more_effect_decls { $2::$3 }

actions:
 |				    { [] }
 | AND ACTIONS action_decls	    { $3 }

action_decls:
 |				 { []     }
 | action_decl more_action_decls { $1::$2 }
 
action_decl:
  | ident EQUALS simpleTerm
    {
        mk_decl (Tycon ([], [(TyconAbbrev($1, [], None, $3), None)])) (rhs2 parseState 1 3) None
    }
  | ident binders EQUALS simpleTerm
        {
            mk_decl (Tycon ([], [(TyconAbbrev($1, $2, None, $4), None)])) (rhs2 parseState 1 3) None
    }

more_action_decls:
  |                                         { []     }
  | SEMICOLON action_decl more_action_decls { $2::$3 }


sub_effect:
  | qname SQUIGGLY_RARROW qname EQUALS simpleTerm
      {
        {
          msource=$1;
          mdest=$3;
          lift_op=NonReifiableLift $5
        }
      }
  | qname SQUIGGLY_RARROW qname
    LBRACE
       ident EQUALS simpleTerm
    RBRACE {
    	let id, lift = $5.idText, $7 in
        if id <> "lift" then
          raise (Error("Unexpected identifier; expected {'lift', and possibly 'lift_wp'}", lhs parseState));
        {
          msource=$1;
          mdest=$3;
          lift_op=LiftForFree(lift)
        }
    }
  | qname SQUIGGLY_RARROW qname
    LBRACE
       ident EQUALS simpleTerm SEMICOLON 
       ident EQUALS simpleTerm
    RBRACE {
    	let id1, tm1 = $5.idText, $7 in
	let id2, tm2 = $9.idText, $11 in
	let lift_wp, lift = match id1, id2 with
	    | "lift_wp", "lift" -> tm1, tm2
	    | "lift", "lift_wp" -> tm2, tm1
	    | _ -> raise (Error("Unexpected identifier; expected {'lift', 'lift_wp'}", lhs parseState)) in
        {
          msource=$1;
          mdest=$3;
          lift_op=ReifiableLift(lift_wp, lift)
        }
    }
=======
option___anonymous_1_:
>>>>>>> 91c434f3
  
    {    ( None )}
| OF typ
    {let (_10, t0) = ((), $2) in
let x =
  let t = t0 in
  let _1 = _10 in
                                                 (t)
in
    ( Some x )}

option___anonymous_2_:
  
    {    ( None )}
| OF typ
    {let (_10, t0) = ((), $2) in
let x =
  let t = t0 in
  let _1 = _10 in
                                                          (t)
in
    ( Some x )}

option___anonymous_5_:
  
    {    ( None )}
| BY typ
    {let (_10, tactic0) = ((), $2) in
let x =
  let tactic = tactic0 in
  let _1 = _10 in
                                                            (tactic)
in
    ( Some x )}

option___anonymous_7_:
  
    {    ( None )}
| LBRACE noSeqTerm RBRACE
    {let (_10, e00, _30) = ((), $2, ()) in
let x =
  let _3 = _30 in
  let e0 = e00 in
  let _1 = _10 in
  let phi =
    let e = e0 in
                    ( {e with level=Formula} )
  in
                                               (phi)
in
    ( Some x )}

option_ascribeKind_:
  
    {    ( None )}
| ascribeKind
    {let x = $1 in
    ( Some x )}

option_ascribeTyp_:
  
    {    ( None )}
| ascribeTyp
    {let x = $1 in
    ( Some x )}

option_fsTypeArgs_:
  
    {    ( None )}
| fsTypeArgs
    {let x = $1 in
    ( Some x )}

option_mainDecl_:
  
    {    ( None )}
| mainDecl
    {let x = $1 in
    ( Some x )}

option_pair_hasSort_simpleTerm__:
  
    {    ( None )}
| hasSort simpleTerm
    {let (x0, y0) = ($1, $2) in
let x =
  let y = y0 in
  let x = x0 in
      ( (x, y) )
in
    ( Some x )}

option_string_:
  
    {    ( None )}
| STRING
    {let s0 = $1 in
let x =
  let s = s0 in
               ( string_of_bytes s )
in
    ( Some x )}

boption_SQUIGGLY_RARROW_:
  
    {    ( false )}
| SQUIGGLY_RARROW
    {let _1 = () in
    ( true )}

boption___anonymous_0_:
  
    {    ( false )}
| PRAGMALIGHT STRING
    {let (_10, _20) = ((), $2) in
let _1 =
  let _2 = _20 in
  let _1 = _10 in
                                          ( )
in
    ( true )}

loption_separated_nonempty_list_COMMA_appTerm__:
  
    {    ( [] )}
| separated_nonempty_list_COMMA_appTerm_
    {let x = $1 in
    ( x )}

loption_separated_nonempty_list_SEMICOLON_tuplePattern__:
  
    {    ( [] )}
| separated_nonempty_list_SEMICOLON_tuplePattern_
    {let x = $1 in
    ( x )}

list___anonymous_4_:
  
    {    ( [] )}
| binder list___anonymous_4_
    {let (b0, xs) = ($1, $2) in
let x =
  let b = b0 in
                             ([b])
in
    ( x :: xs )}
| multiBinder list___anonymous_4_
    {let (bs0, xs) = ($1, $2) in
let x =
  let bs = bs0 in
                                                    (bs)
in
    ( x :: xs )}

list___anonymous_8_:
  
    {    ( [] )}
| DOT qlident list___anonymous_8_
    {let (_10, id0, xs) = ((), $2, $3) in
let x =
  let id = id0 in
  let _1 = _10 in
                                                      (id)
in
    ( x :: xs )}

list_argTerm_:
  
    {    ( [] )}
| argTerm list_argTerm_
    {let (x, xs) = ($1, $2) in
    ( x :: xs )}

list_atomicTerm_:
  
    {    ( [] )}
| atomicTerm list_atomicTerm_
    {let (x, xs) = ($1, $2) in
    ( x :: xs )}

list_constructorDecl_:
  
    {    ( [] )}
| constructorDecl list_constructorDecl_
    {let (x, xs) = ($1, $2) in
    ( x :: xs )}

list_decl_:
  
    {    ( [] )}
| decl list_decl_
    {let (x, xs) = ($1, $2) in
    ( x :: xs )}

list_decoration_:
  
    {    ( [] )}
| decoration list_decoration_
    {let (x, xs) = ($1, $2) in
    ( x :: xs )}

list_multiBinder_:
  
    {    ( [] )}
| multiBinder list_multiBinder_
    {let (x, xs) = ($1, $2) in
    ( x :: xs )}

nonempty_list_aqualified_lident__:
  aqualified_lident_
    {let x = $1 in
    ( [ x ] )}
| aqualified_lident_ nonempty_list_aqualified_lident__
    {let (x, xs) = ($1, $2) in
    ( x :: xs )}

nonempty_list_aqualified_lidentOrUnderscore__:
  aqualified_lidentOrUnderscore_
    {let x = $1 in
    ( [ x ] )}
| aqualified_lidentOrUnderscore_ nonempty_list_aqualified_lidentOrUnderscore__
    {let (x, xs) = ($1, $2) in
    ( x :: xs )}

nonempty_list_atomicPattern_:
  atomicPattern
    {let x = $1 in
    ( [ x ] )}
| atomicPattern nonempty_list_atomicPattern_
    {let (x, xs) = ($1, $2) in
    ( x :: xs )}

nonempty_list_atomicTerm_:
  atomicTerm
    {let x = $1 in
    ( [ x ] )}
| atomicTerm nonempty_list_atomicTerm_
    {let (x, xs) = ($1, $2) in
    ( x :: xs )}

nonempty_list_atomicUniverse_:
  atomicUniverse
    {let x = $1 in
    ( [ x ] )}
| atomicUniverse nonempty_list_atomicUniverse_
    {let (x, xs) = ($1, $2) in
    ( x :: xs )}

nonempty_list_dotOperator_:
  DOT_LPAREN term RPAREN
    {let (_10, e0, _30) = ((), $2, ()) in
let x =
  let _3 = _30 in
  let e = e0 in
  let _1 = _10 in
                               ( ".()", e, rhs2 parseState 1 3 )
in
    ( [ x ] )}
| DOT_LBRACK term RBRACK
    {let (_10, e0, _30) = ((), $2, ()) in
let x =
  let _3 = _30 in
  let e = e0 in
  let _1 = _10 in
                               ( ".[]", e, rhs2 parseState 1 3 )
in
    ( [ x ] )}
| DOT_LPAREN term RPAREN nonempty_list_dotOperator_
    {let (_10, e0, _30, xs) = ((), $2, (), $4) in
let x =
  let _3 = _30 in
  let e = e0 in
  let _1 = _10 in
                               ( ".()", e, rhs2 parseState 1 3 )
in
    ( x :: xs )}
| DOT_LBRACK term RBRACK nonempty_list_dotOperator_
    {let (_10, e0, _30, xs) = ((), $2, (), $4) in
let x =
  let _3 = _30 in
  let e = e0 in
  let _1 = _10 in
                               ( ".[]", e, rhs2 parseState 1 3 )
in
    ( x :: xs )}

nonempty_list_patternOrMultibinder_:
  patternOrMultibinder
    {let x = $1 in
    ( [ x ] )}
| patternOrMultibinder nonempty_list_patternOrMultibinder_
    {let (x, xs) = ($1, $2) in
    ( x :: xs )}

separated_nonempty_list_AND_letbinding_:
  letbinding
    {let x = $1 in
    ( [ x ] )}
| letbinding AND separated_nonempty_list_AND_letbinding_
    {let (x, _2, xs) = ($1, (), $3) in
    ( x :: xs )}

separated_nonempty_list_AND_pair_option_FSDOC__typeDecl__:
  option_FSDOC_ typeDecl
    {let (x0, y0) = ($1, $2) in
let x =
  let y = y0 in
  let x = x0 in
      ( (x, y) )
in
    ( [ x ] )}
| option_FSDOC_ typeDecl AND separated_nonempty_list_AND_pair_option_FSDOC__typeDecl__
    {let (x0, y0, _2, xs) = ($1, $2, (), $4) in
let x =
  let y = y0 in
  let x = x0 in
      ( (x, y) )
in
    ( x :: xs )}

separated_nonempty_list_BAR_tuplePattern_:
  tuplePattern
    {let x = $1 in
    ( [ x ] )}
| tuplePattern BAR separated_nonempty_list_BAR_tuplePattern_
    {let (x, _2, xs) = ($1, (), $3) in
    ( x :: xs )}

separated_nonempty_list_COMMA_appTerm_:
  appTerm
    {let x = $1 in
    ( [ x ] )}
| appTerm COMMA separated_nonempty_list_COMMA_appTerm_
    {let (x, _2, xs) = ($1, (), $3) in
    ( x :: xs )}

separated_nonempty_list_COMMA_atomicTerm_:
  atomicTerm
    {let x = $1 in
    ( [ x ] )}
| atomicTerm COMMA separated_nonempty_list_COMMA_atomicTerm_
    {let (x, _2, xs) = ($1, (), $3) in
    ( x :: xs )}

separated_nonempty_list_COMMA_constructorPattern_:
  constructorPattern
    {let x = $1 in
    ( [ x ] )}
| constructorPattern COMMA separated_nonempty_list_COMMA_constructorPattern_
    {let (x, _2, xs) = ($1, (), $3) in
    ( x :: xs )}

separated_nonempty_list_COMMA_tmEq_:
  tmEq
    {let x = $1 in
    ( [ x ] )}
| tmEq COMMA separated_nonempty_list_COMMA_tmEq_
    {let (x, _2, xs) = ($1, (), $3) in
    ( x :: xs )}

separated_nonempty_list_COMMA_tvar_:
  tvar
    {let x = $1 in
    ( [ x ] )}
| tvar COMMA separated_nonempty_list_COMMA_tvar_
    {let (x, _2, xs) = ($1, (), $3) in
    ( x :: xs )}

separated_nonempty_list_DISJUNCTION_conjunctivePat_:
  conjunctivePat
    {let x = $1 in
    ( [ x ] )}
| conjunctivePat DISJUNCTION separated_nonempty_list_DISJUNCTION_conjunctivePat_
    {let (x, _2, xs) = ($1, (), $3) in
    ( x :: xs )}

separated_nonempty_list_SEMICOLON_appTerm_:
  appTerm
    {let x = $1 in
    ( [ x ] )}
| appTerm SEMICOLON separated_nonempty_list_SEMICOLON_appTerm_
    {let (x, _2, xs) = ($1, (), $3) in
    ( x :: xs )}

separated_nonempty_list_SEMICOLON_effectDecl_:
  effectDecl
    {let x = $1 in
    ( [ x ] )}
| effectDecl SEMICOLON separated_nonempty_list_SEMICOLON_effectDecl_
    {let (x, _2, xs) = ($1, (), $3) in
    ( x :: xs )}

separated_nonempty_list_SEMICOLON_separated_pair_qlident_EQUALS_tuplePattern__:
  qlident EQUALS tuplePattern
    {let (x0, _20, y0) = ($1, (), $3) in
let x =
  let y = y0 in
  let _2 = _20 in
  let x = x0 in
      ( (x, y) )
in
    ( [ x ] )}
| qlident EQUALS tuplePattern SEMICOLON separated_nonempty_list_SEMICOLON_separated_pair_qlident_EQUALS_tuplePattern__
    {let (x0, _20, y0, _2, xs) = ($1, (), $3, (), $5) in
let x =
  let y = y0 in
  let _2 = _20 in
  let x = x0 in
      ( (x, y) )
in
    ( x :: xs )}

separated_nonempty_list_SEMICOLON_tuplePattern_:
  tuplePattern
    {let x = $1 in
    ( [ x ] )}
| tuplePattern SEMICOLON separated_nonempty_list_SEMICOLON_tuplePattern_
    {let (x, _2, xs) = ($1, (), $3) in
    ( x :: xs )}

inputFragment:
  boption___anonymous_0_ decl list_decl_ option_mainDecl_ EOF
    {let (is_light, d, decls, main_opt, _5) = ($1, $2, $3, $4, ()) in
      (
        let decls = match main_opt with
           | None -> decls
           | Some main -> decls @ [main]
        in as_frag is_light (rhs parseState 1) d decls
      )}

mainDecl:
  SEMICOLON_SEMICOLON option_FSDOC_ term
    {let (_1, doc, t) = ((), $2, $3) in
      ( let decorations = match doc with
        | Some d -> [ Doc d ]
        | _ -> [] in
        mk_decl (Main t) (rhs2 parseState 1 3) decorations
      )}

pragma:
  PRAGMA_SET_OPTIONS STRING
    {let (_1, s0) = ((), $2) in
let s =
  let s = s0 in
               ( string_of_bytes s )
in
      ( SetOptions s )}
| PRAGMA_RESET_OPTIONS option_string_
    {let (_1, s_opt) = ((), $2) in
      ( ResetOptions s_opt )}

decoration:
  FSDOC
    {let x = $1 in
      ( Doc x )}
| LBRACK_AT list_atomicTerm_ RBRACK
    {let (_1, x, _3) = ((), $2, ()) in
      ( DeclAttributes x )}
| qualifier
    {let x = $1 in
      ( Qualifier x )}

decl:
  ASSUME uident COLON noSeqTerm
    {let (_1, lid, _3, e0) = ((), $2, (), $4) in
let phi =
  let e = e0 in
                  ( {e with level=Formula} )
in
      ( mk_decl (Assume(lid, phi)) (rhs2 parseState 1 4) [ Qualifier Assumption ] )}
| decoration list_decoration_ rawDecl
    {let (d, ds, decl) = ($1, $2, $3) in
      ( mk_decl decl (rhs parseState 3) (d :: ds) )}
| rawDecl
    {let decl = $1 in
      ( mk_decl decl (rhs parseState 1) [] )}

rawDecl:
  pragma
    {let p = $1 in
      ( Pragma p )}
| OPEN quident
    {let (_1, uid) = ((), $2) in
      ( Open uid )}
| INCLUDE quident
    {let (_1, uid) = ((), $2) in
      ( Include uid )}
| MODULE uident EQUALS quident
    {let (_1, uid1, _3, uid2) = ((), $2, (), $4) in
      ( ModuleAbbrev(uid1, uid2) )}
| MODULE quident
    {let (_1, uid) = ((), $2) in
      (  TopLevelModule uid )}
| TYPE separated_nonempty_list_AND_pair_option_FSDOC__typeDecl__
    {let (_1, tcdefs) = ((), $2) in
      ( Tycon (false, List.map (fun (doc, f) -> (f, doc)) tcdefs) )}
| EFFECT uident typars EQUALS typ
    {let (_1, uid, tparams, _4, t) = ((), $2, $3, (), $5) in
      ( Tycon(true, [(TyconAbbrev(uid, tparams, None, t), None)]) )}
| LET letqualifier separated_nonempty_list_AND_letbinding_
    {let (_1, q, lbs) = ($1, $2, $3) in
      (
        let r = rhs2 parseState 1 3 in
        let lbs = focusLetBindings lbs r in
        if q <> Rec && List.length lbs <> 1
        then raise (Error ("Unexpected multiple let-binding (Did you forget some rec qualifier ?)", r)) ;
        TopLevelLet(q, lbs)
      )}
| VAL lidentOrOperator list_multiBinder_ COLON typ
    {let (_1, lid, bss, _4, t) = ((), $2, $3, (), $5) in
      (
        let t = match flatten bss with
          | [] -> t
          | bs -> mk_term (Product(bs, t)) (rhs2 parseState 3 5) Type_level
        in Val(lid, t)
      )}
| EXCEPTION uident option___anonymous_1_
    {let (_1, lid, t_opt) = ((), $2, $3) in
      ( Exception(lid, t_opt) )}
| NEW_EFFECT newEffect
    {let (_1, ne) = ((), $2) in
      ( NewEffect ne )}
| SUB_EFFECT subEffect
    {let (_1, se) = ((), $2) in
      ( SubEffect se )}
| FSDOC_STANDALONE
    {let doc = $1 in
      ( Fsdoc doc )}

typeDecl:
  ident typars option_ascribeKind_ typeDefinition
    {let (lid, tparams, ascr_opt, tcdef) = ($1, $2, $3, $4) in
      ( tcdef lid tparams ascr_opt )}

typars:
  tvarinsts
    {let x = $1 in
                             ( x )}
| binders
    {let x = $1 in
                             ( x )}

tvarinsts:
  TYP_APP_LESS separated_nonempty_list_COMMA_tvar_ TYP_APP_GREATER
    {let (_1, tvs, _3) = ((), $2, ()) in
      ( map (fun tv -> mk_binder (TVariable(tv)) tv.idRange Kind None) tvs )}

typeDefinition:
  
    {      ( (fun id binders kopt -> check_id id; TyconAbstract(id, binders, kopt)) )}
| EQUALS typ
    {let (_1, t) = ((), $2) in
      ( (fun id binders kopt ->  check_id id; TyconAbbrev(id, binders, kopt, t)) )}
| EQUALS LBRACE right_flexible_nonempty_list_SEMICOLON_recordFieldDecl_ RBRACE
    {let (_1, _2, record_field_decls, _4) = ((), (), $3, ()) in
      ( (fun id binders kopt -> check_id id; TyconRecord(id, binders, kopt, record_field_decls)) )}
| EQUALS list_constructorDecl_
    {let (_1, ct_decls) = ((), $2) in
      ( (fun id binders kopt -> check_id id; TyconVariant(id, binders, kopt, ct_decls)) )}

recordFieldDecl:
  lident COLON typ
    {let (lid, _3, t) = ($1, (), $3) in
let doc_opt =
      ( None )
in
      ( (lid, t, doc_opt) )}
| FSDOC lident COLON typ
    {let (x0, lid, _3, t) = ($1, $2, (), $4) in
let doc_opt =
  let x = x0 in
      ( Some x )
in
      ( (lid, t, doc_opt) )}

constructorDecl:
  BAR option_FSDOC_ uident COLON typ
    {let (_1, doc_opt, uid, _4, t) = ((), $2, $3, (), $5) in
                                                             ( (uid, Some t, doc_opt, false) )}
| BAR option_FSDOC_ uident option___anonymous_2_
    {let (_1, doc_opt, uid, t_opt) = ((), $2, $3, $4) in
                                                             ( (uid, t_opt, doc_opt, true) )}

letbinding:
  maybeFocus lidentOrOperator nonempty_list_patternOrMultibinder_ option_ascribeTyp_ EQUALS term
    {let (focus_opt, lid, lbp, ascr_opt, _5, tm) = ($1, $2, $3, $4, (), $6) in
      (
        let pat = mk_pattern (PatVar(lid, None)) (rhs parseState 2) in
        let pat = mk_pattern (PatApp (pat, flatten lbp)) (rhs2 parseState 1 3) in
        let pos = rhs2 parseState 1 6 in
        match ascr_opt with
        | None -> (focus_opt, (pat, tm))
        | Some t -> (focus_opt, (mk_pattern (PatAscribed(pat, t)) pos, tm))
      )}
| maybeFocus tuplePattern ascribeTyp EQUALS term
    {let (focus_opt, pat, ascr, _4, tm) = ($1, $2, $3, (), $5) in
      ( focus_opt, (mk_pattern (PatAscribed(pat, ascr)) (rhs2 parseState 1 4), tm) )}
| maybeFocus tuplePattern EQUALS term
    {let (focus_opt, pat, _3, tm) = ($1, $2, (), $4) in
      ( focus_opt, (pat, tm) )}

newEffect:
  effectRedefinition
    {let ed = $1 in
    ( ed )}
| effectDefinition
    {let ed = $1 in
    ( ed )}

effectRedefinition:
  uident EQUALS simpleTerm
    {let (lid, _2, t) = ($1, (), $3) in
    ( RedefineEffect(lid, [], t) )}

effectDefinition:
  LBRACE uident binders COLON tmArrow_tmNoEq_ WITH separated_nonempty_list_SEMICOLON_effectDecl_ RBRACE
    {let (_1, lid, bs, _4, typ, _6, eds, _8) = ((), $2, $3, (), $5, (), $7, ()) in
    ( DefineEffect(lid, bs, typ, eds) )}

effectDecl:
  lident EQUALS simpleTerm
    {let (lid, _2, t) = ($1, (), $3) in
    ( mk_decl (Tycon (false, [TyconAbbrev(lid, [], None, t), None])) (rhs2 parseState 1 3) [] )}

subEffect:
  quident SQUIGGLY_RARROW quident EQUALS simpleTerm
    {let (src_eff, _2, tgt_eff, _4, lift) = ($1, (), $3, (), $5) in
      ( { msource = src_eff; mdest = tgt_eff; lift_op = NonReifiableLift lift } )}
| quident SQUIGGLY_RARROW quident LBRACE IDENT EQUALS simpleTerm RBRACE
    {let (src_eff, _2, tgt_eff, _4, x0, _20, y0, _7) = ($1, (), $3, (), $5, (), $7, ()) in
let lift2_opt =
      ( None )
in
let lift1 =
  let y = y0 in
  let _2 = _20 in
  let x = x0 in
      ( (x, y) )
in
     (
       match lift2_opt with
       | None ->
          begin match lift1 with
          | ("lift", lift) ->
             { msource = src_eff; mdest = tgt_eff; lift_op = LiftForFree lift }
          | ("lift_wp", lift_wp) ->
             { msource = src_eff; mdest = tgt_eff; lift_op = NonReifiableLift lift_wp }
          | _ ->
             raise (Error("Unexpected identifier; expected {'lift', and possibly 'lift_wp'}", lhs parseState))
          end
       | Some (id2, tm2) ->
          let (id1, tm1) = lift1 in
          let lift, lift_wp = match (id1, id2) with
	          | "lift_wp", "lift" -> tm1, tm2
	          | "lift", "lift_wp" -> tm2, tm1
	          | _ -> raise (Error("Unexpected identifier; expected {'lift', 'lift_wp'}", lhs parseState))
          in
          { msource = src_eff; mdest = tgt_eff; lift_op = ReifiableLift (lift, lift_wp) }
     )}
| quident SQUIGGLY_RARROW quident LBRACE IDENT EQUALS simpleTerm SEMICOLON IDENT EQUALS simpleTerm RBRACE
    {let (src_eff, _2, tgt_eff, _4, x0, _20, y0, _1000, id000, _200, y00, _7) = ($1, (), $3, (), $5, (), $7, (), $9, (), $11, ()) in
let lift2_opt =
  let y0 = y00 in
  let _20 = _200 in
  let id00 = id000 in
  let _100 = _1000 in
  let x =
    let y = y0 in
    let _2 = _20 in
    let id0 = id00 in
    let _10 = _100 in
    let x =
      let id = id0 in
      let _1 = _10 in
                                                                (id)
    in
        ( (x, y) )
  in
      ( Some x )
in
let lift1 =
  let y = y0 in
  let _2 = _20 in
  let x = x0 in
      ( (x, y) )
in
     (
       match lift2_opt with
       | None ->
          begin match lift1 with
          | ("lift", lift) ->
             { msource = src_eff; mdest = tgt_eff; lift_op = LiftForFree lift }
          | ("lift_wp", lift_wp) ->
             { msource = src_eff; mdest = tgt_eff; lift_op = NonReifiableLift lift_wp }
          | _ ->
             raise (Error("Unexpected identifier; expected {'lift', and possibly 'lift_wp'}", lhs parseState))
          end
       | Some (id2, tm2) ->
          let (id1, tm1) = lift1 in
          let lift, lift_wp = match (id1, id2) with
	          | "lift_wp", "lift" -> tm1, tm2
	          | "lift", "lift_wp" -> tm2, tm1
	          | _ -> raise (Error("Unexpected identifier; expected {'lift', 'lift_wp'}", lhs parseState))
          in
          { msource = src_eff; mdest = tgt_eff; lift_op = ReifiableLift (lift, lift_wp) }
     )}

qualifier:
  ASSUME
    {let _1 = () in
                  ( Assumption )}
| INLINE
    {let _1 = () in
                  (
    raise (Error("The 'inline' qualifier has been renamed to 'unfold'", lhs parseState))
   )}
| UNFOLDABLE
    {let _1 = () in
                  (
	      raise (Error("The 'unfoldable' qualifier is no longer denotable; it is the default qualifier so just omit it", lhs parseState))
   )}
| INLINE_FOR_EXTRACTION
    {let _1 = () in
                          (
     Inline_for_extraction
  )}
| UNFOLD
    {let _1 = () in
           (
     Unfold_for_unification_and_vcgen
  )}
| IRREDUCIBLE
    {let _1 = () in
                  ( Irreducible )}
| NOEXTRACT
    {let _1 = () in
                  ( NoExtract )}
| DEFAULT
    {let _1 = () in
                  ( DefaultEffect )}
| TOTAL
    {let _1 = () in
                  ( TotalEffect )}
| PRIVATE
    {let _1 = () in
                  ( Private )}
| ABSTRACT
    {let _1 = () in
                  ( Abstract )}
| NOEQUALITY
    {let _1 = () in
                  ( Noeq )}
| UNOPTEQUALITY
    {let _1 = () in
                  ( Unopteq )}
| NEW
    {let _1 = () in
                  ( New )}
| LOGIC
    {let _1 = () in
                  ( Logic )}
| OPAQUE
    {let _1 = () in
                  ( Opaque )}
| REIFIABLE
    {let _1 = () in
                  ( Reifiable )}
| REFLECTABLE
    {let _1 = () in
                  ( Reflectable )}

maybeFocus:
  boption_SQUIGGLY_RARROW_
    {let b = $1 in
                               ( b )}

letqualifier:
  REC
    {let _1 = () in
                ( Rec )}
| MUTABLE
    {let _1 = () in
                ( Mutable )}
| 
    {                ( NoLetQualifier )}

aqual:
  EQUALS
    {let _1 = () in
              ( print1 "%s (Warning): The '=' notation for equality constraints on binders is deprecated; use '$' instead\n" (string_of_range (lhs parseState));
				        Equality )}
| aqualUniverses
    {let q = $1 in
                     ( q )}

aqualUniverses:
  HASH
    {let _1 = () in
              ( Implicit )}
| DOLLAR
    {let _1 = () in
              ( Equality )}

disjunctivePattern:
  separated_nonempty_list_BAR_tuplePattern_
    {let pats = $1 in
                                                    ( pats )}

tuplePattern:
  separated_nonempty_list_COMMA_constructorPattern_
    {let pats = $1 in
      ( match pats with | [x] -> x | l -> mk_pattern (PatTuple (l, false)) (rhs parseState 1) )}

constructorPattern:
  constructorPattern COLON_COLON constructorPattern
    {let (pat, _2, pats) = ($1, (), $3) in
      ( mk_pattern (consPat (rhs parseState 3) pat pats) (rhs2 parseState 1 3) )}
| quident nonempty_list_atomicPattern_
    {let (uid, args) = ($1, $2) in
      (
        let head_pat = mk_pattern (PatName uid) (rhs parseState 1) in
        mk_pattern (PatApp (head_pat, args)) (rhs2 parseState 1 2)
      )}
| atomicPattern
    {let pat = $1 in
      ( pat )}

atomicPattern:
  LPAREN tuplePattern COLON typ refineOpt RPAREN
    {let (_1, pat, _3, t, phi_opt, _6) = ((), $2, (), $4, $5, ()) in
      (
        let pos_t = rhs2 parseState 2 4 in
        let pos = rhs2 parseState 1 6 in
        mkRefinedPattern pat t true phi_opt pos_t pos
      )}
| LBRACK loption_separated_nonempty_list_SEMICOLON_tuplePattern__ RBRACK
    {let (_1, xs0, _3) = ((), $2, ()) in
let pats =
  let xs = xs0 in
      ( xs )
in
      ( mk_pattern (PatList pats) (rhs2 parseState 1 3) )}
| LBRACE separated_nonempty_list_SEMICOLON_separated_pair_qlident_EQUALS_tuplePattern__ RBRACE
    {let (_1, record_pat, _3) = ((), $2, ()) in
      ( mk_pattern (PatRecord record_pat) (rhs2 parseState 1 3) )}
| LENS_PAREN_LEFT constructorPattern COMMA separated_nonempty_list_COMMA_constructorPattern_ LENS_PAREN_RIGHT
    {let (_1, pat0, _3, pats, _5) = ((), $2, (), $4, ()) in
      ( mk_pattern (PatTuple(pat0::pats, true)) (rhs2 parseState 1 5) )}
| LPAREN tuplePattern RPAREN
    {let (_1, pat, _3) = ((), $2, ()) in
                                     ( pat )}
| tvar
    {let tv = $1 in
                              ( mk_pattern (PatTvar (tv, None)) (rhs parseState 1) )}
| LPAREN OPPREFIX RPAREN
    {let (_1, op0, _3) = ((), $2, ()) in
let op =
  let op = op0 in
       ( op )
in
      ( mk_pattern (PatOp op) (rhs2 parseState 1 3) )}
| LPAREN OPINFIX3 RPAREN
    {let (_1, op0, _3) = ((), $2, ()) in
let op =
  let op = op0 in
       ( op )
in
      ( mk_pattern (PatOp op) (rhs2 parseState 1 3) )}
| LPAREN OPINFIX4 RPAREN
    {let (_1, op0, _3) = ((), $2, ()) in
let op =
  let op = op0 in
       ( op )
in
      ( mk_pattern (PatOp op) (rhs2 parseState 1 3) )}
| LPAREN OPINFIX0a RPAREN
    {let (_1, op00, _3) = ((), $2, ()) in
let op =
  let op0 = op00 in
  let op =
    let op = op0 in
         ( op )
  in
       ( op )
in
      ( mk_pattern (PatOp op) (rhs2 parseState 1 3) )}
| LPAREN OPINFIX0b RPAREN
    {let (_1, op00, _3) = ((), $2, ()) in
let op =
  let op0 = op00 in
  let op =
    let op = op0 in
         ( op )
  in
       ( op )
in
      ( mk_pattern (PatOp op) (rhs2 parseState 1 3) )}
| LPAREN OPINFIX0c RPAREN
    {let (_1, op00, _3) = ((), $2, ()) in
let op =
  let op0 = op00 in
  let op =
    let op = op0 in
         ( op )
  in
       ( op )
in
      ( mk_pattern (PatOp op) (rhs2 parseState 1 3) )}
| LPAREN OPINFIX0d RPAREN
    {let (_1, op00, _3) = ((), $2, ()) in
let op =
  let op0 = op00 in
  let op =
    let op = op0 in
         ( op )
  in
       ( op )
in
      ( mk_pattern (PatOp op) (rhs2 parseState 1 3) )}
| LPAREN OPINFIX1 RPAREN
    {let (_1, op00, _3) = ((), $2, ()) in
let op =
  let op0 = op00 in
  let op =
    let op = op0 in
         ( op )
  in
       ( op )
in
      ( mk_pattern (PatOp op) (rhs2 parseState 1 3) )}
| LPAREN OPINFIX2 RPAREN
    {let (_1, op00, _3) = ((), $2, ()) in
let op =
  let op0 = op00 in
  let op =
    let op = op0 in
         ( op )
  in
       ( op )
in
      ( mk_pattern (PatOp op) (rhs2 parseState 1 3) )}
| UNDERSCORE
    {let _1 = () in
      ( mk_pattern PatWild (rhs parseState 1) )}
| constant
    {let c = $1 in
      ( mk_pattern (PatConst c) (rhs parseState 1) )}
| aqualified_lident_
    {let qual_id = $1 in
      ( mk_pattern (PatVar (snd qual_id, fst qual_id)) (rhs parseState 1) )}
| quident
    {let uid = $1 in
      ( mk_pattern (PatName uid) (rhs parseState 1) )}

patternOrMultibinder:
  atomicPattern
    {let pat = $1 in
                      ( [pat] )}
| LPAREN aqualified_lident_ nonempty_list_aqualified_lident__ COLON typ refineOpt RPAREN
    {let (_1, qual_id0, qual_ids, _4, t, r, _7) = ((), $2, $3, (), $5, $6, ()) in
      (
        let pos = rhs2 parseState 1 7 in
        let t_pos = rhs parseState 5 in
        let qual_ids = qual_id0 :: qual_ids in
        List.map (fun (q, x) -> mkRefinedPattern (mk_pattern (PatVar (x, q)) pos) t false r t_pos pos) qual_ids
      )}

binder:
  aqualified_lidentOrUnderscore_
    {let aqualified_lid = $1 in
     (
       let (q, lid) = aqualified_lid in
       mk_binder (Variable lid) (rhs parseState 1) Type_level q
     )}
| tvar
    {let tv = $1 in
             ( mk_binder (TVariable tv) (rhs parseState 1) Kind None  )}

multiBinder:
  LPAREN nonempty_list_aqualified_lidentOrUnderscore__ COLON typ refineOpt RPAREN
    {let (_1, qual_ids, _3, t, r, _6) = ((), $2, (), $4, $5, ()) in
     (
       let should_bind_var = match qual_ids with | [ _ ] -> true | _ -> false in
       List.map (fun (q, x) -> mkRefinedBinder x t should_bind_var r (rhs2 parseState 1 6) q) qual_ids
     )}

binders:
  list___anonymous_4_
    {let bss = $1 in
                                                        ( flatten bss )}

aqualified_lident_:
  lident
    {let y0 = $1 in
let x =
  let y = y0 in
  let x =
        ( None )
  in
      ( (x, y) )
in
                                                  ( x )}
| aqualUniverses lident
    {let (x00, y0) = ($1, $2) in
let x =
  let y = y0 in
  let x0 = x00 in
  let x =
    let x = x0 in
        ( Some x )
  in
      ( (x, y) )
in
                                                  ( x )}

aqualified_lidentOrUnderscore_:
  lidentOrUnderscore
    {let y0 = $1 in
let x =
  let y = y0 in
  let x =
        ( None )
  in
      ( (x, y) )
in
                                                  ( x )}
| aqualUniverses lidentOrUnderscore
    {let (x00, y0) = ($1, $2) in
let x =
  let y = y0 in
  let x0 = x00 in
  let x =
    let x = x0 in
        ( Some x )
  in
      ( (x, y) )
in
                                                  ( x )}

qlident:
  path_lident_
    {let ids = $1 in
                     ( lid_of_ids ids )}

quident:
  path_uident_
    {let ids = $1 in
                     ( lid_of_ids ids )}

path_lident_:
  lident
    {let id = $1 in
          ( [id] )}
| uident DOT path_lident_
    {let (uid, _2, p) = ($1, (), $3) in
                              ( uid::p )}

path_uident_:
  uident
    {let id = $1 in
          ( [id] )}
| uident DOT path_uident_
    {let (uid, _2, p) = ($1, (), $3) in
                              ( uid::p )}

ident:
  lident
    {let x = $1 in
             ( x )}
| uident
    {let x = $1 in
              ( x )}

lidentOrOperator:
  IDENT
    {let id = $1 in
    ( mk_ident(id, rhs parseState 1) )}
| LPAREN OPPREFIX RPAREN
    {let (_1, op0, _3) = ((), $2, ()) in
let id =
  let op = op0 in
       ( op )
in
    ( mk_ident(compile_op' id, rhs parseState 2) )}
| LPAREN OPINFIX3 RPAREN
    {let (_1, op0, _3) = ((), $2, ()) in
let id =
  let op = op0 in
       ( op )
in
    ( mk_ident(compile_op' id, rhs parseState 2) )}
| LPAREN OPINFIX4 RPAREN
    {let (_1, op0, _3) = ((), $2, ()) in
let id =
  let op = op0 in
       ( op )
in
    ( mk_ident(compile_op' id, rhs parseState 2) )}
| LPAREN OPINFIX0a RPAREN
    {let (_1, op00, _3) = ((), $2, ()) in
let id =
  let op0 = op00 in
  let op =
    let op = op0 in
         ( op )
  in
       ( op )
in
    ( mk_ident(compile_op' id, rhs parseState 2) )}
| LPAREN OPINFIX0b RPAREN
    {let (_1, op00, _3) = ((), $2, ()) in
let id =
  let op0 = op00 in
  let op =
    let op = op0 in
         ( op )
  in
       ( op )
in
    ( mk_ident(compile_op' id, rhs parseState 2) )}
| LPAREN OPINFIX0c RPAREN
    {let (_1, op00, _3) = ((), $2, ()) in
let id =
  let op0 = op00 in
  let op =
    let op = op0 in
         ( op )
  in
       ( op )
in
    ( mk_ident(compile_op' id, rhs parseState 2) )}
| LPAREN OPINFIX0d RPAREN
    {let (_1, op00, _3) = ((), $2, ()) in
let id =
  let op0 = op00 in
  let op =
    let op = op0 in
         ( op )
  in
       ( op )
in
    ( mk_ident(compile_op' id, rhs parseState 2) )}
| LPAREN OPINFIX1 RPAREN
    {let (_1, op00, _3) = ((), $2, ()) in
let id =
  let op0 = op00 in
  let op =
    let op = op0 in
         ( op )
  in
       ( op )
in
    ( mk_ident(compile_op' id, rhs parseState 2) )}
| LPAREN OPINFIX2 RPAREN
    {let (_1, op00, _3) = ((), $2, ()) in
let id =
  let op0 = op00 in
  let op =
    let op = op0 in
         ( op )
  in
       ( op )
in
    ( mk_ident(compile_op' id, rhs parseState 2) )}

lidentOrUnderscore:
  IDENT
    {let id = $1 in
             ( mk_ident(id, rhs parseState 1))}
| UNDERSCORE
    {let _1 = () in
               ( gen (rhs parseState 1) )}

lident:
  IDENT
    {let id = $1 in
             ( mk_ident(id, rhs parseState 1))}

uident:
  NAME
    {let id = $1 in
            ( mk_ident(id, rhs parseState 1) )}

tvar:
  TVAR
    {let tv = $1 in
            ( mk_ident(tv, rhs parseState 1) )}

ascribeTyp:
  COLON tmArrow_tmNoEq_
    {let (_1, t) = ((), $2) in
                            ( t )}

ascribeKind:
  COLON kind
    {let (_1, k) = ((), $2) in
                  ( k )}

kind:
  tmArrow_tmNoEq_
    {let t = $1 in
                      ( {t with level=Kind} )}

term:
  noSeqTerm
    {let e = $1 in
      ( e )}
| noSeqTerm SEMICOLON term
    {let (e1, _2, e2) = ($1, (), $3) in
      ( mk_term (Seq(e1, e2)) (rhs2 parseState 1 3) Expr )}

noSeqTerm:
  typ
    {let t = $1 in
           ( t )}
| tmIff SUBTYPE typ option___anonymous_5_
    {let (e, _2, t, tactic_opt) = ($1, (), $3, $4) in
      ( mk_term (Ascribed(e,{t with level=Expr},tactic_opt)) (rhs2 parseState 1 4) Expr )}
| atomicTermNotQUident DOT_LPAREN term RPAREN LARROW noSeqTerm
    {let (e1, _10, e0, _30, _3, e3) = ($1, (), $3, (), (), $6) in
let op_expr =
  let _3 = _30 in
  let e = e0 in
  let _1 = _10 in
                               ( ".()", e, rhs2 parseState 1 3 )
in
      (
        let (op, e2, _) = op_expr in
        mk_term (Op(op ^ "<-", [ e1; e2; e3 ])) (rhs2 parseState 1 4) Expr
      )}
| atomicTermNotQUident DOT_LBRACK term RBRACK LARROW noSeqTerm
    {let (e1, _10, e0, _30, _3, e3) = ($1, (), $3, (), (), $6) in
let op_expr =
  let _3 = _30 in
  let e = e0 in
  let _1 = _10 in
                               ( ".[]", e, rhs2 parseState 1 3 )
in
      (
        let (op, e2, _) = op_expr in
        mk_term (Op(op ^ "<-", [ e1; e2; e3 ])) (rhs2 parseState 1 4) Expr
      )}
| REQUIRES typ
    {let (_1, t) = ((), $2) in
      ( mk_term (Requires(t, None)) (rhs2 parseState 1 2) Type_level )}
| ENSURES typ
    {let (_1, t) = ((), $2) in
      ( mk_term (Ensures(t, None)) (rhs2 parseState 1 2) Type_level )}
| ATTRIBUTES nonempty_list_atomicTerm_
    {let (_1, es) = ((), $2) in
      ( mk_term (Attributes es) (rhs2 parseState 1 2) Type_level )}
| IF noSeqTerm THEN noSeqTerm ELSE noSeqTerm
    {let (_1, e1, _3, e2, _5, e3) = ((), $2, (), $4, (), $6) in
      ( mk_term (If(e1, e2, e3)) (rhs2 parseState 1 6) Expr )}
| IF noSeqTerm THEN noSeqTerm
    {let (_1, e1, _3, e2) = ((), $2, (), $4) in
      (
        let e3 = mk_term (Const Const_unit) (rhs2 parseState 4 4) Expr in
        mk_term (If(e1, e2, e3)) (rhs2 parseState 1 4) Expr
      )}
| TRY term WITH reverse_left_flexible_nonempty_list_BAR_patternBranch_
    {let (_1, e1, _3, xs0) = ((), $2, (), $4) in
let pbs =
  let xs = xs0 in
     ( List.rev xs )
in
      (
         let branches = focusBranches (pbs) (rhs2 parseState 1 4) in
         mk_term (TryWith(e1, branches)) (rhs2 parseState 1 4) Expr
      )}
| MATCH term WITH reverse_left_flexible_list_BAR___anonymous_6_
    {let (_1, e, _3, xs0) = ((), $2, (), $4) in
let pbs =
  let xs = xs0 in
     ( List.rev xs )
in
      (
        let branches = focusBranches pbs (rhs2 parseState 1 4) in
        mk_term (Match(e, branches)) (rhs2 parseState 1 4) Expr
      )}
| LET OPEN quident IN term
    {let (_1, _2, uid, _4, e) = ($1, (), $3, (), $5) in
      ( mk_term (LetOpen(uid, e)) (rhs2 parseState 1 5) Expr )}
| LET letqualifier separated_nonempty_list_AND_letbinding_ IN term
    {let (_1, q, lbs, _4, e) = ($1, $2, $3, (), $5) in
      (
        let lbs = focusLetBindings lbs (rhs2 parseState 2 3) in
        mk_term (Let(q, lbs, e)) (rhs2 parseState 1 5) Expr
      )}
| FUNCTION reverse_left_flexible_nonempty_list_BAR_patternBranch_
    {let (_1, xs0) = ((), $2) in
let pbs =
  let xs = xs0 in
     ( List.rev xs )
in
      (
        let branches = focusBranches pbs (rhs2 parseState 1 2) in
        mk_function branches (lhs parseState) (rhs2 parseState 1 2)
      )}
| ASSUME atomicTerm
    {let (_1, e) = ((), $2) in
      ( mkExplicitApp (mk_term (Var assume_lid) (rhs parseState 1) Expr) [e] (rhs2 parseState 1 2) )}
| lident LARROW noSeqTerm
    {let (id, _2, e) = ($1, (), $3) in
      ( mk_term (Assign(id, e)) (rhs2 parseState 1 3) Expr )}

typ:
  simpleTerm
    {let t = $1 in
                  ( t )}
| FORALL binders DOT trigger noSeqTerm
    {let (_10, bs, _3, trigger, e) = ((), $2, (), $4, $5) in
let q =
  let _1 = _10 in
             ( fun x -> QForall x )
in
      (
        match bs with
            | [] -> raise (Error("Missing binders for a quantifier", rhs2 parseState 1 3))
            | _ -> mk_term (q (bs, trigger, e)) (rhs2 parseState 1 5) Formula
      )}
| EXISTS binders DOT trigger noSeqTerm
    {let (_10, bs, _3, trigger, e) = ((), $2, (), $4, $5) in
let q =
  let _1 = _10 in
             ( fun x -> QExists x)
in
      (
        match bs with
            | [] -> raise (Error("Missing binders for a quantifier", rhs2 parseState 1 3))
            | _ -> mk_term (q (bs, trigger, e)) (rhs2 parseState 1 5) Formula
      )}

trigger:
  
    {      ( [] )}
| LBRACE_COLON_PATTERN disjunctivePats RBRACE
    {let (_1, pats, _3) = ((), $2, ()) in
                                                     ( pats )}

disjunctivePats:
  separated_nonempty_list_DISJUNCTION_conjunctivePat_
    {let pats = $1 in
                                                              ( pats )}

conjunctivePat:
  separated_nonempty_list_SEMICOLON_appTerm_
    {let pats = $1 in
                                                              ( pats )}

simpleTerm:
  tmIff
    {let e = $1 in
            ( e )}
| FUN nonempty_list_patternOrMultibinder_ RARROW term
    {let (_1, pats, _3, e) = ((), $2, (), $4) in
      ( mk_term (Abs(flatten pats, e)) (rhs2 parseState 1 4) Un )}

maybeFocusArrow:
  RARROW
    {let _1 = () in
                    ( false )}
| SQUIGGLY_RARROW
    {let _1 = () in
                    ( true )}

patternBranch:
  disjunctivePattern maybeFocusArrow term
    {let (pat, focus, e) = ($1, $2, $3) in
let when_opt =
                           ( None )
in
      (
        let pat = match pat with
          | [p] -> p
          | ps -> mk_pattern (PatOr ps) (rhs2 parseState 1 1)
        in
        (focus, (pat, when_opt, e))
      )}
| disjunctivePattern WHEN tmFormula maybeFocusArrow term
    {let (pat, _10, e0, focus, e) = ($1, (), $3, $4, $5) in
let when_opt =
  let e = e0 in
  let _1 = _10 in
                           ( Some e )
in
      (
        let pat = match pat with
          | [p] -> p
          | ps -> mk_pattern (PatOr ps) (rhs2 parseState 1 1)
        in
        (focus, (pat, when_opt, e))
      )}

tmIff:
  tmImplies IFF tmIff
    {let (e1, _2, e2) = ($1, (), $3) in
      ( mk_term (Op("<==>", [e1; e2])) (rhs2 parseState 1 3) Formula )}
| tmImplies
    {let e = $1 in
                ( e )}

tmImplies:
  tmArrow_tmFormula_ IMPLIES tmImplies
    {let (e1, _2, e2) = ($1, (), $3) in
      ( mk_term (Op("==>", [e1; e2])) (rhs2 parseState 1 3) Formula )}
| tmArrow_tmFormula_
    {let e = $1 in
      ( e )}

tmArrow_tmFormula_:
  LPAREN aqual tmFormula RPAREN RARROW tmArrow_tmFormula_
    {let (_10, q0, dom_tm0, _40, _2, tgt) = ((), $2, $3, (), (), $6) in
let dom =
  let _4 = _40 in
  let dom_tm = dom_tm0 in
  let q = q0 in
  let _1 = _10 in
                                      ( Some q, dom_tm )
in
     (
       let (aq_opt, dom_tm) = dom in
       let b = match extract_named_refinement dom_tm with
         | None -> mk_binder (NoName dom_tm) (rhs parseState 1) Un aq_opt
         | Some (x, t, f) -> mkRefinedBinder x t true f (rhs2 parseState 1 1) aq_opt
       in
       mk_term (Product([b], tgt)) (rhs2 parseState 1 3)  Un
     )}
| tmFormula RARROW tmArrow_tmFormula_
    {let (dom_tm0, _2, tgt) = ($1, (), $3) in
let dom =
  let dom_tm = dom_tm0 in
  let aq_opt =
        ( None )
  in
                                      ( aq_opt, dom_tm )
in
     (
       let (aq_opt, dom_tm) = dom in
       let b = match extract_named_refinement dom_tm with
         | None -> mk_binder (NoName dom_tm) (rhs parseState 1) Un aq_opt
         | Some (x, t, f) -> mkRefinedBinder x t true f (rhs2 parseState 1 1) aq_opt
       in
       mk_term (Product([b], tgt)) (rhs2 parseState 1 3)  Un
     )}
| aqual tmFormula RARROW tmArrow_tmFormula_
    {let (x00, dom_tm0, _2, tgt) = ($1, $2, (), $4) in
let dom =
  let dom_tm = dom_tm0 in
  let x0 = x00 in
  let aq_opt =
    let x = x0 in
        ( Some x )
  in
                                      ( aq_opt, dom_tm )
in
     (
       let (aq_opt, dom_tm) = dom in
       let b = match extract_named_refinement dom_tm with
         | None -> mk_binder (NoName dom_tm) (rhs parseState 1) Un aq_opt
         | Some (x, t, f) -> mkRefinedBinder x t true f (rhs2 parseState 1 1) aq_opt
       in
       mk_term (Product([b], tgt)) (rhs2 parseState 1 3)  Un
     )}
| tmFormula
    {let e = $1 in
         ( e )}

tmArrow_tmNoEq_:
  LPAREN aqual tmNoEq RPAREN RARROW tmArrow_tmNoEq_
    {let (_10, q0, dom_tm0, _40, _2, tgt) = ((), $2, $3, (), (), $6) in
let dom =
  let _4 = _40 in
  let dom_tm = dom_tm0 in
  let q = q0 in
  let _1 = _10 in
                                      ( Some q, dom_tm )
in
     (
       let (aq_opt, dom_tm) = dom in
       let b = match extract_named_refinement dom_tm with
         | None -> mk_binder (NoName dom_tm) (rhs parseState 1) Un aq_opt
         | Some (x, t, f) -> mkRefinedBinder x t true f (rhs2 parseState 1 1) aq_opt
       in
       mk_term (Product([b], tgt)) (rhs2 parseState 1 3)  Un
     )}
| tmNoEq RARROW tmArrow_tmNoEq_
    {let (dom_tm0, _2, tgt) = ($1, (), $3) in
let dom =
  let dom_tm = dom_tm0 in
  let aq_opt =
        ( None )
  in
                                      ( aq_opt, dom_tm )
in
     (
       let (aq_opt, dom_tm) = dom in
       let b = match extract_named_refinement dom_tm with
         | None -> mk_binder (NoName dom_tm) (rhs parseState 1) Un aq_opt
         | Some (x, t, f) -> mkRefinedBinder x t true f (rhs2 parseState 1 1) aq_opt
       in
       mk_term (Product([b], tgt)) (rhs2 parseState 1 3)  Un
     )}
| aqual tmNoEq RARROW tmArrow_tmNoEq_
    {let (x00, dom_tm0, _2, tgt) = ($1, $2, (), $4) in
let dom =
  let dom_tm = dom_tm0 in
  let x0 = x00 in
  let aq_opt =
    let x = x0 in
        ( Some x )
  in
                                      ( aq_opt, dom_tm )
in
     (
       let (aq_opt, dom_tm) = dom in
       let b = match extract_named_refinement dom_tm with
         | None -> mk_binder (NoName dom_tm) (rhs parseState 1) Un aq_opt
         | Some (x, t, f) -> mkRefinedBinder x t true f (rhs2 parseState 1 1) aq_opt
       in
       mk_term (Product([b], tgt)) (rhs2 parseState 1 3)  Un
     )}
| tmNoEq
    {let e = $1 in
         ( e )}

tmFormula:
  tmFormula DISJUNCTION tmConjunction
    {let (e1, _2, e2) = ($1, (), $3) in
      ( mk_term (Op("\\/", [e1;e2])) (rhs2 parseState 1 3) Formula )}
| tmConjunction
    {let e = $1 in
                    ( e )}

tmConjunction:
  tmConjunction CONJUNCTION tmTuple
    {let (e1, _2, e2) = ($1, (), $3) in
      ( mk_term (Op("/\\", [e1;e2])) (rhs2 parseState 1 3) Formula )}
| tmTuple
    {let e = $1 in
              ( e )}

tmTuple:
  separated_nonempty_list_COMMA_tmEq_
    {let el = $1 in
      (
        match el with
          | [x] -> x
          | components -> mkTuple components (rhs2 parseState 1 1)
      )}

tmEq:
  tmEq BACKTICK qlident BACKTICK tmEq
    {let (e1, _2, id, _4, e2) = ($1, (), $3, (), $5) in
      ( mkApp (mk_term (Var id) (rhs2 parseState 2 4) Un) [ e1, Nothing; e2, Nothing ] (rhs2 parseState 1 5) )}
| tmEq EQUALS tmEq
    {let (e1, _2, e2) = ($1, (), $3) in
      ( mk_term (Op("=", [e1; e2])) (rhs2 parseState 1 3) Un)}
| tmEq COLON_EQUALS tmEq
    {let (e1, _2, e2) = ($1, (), $3) in
      ( mk_term (Op(":=", [e1; e2])) (rhs2 parseState 1 3) Un)}
| tmEq PIPE_RIGHT tmEq
    {let (e1, _2, e2) = ($1, (), $3) in
      ( mk_term (Op("|>", [e1; e2])) (rhs2 parseState 1 3) Un)}
| tmEq OPINFIX0a tmEq
    {let (e1, op0, e2) = ($1, $2, $3) in
let op =
  let op = op0 in
       ( op )
in
      ( mk_term (Op(op, [e1; e2])) (rhs2 parseState 1 3) Un)}
| tmEq OPINFIX0b tmEq
    {let (e1, op0, e2) = ($1, $2, $3) in
let op =
  let op = op0 in
       ( op )
in
      ( mk_term (Op(op, [e1; e2])) (rhs2 parseState 1 3) Un)}
| tmEq OPINFIX0c tmEq
    {let (e1, op0, e2) = ($1, $2, $3) in
let op =
  let op = op0 in
       ( op )
in
      ( mk_term (Op(op, [e1; e2])) (rhs2 parseState 1 3) Un)}
| tmEq OPINFIX0d tmEq
    {let (e1, op0, e2) = ($1, $2, $3) in
let op =
  let op = op0 in
       ( op )
in
      ( mk_term (Op(op, [e1; e2])) (rhs2 parseState 1 3) Un)}
| tmEq OPINFIX1 tmEq
    {let (e1, op0, e2) = ($1, $2, $3) in
let op =
  let op = op0 in
       ( op )
in
      ( mk_term (Op(op, [e1; e2])) (rhs2 parseState 1 3) Un)}
| tmEq OPINFIX2 tmEq
    {let (e1, op0, e2) = ($1, $2, $3) in
let op =
  let op = op0 in
       ( op )
in
      ( mk_term (Op(op, [e1; e2])) (rhs2 parseState 1 3) Un)}
| tmNoEq
    {let e = $1 in
      ( e )}

tmNoEq:
  tmNoEq COLON_COLON tmNoEq
    {let (e1, _2, e2) = ($1, (), $3) in
      ( consTerm (rhs parseState 2) e1 e2 )}
| tmNoEq AMP tmNoEq
    {let (e1, _2, e2) = ($1, (), $3) in
      (
        let x, t, f = match extract_named_refinement e1 with
            | Some (x, t, f) -> x, t, f
            | _ -> raise (Error("Missing binder for the first component of a dependent tuple", rhs parseState 1)) in
        let dom = mkRefinedBinder x t true f (rhs parseState 1) None in
        let tail = e2 in
        let dom, res = match tail.tm with
            | Sum(dom', res) -> dom::dom', res
            | _ -> [dom], tail in
        mk_term (Sum(dom, res)) (rhs2 parseState 1 3) Type_level
      )}
| tmNoEq MINUS tmNoEq
    {let (e1, _2, e2) = ($1, (), $3) in
      ( mk_term (Op("-", [e1; e2])) (rhs2 parseState 1 3) Un)}
| tmNoEq OPINFIX3 tmNoEq
    {let (e1, op, e2) = ($1, $2, $3) in
      ( mk_term (Op(op, [e1; e2])) (rhs2 parseState 1 3) Un)}
| tmNoEq OPINFIX4 tmNoEq
    {let (e1, op, e2) = ($1, $2, $3) in
      ( mk_term (Op(op, [e1; e2])) (rhs2 parseState 1 3) Un)}
| MINUS tmNoEq
    {let (_1, e) = ((), $2) in
      ( mk_uminus e (rhs2 parseState 1 2) Expr )}
| lidentOrUnderscore COLON appTerm refineOpt
    {let (id, _2, e, phi_opt) = ($1, (), $3, $4) in
      (
        let t = match phi_opt with
          | None -> NamedTyp(id, e)
          | Some phi -> Refine(mk_binder (Annotated(id, e)) (rhs2 parseState 1 3) Type_level None, phi)
        in mk_term t (rhs2 parseState 1 4) Type_level
      )}
| LBRACE recordExp RBRACE
    {let (_1, e, _3) = ((), $2, ()) in
                              ( e )}
| TILDE atomicTerm
    {let (op, e) = ($1, $2) in
      ( mk_term (Op(op, [e])) (rhs2 parseState 1 2) Formula )}
| appTerm
    {let e = $1 in
              ( e )}

refineOpt:
  option___anonymous_7_
    {let phi_opt = $1 in
                                                    (phi_opt)}

recordExp:
  right_flexible_nonempty_list_SEMICOLON_simpleDef_
    {let record_fields = $1 in
      ( mk_term (Record (None, record_fields)) (rhs parseState 1) Expr )}
| appTerm WITH right_flexible_nonempty_list_SEMICOLON_simpleDef_
    {let (e, _2, record_fields) = ($1, (), $3) in
      ( mk_term (Record (Some e, record_fields)) (rhs2 parseState 1 3) Expr )}

simpleDef:
  qlident EQUALS noSeqTerm
    {let (x0, _20, y0) = ($1, (), $3) in
let e =
  let y = y0 in
  let _2 = _20 in
  let x = x0 in
      ( (x, y) )
in
                                                 ( e )}

appTerm:
  indexingTerm list_argTerm_
    {let (head, args) = ($1, $2) in
      ( mkApp head (map (fun (x,y) -> (y,x)) args) (rhs2 parseState 1 2) )}

argTerm:
  indexingTerm
    {let y0 = $1 in
let x =
  let y = y0 in
  let x =
             ( Nothing )
  in
      ( (x, y) )
in
                                    ( x )}
| HASH indexingTerm
    {let (_100, y0) = ((), $2) in
let x =
  let y = y0 in
  let _10 = _100 in
  let x =
    let _1 = _10 in
             ( Hash )
  in
      ( (x, y) )
in
                                    ( x )}
| universe
    {let u = $1 in
               ( u )}

indexingTerm:
  atomicTermNotQUident nonempty_list_dotOperator_
    {let (e1, op_exprs) = ($1, $2) in
      (
        List.fold_left (fun e1 (op, e2, r) ->
            mk_term (Op(op, [ e1; e2 ])) (union_ranges e1.range r) Expr)
            e1 op_exprs
      )}
| atomicTerm
    {let e = $1 in
    ( e )}

atomicTerm:
  atomicTermNotQUident
    {let x = $1 in
    ( x )}
| atomicTermQUident
    {let x = $1 in
    ( x )}
| opPrefixTerm_atomicTermQUident_
    {let x = $1 in
    ( x )}

atomicTermQUident:
  quident
    {let id = $1 in
    (
        let t = Name id in
        let e = mk_term t (rhs parseState 1) Un in
	      e
    )}
| quident DOT_LPAREN term RPAREN
    {let (id, _2, t, _4) = ($1, (), $3, ()) in
    (
      mk_term (LetOpen (id, t)) (rhs2 parseState 1 4) Expr
    )}

atomicTermNotQUident:
  UNDERSCORE
    {let _1 = () in
               ( mk_term Wild (rhs parseState 1) Un )}
| ASSERT
    {let _1 = () in
             ( mk_term (Var assert_lid) (rhs parseState 1) Expr )}
| tvar
    {let tv = $1 in
                ( mk_term (Tvar tv) (rhs parseState 1) Type_level )}
| constant
    {let c = $1 in
               ( mk_term (Const c) (rhs parseState 1) Expr )}
| L_TRUE
    {let _1 = () in
             ( mk_term (Name (lid_of_path ["True"] (rhs parseState 1))) (rhs parseState 1) Type_level )}
| L_FALSE
    {let _1 = () in
              ( mk_term (Name (lid_of_path ["False"] (rhs parseState 1))) (rhs parseState 1) Type_level )}
| opPrefixTerm_atomicTermNotQUident_
    {let x = $1 in
    ( x )}
| LPAREN OPPREFIX RPAREN
    {let (_1, op0, _3) = ((), $2, ()) in
let op =
  let op = op0 in
       ( op )
in
      ( mk_term (Op(op, [])) (rhs2 parseState 1 3) Un )}
| LPAREN OPINFIX3 RPAREN
    {let (_1, op0, _3) = ((), $2, ()) in
let op =
  let op = op0 in
       ( op )
in
      ( mk_term (Op(op, [])) (rhs2 parseState 1 3) Un )}
| LPAREN OPINFIX4 RPAREN
    {let (_1, op0, _3) = ((), $2, ()) in
let op =
  let op = op0 in
       ( op )
in
      ( mk_term (Op(op, [])) (rhs2 parseState 1 3) Un )}
| LPAREN OPINFIX0a RPAREN
    {let (_1, op00, _3) = ((), $2, ()) in
let op =
  let op0 = op00 in
  let op =
    let op = op0 in
         ( op )
  in
       ( op )
in
      ( mk_term (Op(op, [])) (rhs2 parseState 1 3) Un )}
| LPAREN OPINFIX0b RPAREN
    {let (_1, op00, _3) = ((), $2, ()) in
let op =
  let op0 = op00 in
  let op =
    let op = op0 in
         ( op )
  in
       ( op )
in
      ( mk_term (Op(op, [])) (rhs2 parseState 1 3) Un )}
| LPAREN OPINFIX0c RPAREN
    {let (_1, op00, _3) = ((), $2, ()) in
let op =
  let op0 = op00 in
  let op =
    let op = op0 in
         ( op )
  in
       ( op )
in
      ( mk_term (Op(op, [])) (rhs2 parseState 1 3) Un )}
| LPAREN OPINFIX0d RPAREN
    {let (_1, op00, _3) = ((), $2, ()) in
let op =
  let op0 = op00 in
  let op =
    let op = op0 in
         ( op )
  in
       ( op )
in
      ( mk_term (Op(op, [])) (rhs2 parseState 1 3) Un )}
| LPAREN OPINFIX1 RPAREN
    {let (_1, op00, _3) = ((), $2, ()) in
let op =
  let op0 = op00 in
  let op =
    let op = op0 in
         ( op )
  in
       ( op )
in
      ( mk_term (Op(op, [])) (rhs2 parseState 1 3) Un )}
| LPAREN OPINFIX2 RPAREN
    {let (_1, op00, _3) = ((), $2, ()) in
let op =
  let op0 = op00 in
  let op =
    let op = op0 in
         ( op )
  in
       ( op )
in
      ( mk_term (Op(op, [])) (rhs2 parseState 1 3) Un )}
| LENS_PAREN_LEFT tmEq COMMA separated_nonempty_list_COMMA_tmEq_ LENS_PAREN_RIGHT
    {let (_1, e0, _3, el, _5) = ((), $2, (), $4, ()) in
      ( mkDTuple (e0::el) (rhs2 parseState 1 5) )}
| projectionLHS list___anonymous_8_
    {let (e, field_projs) = ($1, $2) in
      ( fold_left (fun e lid -> mk_term (Project(e, lid)) (rhs2 parseState 1 2) Expr ) e field_projs )}
| BEGIN term END
    {let (_1, e, _3) = ((), $2, ()) in
      ( e )}

opPrefixTerm_atomicTermNotQUident_:
  OPPREFIX atomicTermNotQUident
    {let (op, e) = ($1, $2) in
      ( mk_term (Op(op, [e])) (rhs2 parseState 1 2) Expr )}

opPrefixTerm_atomicTermQUident_:
  OPPREFIX atomicTermQUident
    {let (op, e) = ($1, $2) in
      ( mk_term (Op(op, [e])) (rhs2 parseState 1 2) Expr )}

projectionLHS:
  qidentWithTypeArgs_qlident_option_fsTypeArgs__
    {let e = $1 in
      ( e )}
| qidentWithTypeArgs_quident_some_fsTypeArgs__
    {let e = $1 in
      ( e )}
| LPAREN term option_pair_hasSort_simpleTerm__ RPAREN
    {let (_1, e, sort_opt, _4) = ((), $2, $3, ()) in
      (
        let e1 = match sort_opt with
          | None -> e
          | Some (level, t) -> mk_term (Ascribed(e,{t with level=level},None)) (rhs2 parseState 1 4) level
        in mk_term (Paren e1) (rhs2 parseState 1 4) (e.level)
      )}
| LBRACK_BAR right_flexible_list_SEMICOLON_noSeqTerm_ BAR_RBRACK
    {let (_1, l0, _3) = ((), $2, ()) in
let es =
  let l = l0 in
                                                  ( l )
in
      (
        let l = mkConsList (rhs2 parseState 1 3) es in
        let pos = (rhs2 parseState 1 3) in
        mkExplicitApp (mk_term (Var (array_mk_array_lid)) pos Expr) [l] pos
      )}
| LBRACK right_flexible_list_SEMICOLON_noSeqTerm_ RBRACK
    {let (_1, l0, _3) = ((), $2, ()) in
let es =
  let l = l0 in
                                                  ( l )
in
      ( mkConsList (rhs2 parseState 1 3) es )}
| PERCENT_LBRACK right_flexible_list_SEMICOLON_noSeqTerm_ RBRACK
    {let (_1, l0, _3) = ((), $2, ()) in
let es =
  let l = l0 in
                                                  ( l )
in
      ( mkLexList (rhs2 parseState 1 3) es )}
| BANG_LBRACE loption_separated_nonempty_list_COMMA_appTerm__ RBRACE
    {let (_1, xs0, _3) = ((), $2, ()) in
let es =
  let xs = xs0 in
      ( xs )
in
      ( mkRefSet (rhs2 parseState 1 3) es )}
| quident QMARK_DOT lident
    {let (ns, _2, id) = ($1, (), $3) in
      ( mk_term (Projector (ns, id)) (rhs2 parseState 1 3) Expr )}
| quident QMARK
    {let (lid, _2) = ($1, ()) in
      ( mk_term (Discrim lid) (rhs2 parseState 1 2) Un )}

fsTypeArgs:
  TYP_APP_LESS separated_nonempty_list_COMMA_atomicTerm_ TYP_APP_GREATER
    {let (_1, targs, _3) = ((), $2, ()) in
    (targs)}

qidentWithTypeArgs_qlident_option_fsTypeArgs__:
  qlident option_fsTypeArgs_
    {let (id, targs_opt) = ($1, $2) in
      (
        let t = if is_name id then Name id else Var id in
        let e = mk_term t (rhs parseState 1) Un in
        match targs_opt with
        | None -> e
        | Some targs -> mkFsTypApp e targs (rhs2 parseState 1 2)
      )}

qidentWithTypeArgs_quident_some_fsTypeArgs__:
  quident some_fsTypeArgs_
    {let (id, targs_opt) = ($1, $2) in
      (
        let t = if is_name id then Name id else Var id in
        let e = mk_term t (rhs parseState 1) Un in
        match targs_opt with
        | None -> e
        | Some targs -> mkFsTypApp e targs (rhs2 parseState 1 2)
      )}

hasSort:
  SUBKIND
    {let _1 = () in
            ( Type_level )}

constant:
  LPAREN_RPAREN
    {let _1 = () in
                  ( Const_unit )}
| INT
    {let n = $1 in
     (
        if snd n then
          errorR(Error("This number is outside the allowable range for representable integer constants", lhs(parseState)));
        Const_int (fst n, None)
     )}
| CHAR
    {let c = $1 in
           ( Const_char c )}
| STRING
    {let s = $1 in
             ( Const_string (s,lhs(parseState)) )}
| BYTEARRAY
    {let bs = $1 in
                 ( Const_bytearray (bs,lhs(parseState)) )}
| TRUE
    {let _1 = () in
         ( Const_bool true )}
| FALSE
    {let _1 = () in
          ( Const_bool false )}
| IEEE64
    {let f = $1 in
             ( Const_float f )}
| UINT8
    {let n = $1 in
            ( Const_int (n, Some (Unsigned, Int8)) )}
| INT8
    {let n = $1 in
      (
        if snd n then
          errorR(Error("This number is outside the allowable range for 8-bit signed integers", lhs(parseState)));
        Const_int (fst n, Some (Signed, Int8))
      )}
| UINT16
    {let n = $1 in
             ( Const_int (n, Some (Unsigned, Int16)) )}
| INT16
    {let n = $1 in
      (
        if snd n then
          errorR(Error("This number is outside the allowable range for 16-bit signed integers", lhs(parseState)));
        Const_int (fst n, Some (Signed, Int16))
      )}
| UINT32
    {let n = $1 in
             ( Const_int (n, Some (Unsigned, Int32)) )}
| INT32
    {let n = $1 in
      (
        if snd n then
          errorR(Error("This number is outside the allowable range for 32-bit signed integers", lhs(parseState)));
        Const_int (fst n, Some (Signed, Int32))
      )}
| UINT64
    {let n = $1 in
             ( Const_int (n, Some (Unsigned, Int64)) )}
| INT64
    {let n = $1 in
      (
        if snd n then
          errorR(Error("This number is outside the allowable range for 64-bit signed integers", lhs(parseState)));
        Const_int (fst n, Some (Signed, Int64))
      )}
| REIFY
    {let _1 = () in
            ( Const_reify )}

universe:
  UNIV_HASH atomicUniverse
    {let (_1, ua) = ((), $2) in
                                ( (UnivApp, ua) )}

universeFrom:
  atomicUniverse
    {let ua = $1 in
                      ( ua )}
| universeFrom OPINFIX2 universeFrom
    {let (u1, op_plus, u2) = ($1, $2, $3) in
       (
         if op_plus <> "+"
         then errorR(Error("The operator " ^ op_plus ^ " was found in universe context."
                           ^ "The only allowed operator in that context is +.",
                           rhs parseState 2)) ;
         mk_term (Op(op_plus, [u1 ; u2])) (rhs2 parseState 1 3) Expr
       )}
| ident nonempty_list_atomicUniverse_
    {let (max, us) = ($1, $2) in
      (
        if text_of_id max <> text_of_lid max_lid
        then errorR(Error("A lower case ident " ^ text_of_id max ^
                          " was found in a universe context. " ^
                          "It should be either max or a universe variable 'usomething.",
                          rhs parseState 1)) ;
        let max = mk_term (Var (lid_of_ids [max])) (rhs parseState 1) Expr in
        mkApp max (map (fun u -> u, Nothing) us) (rhs2 parseState 1 2)
      )}

atomicUniverse:
  UNDERSCORE
    {let _1 = () in
      ( mk_term Wild (rhs parseState 1) Expr )}
| INT
    {let n = $1 in
      (
        if snd n then
          errorR(Error("This number is outside the allowable range for representable integer constants",
                       lhs(parseState)));
        mk_term (Const (Const_int (fst n, None))) (rhs parseState 1) Expr
      )}
| lident
    {let u = $1 in
             ( mk_term (Uvar u) u.idRange Expr )}
| LPAREN universeFrom RPAREN
    {let (_1, u, _3) = ((), $2, ()) in
    ( u (*mk_term (Paren u) (rhs2 parseState 1 3) Expr*) )}

some_fsTypeArgs_:
  fsTypeArgs
    {let x = $1 in
        ( Some x )}

right_flexible_list_SEMICOLON_noSeqTerm_:
  
    {        ( [] )}
| noSeqTerm
    {let x = $1 in
        ( [x] )}
| noSeqTerm SEMICOLON right_flexible_list_SEMICOLON_noSeqTerm_
    {let (x, _2, xs) = ($1, (), $3) in
                                           ( x :: xs )}

right_flexible_list_SEMICOLON_recordFieldDecl_:
  
    {        ( [] )}
| recordFieldDecl
    {let x = $1 in
        ( [x] )}
| recordFieldDecl SEMICOLON right_flexible_list_SEMICOLON_recordFieldDecl_
    {let (x, _2, xs) = ($1, (), $3) in
                                           ( x :: xs )}

right_flexible_list_SEMICOLON_simpleDef_:
  
    {        ( [] )}
| simpleDef
    {let x = $1 in
        ( [x] )}
| simpleDef SEMICOLON right_flexible_list_SEMICOLON_simpleDef_
    {let (x, _2, xs) = ($1, (), $3) in
                                           ( x :: xs )}

right_flexible_nonempty_list_SEMICOLON_recordFieldDecl_:
  recordFieldDecl
    {let x = $1 in
        ( [x] )}
| recordFieldDecl SEMICOLON right_flexible_list_SEMICOLON_recordFieldDecl_
    {let (x, _2, xs) = ($1, (), $3) in
                                           ( x :: xs )}

right_flexible_nonempty_list_SEMICOLON_simpleDef_:
  simpleDef
    {let x = $1 in
        ( [x] )}
| simpleDef SEMICOLON right_flexible_list_SEMICOLON_simpleDef_
    {let (x, _2, xs) = ($1, (), $3) in
                                           ( x :: xs )}

reverse_left_flexible_list_BAR___anonymous_6_:
  
    {   ( [] )}
| patternBranch
    {let pb0 = $1 in
let x =
  let pb = pb0 in
                                                                     (pb)
in
   ( [x] )}
| reverse_left_flexible_list_BAR___anonymous_6_ BAR patternBranch
    {let (xs, _2, pb0) = ($1, (), $3) in
let x =
  let pb = pb0 in
                                                                     (pb)
in
   ( x :: xs )}

reverse_left_flexible_nonempty_list_BAR_patternBranch_:
  patternBranch
    {let x = $1 in
let _1 =
      ( None )
in
   ( [x] )}
| BAR patternBranch
    {let (x0, x) = ((), $2) in
let _1 =
  let x = x0 in
      ( Some x )
in
   ( [x] )}
| reverse_left_flexible_nonempty_list_BAR_patternBranch_ BAR patternBranch
    {let (xs, _2, x) = ($1, (), $3) in
   ( x :: xs )}

%%


<|MERGE_RESOLUTION|>--- conflicted
+++ resolved
@@ -214,182 +214,7 @@
     {let x = $1 in
     ( Some x )}
 
-<<<<<<< HEAD
-pragma:
-  | PRAGMA_SET_OPTIONS STRING
-    {
-       let s = string_of_bytes $2 in
-       SetOptions s
-    }
-
-  | PRAGMA_RESET_OPTIONS maybeOptions
-    { ResetOptions $2 }
-
-maybeOptions:
-  |         { None    }
-  | STRING  { Some (string_of_bytes $1) }
-
-maybeDoc:
-  |  { None }
-  | FSDOC { Some $1 }
-
-decls:
-  |   { [] }
-  | SEMICOLON_SEMICOLON maybeDoc term
-      { [mk_decl (Main $3) (rhs2 parseState 1 3) $2] }
-  | decl decls
-      { ($1::$2) }
-    
-decl:
-  | FSDOC decl2 { mk_decl $2 (rhs parseState 2) (Some $1) }
-  | decl2       { mk_decl $1 (rhs parseState 1) None }
-
-decl2:
-  | OPEN qname
-      { Open $2 }
-  | MODULE name EQUALS qname
-      {  ModuleAbbrev($2, $4) }
-  | MODULE qname
-      {  TopLevelModule $2  }
-  | kind_abbrev
-      { $1 }
-  | tycon
-      { $1 }
-  | qualifiers LET letqualifier letbinding letbindings
-      {
-        let r, focus = $3 in
-        let lbs = focusLetBindings ((focus, $4)::$5) (rhs2 parseState 1 5) in
-        ToplevelLet($1, r, lbs)
-      }
-  | qualifiers VAL ident COLON typ
-      { Val($1, $3, $5) }
-  | assumeTag name COLON formula
-      { Assume($1, $2, $4) }
-  | EXCEPTION name of_typ
-      { Exception($2, $3) }
-  | qualifiers NEW_EFFECT new_effect
-      { NewEffect ($1, $3) }
-  | qualifiers SUB_EFFECT sub_effect
-      { SubEffect $3 }
-  | qualifiers NEW_EFFECT_FOR_FREE new_effect
-      { NewEffectForFree ($1, $3) }
-  | pragma
-      { Pragma $1 }
-  | FSDOC_STANDALONE
-      { Fsdoc $1 }
-
-tycon:
-  | qualifiers TYPE tyconDefinition tyconDefinitions
-      { Tycon ($1, List.map (fun (f,doc) -> (f false, doc)) (($3,None)::$4)) }
-
-  | qualifiers EFFECT tyconDefinition
-      { Tycon(Effect::$1, [($3 true, None)]) }
-
-kind_abbrev:
-  | KIND eitherName binders EQUALS kind
-      { KindAbbrev($2, $3, $5) }
-
-new_effect:
-  | effect_redefinition
-    { $1 }
-  | effect_definition
-    { $1 }
-
-effect_redefinition:
-  | name EQUALS simpleTerm
-      {
-         RedefineEffect($1, [], $3)
-      }
-
-effect_definition:
-  | LBRACE name binders COLON kind
-    	   WITH effect_decl
-	   	more_effect_decls
-		actions
-    RBRACE
-      {
-         DefineEffect($2, $3, $5, $7::$8, $9)
-      }
-
-effect_decls:
-    |				 { []     }
-    | effect_decl more_effect_decls { $1::$2 }
-
-effect_decl:
-    | ident EQUALS simpleTerm
-        {
-            mk_decl (Tycon ([], [(TyconAbbrev($1, [], None, $3), None)])) (rhs2 parseState 1 3) None
-        }
-
-more_effect_decls:
-    |                                         { []     }
-    | SEMICOLON effect_decl more_effect_decls { $2::$3 }
-
-actions:
- |				    { [] }
- | AND ACTIONS action_decls	    { $3 }
-
-action_decls:
- |				 { []     }
- | action_decl more_action_decls { $1::$2 }
- 
-action_decl:
-  | ident EQUALS simpleTerm
-    {
-        mk_decl (Tycon ([], [(TyconAbbrev($1, [], None, $3), None)])) (rhs2 parseState 1 3) None
-    }
-  | ident binders EQUALS simpleTerm
-        {
-            mk_decl (Tycon ([], [(TyconAbbrev($1, $2, None, $4), None)])) (rhs2 parseState 1 3) None
-    }
-
-more_action_decls:
-  |                                         { []     }
-  | SEMICOLON action_decl more_action_decls { $2::$3 }
-
-
-sub_effect:
-  | qname SQUIGGLY_RARROW qname EQUALS simpleTerm
-      {
-        {
-          msource=$1;
-          mdest=$3;
-          lift_op=NonReifiableLift $5
-        }
-      }
-  | qname SQUIGGLY_RARROW qname
-    LBRACE
-       ident EQUALS simpleTerm
-    RBRACE {
-    	let id, lift = $5.idText, $7 in
-        if id <> "lift" then
-          raise (Error("Unexpected identifier; expected {'lift', and possibly 'lift_wp'}", lhs parseState));
-        {
-          msource=$1;
-          mdest=$3;
-          lift_op=LiftForFree(lift)
-        }
-    }
-  | qname SQUIGGLY_RARROW qname
-    LBRACE
-       ident EQUALS simpleTerm SEMICOLON 
-       ident EQUALS simpleTerm
-    RBRACE {
-    	let id1, tm1 = $5.idText, $7 in
-	let id2, tm2 = $9.idText, $11 in
-	let lift_wp, lift = match id1, id2 with
-	    | "lift_wp", "lift" -> tm1, tm2
-	    | "lift", "lift_wp" -> tm2, tm1
-	    | _ -> raise (Error("Unexpected identifier; expected {'lift', 'lift_wp'}", lhs parseState)) in
-        {
-          msource=$1;
-          mdest=$3;
-          lift_op=ReifiableLift(lift_wp, lift)
-        }
-    }
-=======
 option___anonymous_1_:
->>>>>>> 91c434f3
   
     {    ( None )}
 | OF typ
@@ -1010,9 +835,9 @@
     ( DefineEffect(lid, bs, typ, eds) )}
 
 effectDecl:
-  lident EQUALS simpleTerm
-    {let (lid, _2, t) = ($1, (), $3) in
-    ( mk_decl (Tycon (false, [TyconAbbrev(lid, [], None, t), None])) (rhs2 parseState 1 3) [] )}
+  lident binders EQUALS simpleTerm
+    {let (lid, params, _3, t) = ($1, $2, (), $4) in
+    ( mk_decl (Tycon (false, [TyconAbbrev(lid, params, None, t), None])) (rhs2 parseState 1 3) [] )}
 
 subEffect:
   quident SQUIGGLY_RARROW quident EQUALS simpleTerm
