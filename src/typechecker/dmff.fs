--- conflicted
+++ resolved
@@ -513,10 +513,7 @@
   | N _ -> false
 
 
-<<<<<<< HEAD
 // Temporarily used in is_non_dependent_arrow
-=======
->>>>>>> b1787362
 exception Not_found
 
 // ... the _ and * transformations from the definition language to F* ---------
@@ -565,19 +562,11 @@
       // Sums and products. TODO: re-use the cache in [env] to not recompute
       // (st a)* every time.
       let debug t s =
-<<<<<<< HEAD
-        let string_of_set f s = 
-            let elts = Util.set_elements s in 
-            match elts with
-            | [] -> "{}"
-            | x::xs -> 
-=======
         let string_of_set f s =
             let elts = Util.set_elements s in
             match elts with
             | [] -> "{}"
             | x::xs ->
->>>>>>> b1787362
                 let strb = Util.new_string_builder () in
                 Util.string_builder_append strb "{" ;
                 Util.string_builder_append strb (f x) ;
@@ -588,38 +577,13 @@
                 Util.string_builder_append strb "}" ;
                 Util.string_of_string_builder strb
         in
-<<<<<<< HEAD
-        Util.print2_warning "Dependency found in term %s : %s" (Print.term_to_string t) (string_of_set Print.bv_to_string s)  
-=======
         Util.print2_warning "Dependency found in term %s : %s" (Print.term_to_string t) (string_of_set Print.bv_to_string s)
->>>>>>> b1787362
       in
       let rec is_non_dependent_arrow ty n =
         match (SS.compress ty).n with
         | Tm_arrow (binders, c) -> begin
                 if not (U.is_tot_or_gtot_comp c)
                 then false
-<<<<<<< HEAD
-                else 
-                    try 
-                        let binders, c = SS.open_comp binders c in
-                        let s = List.fold_left (fun s (bv, _) -> 
-                            let sinter = set_intersect (Free.names bv.sort) s in
-                            if  set_is_empty sinter
-                            then set_add bv s
-                            else (debug bv.sort sinter ; raise Not_found)
-                        ) S.no_names binders in
-                        let ct = U.comp_result c in
-                        let sinter = set_intersect (Free.names ct) s in
-                        if  set_is_empty sinter
-                        then
-                            let k = n - List.length binders in 
-                            if k > 0 then is_non_dependent_arrow ct k else true
-                        else (debug ct sinter ; raise Not_found)
-                    with Not_found -> false
-            end
-        | _ -> 
-=======
                 else
                     try
                         let non_dependent_or_raise s ty =
@@ -639,7 +603,6 @@
                     with Not_found -> false
             end
         | _ ->
->>>>>>> b1787362
             Util.print1_warning "Not a dependent arrow : %s" (Print.term_to_string ty) ;
             false
       in
