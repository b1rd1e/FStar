﻿(*
   Copyright 2008-2014 Nikhil Swamy and Microsoft Research

   Licensed under the Apache License, Version 2.0 (the "License");
   you may not use this file except in compliance with the License.
   You may obtain a copy of the License at

       http://www.apache.org/licenses/LICENSE-2.0

   Unless required by applicable law or agreed to in writing, software
   distributed under the License is distributed on an "AS IS" BASIS,
   WITHOUT WARRANTIES OR CONDITIONS OF ANY KIND, either express or implied.
   See the License for the specific language governing permissions and
   limitations under the License.
*)
#light "off"
module FStar.TypeChecker.TcTerm
open FStar.All

open FStar
open FStar.Errors
open FStar.TypeChecker
open FStar.TypeChecker.Env
open FStar.Util
open FStar.Ident
open FStar.Syntax
open FStar.Syntax.Syntax
open FStar.Syntax.Subst
open FStar.Syntax.Util
open FStar.Const
open FStar.TypeChecker.Rel
open FStar.TypeChecker.Common
module S  = FStar.Syntax.Syntax
module SS = FStar.Syntax.Subst
module N  = FStar.TypeChecker.Normalize
module TcUtil = FStar.TypeChecker.Util
module BU = FStar.Util
module U  = FStar.Syntax.Util
module PP = FStar.Syntax.Print

// VALS_HACK_HERE

(* Some local utilities *)
let instantiate_both env = {env with Env.instantiate_imp=true}
let no_inst env = {env with Env.instantiate_imp=false}
let mk_lex_list vs =
    List.fold_right (fun v tl ->
        let r = if tl.pos = Range.dummyRange then v.pos else Range.union_ranges v.pos tl.pos in
        mk_Tm_app lex_pair [as_arg v; as_arg tl] (Some lex_t.n) r)
    vs lex_top
let is_eq = function
    | Some Equality -> true
    | _ -> false
let steps env = [N.Beta; N.Eager_unfolding]
let unfold_whnf env t = N.normalize [N.WHNF; N.UnfoldUntil Delta_constant; N.Beta] env t
let norm   env t = N.normalize (steps env) env t
let norm_c env c = N.normalize_comp (steps env) env c
let check_no_escape head_opt env (fvs:list<bv>) kt =
    let rec aux try_norm t = match fvs with
        | [] -> t
        | _ ->
          let t = if try_norm then norm env t else t in
          let fvs' = Free.names t in
          begin match List.tryFind (fun x -> BU.set_mem x fvs') fvs with
            | None -> t
            | Some x ->
              if not try_norm
              then aux true t
              else let fail () =
                       let msg = match head_opt with
                        | None -> BU.format1 "Bound variables '%s' escapes; add a type annotation" (Print.bv_to_string x)
                        | Some head -> BU.format2 "Bound variables '%s' in the type of '%s' escape because of impure applications; add explicit let-bindings"
                                        (Print.bv_to_string x) (N.term_to_string env head) in
                       raise (Error(msg, Env.get_range env)) in
                   let s = TcUtil.new_uvar env (fst <| U.type_u()) in
                   match Rel.try_teq env t s with
                    | Some g -> Rel.force_trivial_guard env g; s
                    | _ -> fail ()
         end in
    aux false kt

let push_binding env b =
  Env.push_bv env (fst b)

let maybe_extend_subst s b v : subst_t =
    if is_null_binder b then s
    else NT(fst b, v)::s

let set_lcomp_result lc t =
    {lc with res_typ=t; comp=fun () -> U.set_result_typ (lc.comp()) t}

let memo_tk (e:term) (t:typ) = e.tk := Some t.n; e

//Interface to FStar.TypeChecker.Rel:

(************************************************************************************************************)
(* value_check_expected_type env e tlc g                                                                    *)
(*     e is computed to have type or computation type, tlc                                                  *)
(*          subject to the guard g                                                                          *)
(* This function compares tlc to the expected type from the context, augmenting the guard if needed         *)
(************************************************************************************************************)
let value_check_expected_typ env (e:term) (tlc:either<term,lcomp>) (guard:guard_t)
    : term * lcomp * guard_t =
  let should_return t =
    match (SS.compress t).n with
    | Tm_arrow(_, c) ->
      if TcUtil.is_pure_or_ghost_effect env (U.comp_effect_name c)
      then let t = U.unrefine <| (U.comp_result c) in
           match (SS.compress t).n with
           | Tm_fvar fv when (S.fv_eq_lid fv Const.unit_lid) -> false //uninformative function
           | Tm_constant _ -> false
           | _ -> true
      else false //can't reason about effectful function definitions, so not worth returning this
//    | Tm_type _ -> false
    | _ -> true in
  let lc = match tlc with
    | Inl t -> U.lcomp_of_comp (if not (should_return t)
                                || not (Env.should_verify env)
                                then mk_Total t //don't add a return if we're not verifying; or if we're returning a function
                                else TcUtil.return_value env t e)
    | Inr lc -> lc in
  let t = lc.res_typ in
  let e, lc, g = match Env.expected_typ env with
   | None -> memo_tk e t, lc, guard
   | Some t' ->
     if debug env Options.High
     then BU.print2 "Computed return type %s; expected type %s\n" (Print.term_to_string t) (Print.term_to_string t');
     let e, lc = TcUtil.maybe_coerce_bool_to_type env e lc t' in //add a b2t coercion is e:bool and t'=Type
     let t = lc.res_typ in
     let e, g = TcUtil.check_and_ascribe env e t t' in
     if debug env Options.High
     then BU.print4 "check_and_ascribe: type is %s<:%s \tguard is %s, %s\n"
                (Print.term_to_string t) (Print.term_to_string t')
                (Rel.guard_to_string env g) (Rel.guard_to_string env guard);
     let msg = if Rel.is_trivial g then None else (Some <| Err.subtyping_failed env t t') in
     let g = Rel.conj_guard g guard in
     let lc, g = TcUtil.strengthen_precondition msg env e lc g in
     memo_tk e t', set_lcomp_result lc t', g in
  if debug env Options.Low
  then BU.print1 "Return comp type is %s\n" (Print.lcomp_to_string lc);
  e, lc, g

(************************************************************************************************************)
(* comp_check_expected_type env e lc g                                                                      *)
(*    similar to value_check_expected_typ, except this time e is a non-value                                *)
(************************************************************************************************************)
let comp_check_expected_typ env e lc : term * lcomp * guard_t =
  match Env.expected_typ env with
   | None -> e, lc, Rel.trivial_guard
   | Some t ->
     let e, lc = TcUtil.maybe_coerce_bool_to_type env e lc t in //Add a b2t coercion if e:bool and t=Type
     TcUtil.weaken_result_typ env e lc t

(************************************************************************************************************)
(* check_expected_effect: triggers a sub-effecting, WP implication, etc. if needed                          *)
(************************************************************************************************************)
let check_expected_effect env (copt:option<comp>) (e, c) : term * comp * guard_t =
  let expected_c_opt = match copt with
    | Some _ -> copt
    | None  ->
        if (Options.ml_ish()
            && Ident.lid_equals Const.effect_ALL_lid (U.comp_effect_name c))
        || (Options.ml_ish ()
            && env.lax
            && not (U.is_pure_or_ghost_comp c))
        then Some (U.ml_comp (U.comp_result c) e.pos)
        else if U.is_tot_or_gtot_comp c //these are already the defaults for their particular effects
        then None
        else if U.is_pure_comp c
             then Some (mk_Total (U.comp_result c))
             else if U.is_pure_or_ghost_comp c
             then Some (mk_GTotal (U.comp_result c))
             else None in
  match expected_c_opt with
    | None -> e, norm_c env c, Rel.trivial_guard
    | Some expected_c -> //expected effects should already be normalized
       if debug env Options.Low
       then BU.print3 "\n\n(%s) About to check\n\t%s\nagainst expected effect\n\t%s\n"
               (Print.term_to_string e) (Print.comp_to_string c) (Print.comp_to_string expected_c);
       let c = norm_c env c in
       if debug env Options.Low
       then BU.print3 "\n\nAfter normalization (%s) About to check\n\t%s\nagainst expected effect\n\t%s\n"
               (Print.term_to_string e) (Print.comp_to_string c) (Print.comp_to_string expected_c);

       //let expected_c' = TcUtil.refresh_comp_label env true (U.lcomp_of_comp <| expected_c) in
       let e, _, g = TcUtil.check_comp env e c expected_c in
       let g = TcUtil.label_guard (Env.get_range env) "could not prove post-condition" g in
       if debug env Options.Low then BU.print2 "(%s) DONE check_expected_effect; guard is: %s\n" (Range.string_of_range e.pos) (guard_to_string env g);
       let e = TcUtil.maybe_lift env e (U.comp_effect_name c) (U.comp_effect_name expected_c) (U.comp_result c) in
       e, expected_c, g

let no_logical_guard env (te, kt, f) =
  match guard_form f with
    | Trivial -> te, kt, f
    | NonTrivial f -> raise (Error(Err.unexpected_non_trivial_precondition_on_term env f, Env.get_range env))

let print_expected_ty env = match Env.expected_typ env with
    | None -> BU.print_string "Expected type is None"
    | Some t -> BU.print1 "Expected type is %s" (Print.term_to_string t)

(************************************************************************************************************)
(* check the patterns in an SMT lemma to make sure all bound vars are mentiond *)
(************************************************************************************************************)
let check_smt_pat env t bs c =
    if U.is_smt_lemma t //check patterns cover the bound vars
    then match c.n with
        | Comp ({effect_args=[_pre; _post; (pats, _)]}) ->
            let pat_vars = Free.names (N.normalize [N.Beta] env pats) in
            begin match bs |> BU.find_opt (fun (b, _) -> not(BU.set_mem b pat_vars)) with
                | None -> ()
                | Some (x,_) -> Errors.warn t.pos (BU.format1 "Pattern misses at least one bound variable: %s" (Print.bv_to_string x))
            end
        | _ -> failwith "Impossible"

(************************************************************************************************************)
(* Building the environment for the body of a let rec;                                                      *)
(* guards the recursively bound names with a termination check                                              *)
(************************************************************************************************************)
let guard_letrecs env actuals expected_c : list<(lbname*typ)> =
    if not (Env.should_verify env) then env.letrecs else
    match env.letrecs with
    | [] -> []
    | letrecs ->
      let r = Env.get_range env in
      let env = {env with letrecs=[]} in
      let precedes = TcUtil.fvar_const env Const.precedes_lid in

      let decreases_clause bs c =
          //exclude types and function-typed arguments from the decreases clause
          let filter_types_and_functions (bs:binders)  =
            bs |> List.collect (fun (b, _) ->
                    let t = unfold_whnf env (U.unrefine b.sort) in
                    match t.n with
                        | Tm_type _
                        | Tm_arrow _ -> []
                        | _ -> [S.bv_to_name b]) in
          let as_lex_list dec =
                let head, _ = U.head_and_args dec in
                match head.n with (* The decreases clause is always an expression of type lex_t; promote if it isn't *)
                    | Tm_fvar fv when S.fv_eq_lid fv Const.lexcons_lid -> dec
                    | _ -> mk_lex_list [dec] in
          let cflags = U.comp_flags c in
          match cflags |> List.tryFind (function DECREASES _ -> true | _ -> false) with
                | Some (DECREASES dec) -> as_lex_list dec
                | _ ->
                    let xs = bs |> filter_types_and_functions in
                    match xs with
                        | [x] -> x //NS: why no promotion here?
                        | _ -> mk_lex_list xs in

        let previous_dec = decreases_clause actuals expected_c in
        let guard_one_letrec (l, t) =
            match (SS.compress t).n with
                | Tm_arrow(formals, c) ->
                  //make sure they all have non-null names
                  let formals = formals |> List.map (fun (x, imp) -> if S.is_null_bv x then (S.new_bv (Some (S.range_of_bv x)) x.sort, imp) else x,imp) in
        (*open*)  let formals, c = SS.open_comp formals c in
                  let dec = decreases_clause formals c in
                  let precedes = mk_Tm_app precedes [as_arg dec; as_arg previous_dec] None r in
                  let bs, (last, imp) = BU.prefix formals in
                  let last = {last with sort=U.refine last precedes} in
                  let refined_formals = bs@[(last,imp)] in
        (*close*) let t' = U.arrow refined_formals c in
                  if debug env Options.Low
                  then BU.print3 "Refined let rec %s\n\tfrom type %s\n\tto type %s\n"
                        (Print.lbname_to_string l) (Print.term_to_string t) (Print.term_to_string t');
                  l,t'

                | _ -> raise (Error ("Annotated type of 'let rec' must be an arrow", t.pos)) in

        letrecs |> List.map guard_one_letrec

(************************************************************************************************************)
(* Main type-checker begins here                                                                            *)
(************************************************************************************************************)
let rec tc_term env e = tc_maybe_toplevel_term ({env with top_level=false}) e

and tc_maybe_toplevel_term env (e:term) : term                  (* type-checked and elaborated version of e            *)
                                        * lcomp                 (* computation type where the WPs are lazily evaluated *)
                                        * guard_t =             (* well-formedness condition                           *)
  let env = if e.pos=Range.dummyRange then env else Env.set_range env e.pos in
  if debug env Options.Low then BU.print2 "%s (%s)\n" (Range.string_of_range <| Env.get_range env) (Print.tag_of_term e);
  let top = SS.compress e in
  match top.n with
  | Tm_delayed _ -> failwith "Impossible"

  | Tm_uinst _
  | Tm_uvar _
  | Tm_bvar _
  | Tm_name _
  | Tm_fvar _
  | Tm_constant _
  | Tm_abs _
  | Tm_arrow _
  | Tm_refine _
  | Tm_type _
  | Tm_unknown -> tc_value env e

  | Tm_meta(e, Meta_desugared Meta_smt_pat) ->
    let e, c, g = tc_tot_or_gtot_term env e in
    let g = {g with guard_f=Trivial} in //VC's in SMT patterns are irrelevant
    e, c, g //strip the Meta going up

  | Tm_meta(e, Meta_pattern pats) ->
    let t, u = U.type_u () in
    let e, c, g = tc_check_tot_or_gtot_term env e t in
    let pats, g' =
        let env, _ = Env.clear_expected_typ env in
        tc_pats env pats in
    let g' = {g' with guard_f=Trivial} in //The pattern may have some VCs associated with it, but these are irrelevant.
    mk (Tm_meta(e, Meta_pattern pats)) (Some t.n) top.pos,
    c,
    Rel.conj_guard g g' //but don't drop g' altogether, since it also contains unification constraints

  | Tm_meta(e, Meta_desugared Sequence) ->
    begin match (SS.compress e).n with
        | Tm_let((_,[{lbname=x; lbdef=e1}]), e2) -> //NS: Why not handle this specially in the deugaring phase, adding a unit annotation on x?
          let e1, c1, g1 = tc_term (Env.set_expected_typ env Common.t_unit) e1 in
          let e2, c2, g2 = tc_term env e2 in
          let c = TcUtil.bind e1.pos env (Some e1) c1 (None, c2) in
          let e = mk (Tm_let((false, [mk_lb (x, [], c1.eff_name, Common.t_unit, e1)]), e2)) (Some c.res_typ.n) e.pos in
          let e = mk (Tm_meta(e, Meta_desugared Sequence)) (Some c.res_typ.n) top.pos in
          e, c, Rel.conj_guard g1 g2
        | _ ->
          let e, c, g = tc_term env e in
          let e = mk (Tm_meta(e, Meta_desugared Sequence)) (Some c.res_typ.n) top.pos in
          e, c, g
    end

  | Tm_meta(e, Meta_monadic _) ->
    tc_term env e

  | Tm_meta(e, m) ->
    let e, c, g = tc_term env e in
    let e = mk (Tm_meta(e, m)) (Some c.res_typ.n) top.pos in
    e, c, g

  | Tm_ascribed (e, Inr expected_c, _) ->
    let env0, _ = Env.clear_expected_typ env in
    let expected_c, _, g = tc_comp env0 expected_c in
    let t_res = U.comp_result expected_c in
    let e, c', g' = tc_term (Env.set_expected_typ env0 t_res) e in
    let e, expected_c, g'' = check_expected_effect env0 (Some expected_c) (e, c'.comp()) in
    let e = mk (Tm_ascribed(e, Inl t_res, Some (U.comp_effect_name expected_c))) (Some t_res.n) top.pos in
    let lc = U.lcomp_of_comp expected_c in
    let f = Rel.conj_guard g (Rel.conj_guard g' g'') in
    let e, c, f2 = comp_check_expected_typ env e lc in
    e, c, Rel.conj_guard f f2

  | Tm_ascribed (e, Inl t, _) ->
    let k, u = U.type_u () in
    let t, _, f = tc_check_tot_or_gtot_term env t k in
    let e, c, g = tc_term (Env.set_expected_typ env t) e in
    let c, f = TcUtil.strengthen_precondition (Some (fun () -> Err.ill_kinded_type)) (Env.set_range env t.pos) e c f in
    let e, c, f2 = comp_check_expected_typ env (mk (Tm_ascribed(e, Inl t, Some c.eff_name)) (Some t.n) top.pos) c in
    e, c, Rel.conj_guard f (Rel.conj_guard g f2)

  | Tm_app({n=Tm_constant Const_reify}, a::hd::rest)
  | Tm_app({n=Tm_constant (Const_reflect _)}, a::hd::rest) ->
    //reify and reflect are a unary operators;
    //if there are more args, then explicitly curry them
    let rest = hd::rest in //no 'as' clauses in F* yet, so we need to do this ugliness
    let unary_op, _ = U.head_and_args top in
    let head = mk (Tm_app(unary_op, [a])) None (Range.union_ranges unary_op.pos (fst a).pos) in
    let t = mk (Tm_app(head, rest)) None top.pos in
    tc_term env t

  | Tm_app({n=Tm_constant Const_reify}, [(e, aqual)]) ->
    if Option.isSome aqual
    then Errors.warn e.pos "Qualifier on argument to reify is irrelevant and will be ignored";
    let e, c, g =
<<<<<<< HEAD
      let env0, _ = Env.clear_expected_typ env in
      tc_term env0 e
=======
        let env0, _ = Env.clear_expected_typ env in
        tc_term env0 e
>>>>>>> f450d009
    in
    let reify_op, _ = U.head_and_args top in
    let u_c =
        (* c' is the computation type of the computation type and as such should be Type u *)
        let _, c', _ = tc_term env c.res_typ in
        match (SS.compress c'.res_typ).n with
        | Tm_type u -> u
<<<<<<< HEAD
        | _ ->
            (* We constrain this unification variable to be of the shape Type u *)
            (* for some new unification variable u *)
            let t, u = U.type_u () in
            let g_opt = Rel.try_teq env c'.res_typ t in
            begin match g_opt with
            | Some g' -> Rel.force_trivial_guard env g'
            | None ->
                failwith (BU.format3
                  "Unexpected result type of computation. \
                   The computation type %s of the term %s should have \
                   type Type n for some level n but has type %s"
                  (Print.lcomp_to_string c')
                  (Print.term_to_string c.res_typ)
                  (Print.term_to_string c'.res_typ))
            end ;
            u
=======
        | _ -> failwith "Unexpected result type of computation"
>>>>>>> f450d009
    in
    let repr = TcUtil.reify_comp env c u_c in
    let e = mk (Tm_app(reify_op, [(e, aqual)])) (Some repr.n) top.pos in
    let c = S.mk_Total repr |> U.lcomp_of_comp in
    let e, c, g' = comp_check_expected_typ env e c in
    e, c, Rel.conj_guard g g'

  | Tm_app({n=Tm_constant (Const_reflect l)}, [(e, aqual)])->
    if Option.isSome aqual
    then Errors.warn e.pos "Qualifier on argument to reflect is irrelevant and will be ignored";
    let no_reflect () = raise (Error(BU.format1 "Effect %s cannot be reified" l.str, e.pos)) in
    let reflect_op, _ = U.head_and_args top in
    begin match Env.effect_decl_opt env l with
    | None -> no_reflect()
    | Some ed ->
      if not (ed.qualifiers |> S.contains_reflectable) then
        no_reflect ()
      else
        let env_no_ex, topt = Env.clear_expected_typ env in
        let expected_repr_typ, res_typ, wp, g0 =
              let u = Env.new_u_univ () in
              let repr = Env.inst_effect_fun_with [u] env ed ([], ed.repr) in
              let t = mk (Tm_app(repr, [as_arg S.tun; as_arg S.tun])) None top.pos in
              let t, _, g = tc_tot_or_gtot_term (Env.clear_expected_typ env |> fst) t in
              match (SS.compress t).n with
              | Tm_app(_, [(res, _); (wp, _)]) -> t, res, wp, g
              | _ -> failwith "Impossible" in
        let e, g =
              let e, c, g = tc_tot_or_gtot_term env_no_ex e in
              if not <| U.is_total_lcomp c
              then Err.add_errors env ["Expected Tot, got a GTot computation", e.pos];
              match Rel.try_teq env_no_ex c.res_typ expected_repr_typ with
              | None -> Err.add_errors env [BU.format2 "Expected an instance of %s; got %s" (Print.term_to_string ed.repr) (Print.term_to_string c.res_typ), e.pos];
                        e, Rel.conj_guard g g0
              | Some g' -> e, Rel.conj_guard g' (Rel.conj_guard g g0) in
        let c = S.mk_Comp ({
              comp_univs=[env.universe_of env res_typ];
              effect_name = ed.mname;
              result_typ=res_typ;
              effect_args=[as_arg wp];
              flags=[]
            }) |> U.lcomp_of_comp in
        let e = mk (Tm_app(reflect_op, [(e, aqual)])) (Some res_typ.n) top.pos in
        let e, c, g' = comp_check_expected_typ env e c in
        e, c, Rel.conj_guard g' g
    end

  | Tm_app(head, args) ->
    let env0 = env in
    let env = Env.clear_expected_typ env |> fst |> instantiate_both in
    if debug env Options.High then BU.print2 "(%s) Checking app %s\n" (Range.string_of_range top.pos) (Print.term_to_string top);

    //Don't instantiate head; instantiations will be computed below, accounting for implicits/explicits
    let head, chead, g_head = tc_term (no_inst env) head in
    let e, c, g = if not env.lax && TcUtil.short_circuit_head head
                  then check_short_circuit_args env head chead g_head args (Env.expected_typ env0)
                  else check_application_args env head chead g_head args (Env.expected_typ env0) in
    if Env.debug env Options.Extreme
    then BU.print1 "Introduced {%s} implicits in application\n" (Rel.print_pending_implicits g);
    let c =
      if Env.should_verify env &&
         not (U.is_lcomp_partial_return c) &&
         //not (U.is_unit c.res_typ) &&
         U.is_pure_or_ghost_lcomp c //ADD_EQ_REFINEMENT for pure applications
      then TcUtil.maybe_assume_result_eq_pure_term env e c
      else c
    in
    let e, c, g' = comp_check_expected_typ env0 e c in
    let gimp =
        match (SS.compress head).n with
            | Tm_uvar(u, _) ->
              let imp = ("head of application is a uvar", env0, u, e, c.res_typ, head.pos) in
              {Rel.trivial_guard with implicits=[imp]}
            | _ -> Rel.trivial_guard in
    let gres = Rel.conj_guard g (Rel.conj_guard g' gimp) in
    if Env.debug env Options.Extreme
    then BU.print2 "Guard from application node %s is %s\n"
                (Print.term_to_string e)
                (Rel.guard_to_string env gres);
    e, c, gres

  | Tm_match(e1, eqns) ->
    let env1, topt = Env.clear_expected_typ env in
    let env1 = instantiate_both env1 in
    let e1, c1, g1 = tc_term env1 e1 in
    let env_branches, res_t = match topt with
      | Some t -> env, t
      | None ->
        let k, _ = U.type_u() in
        let res_t = TcUtil.new_uvar env k in
        Env.set_expected_typ env res_t, res_t in

    if Env.debug env Options.Extreme
    then BU.print1 "Tm_match: expected type of branches is %s\n" (Print.term_to_string res_t);

    let guard_x = S.new_bv (Some e1.pos) c1.res_typ in
    let t_eqns = eqns |> List.map (tc_eqn guard_x env_branches) in
    let c_branches, g_branches =
      let cases, g = List.fold_right (fun (_, f, c, g) (caccum, gaccum) ->
        (f, c)::caccum, Rel.conj_guard g gaccum) t_eqns ([], Rel.trivial_guard) in
      (* bind_cases adds an exhaustiveness check *)
      TcUtil.bind_cases env res_t cases, g
    in

    let cres = TcUtil.bind e1.pos env (Some e1) c1 (Some guard_x, c_branches) in
    let e =
      let mk_match scrutinee =
<<<<<<< HEAD
        (* let scrutinee = TcUtil.maybe_lift env scrutinee c1.eff_name cres.eff_name c1.res_typ in *)
        let branches = t_eqns |> List.map (fun ((pat, wopt, br), _, lc, _) ->
              (pat, wopt, TcUtil.maybe_lift env br lc.eff_name cres.eff_name lc.res_typ ))
        in
        let e = mk (Tm_match(scrutinee, branches)) (Some cres.res_typ.n) top.pos in
        let e = TcUtil.maybe_monadic env e cres.eff_name cres.res_typ in
=======
        (* TODO (KM) : I have the impression that lifting here is useless/wrong : the scrutinee should always be pure... *)
        (* let scrutinee = TypeChecker.Util.maybe_lift env scrutinee c1.eff_name cres.eff_name c1.res_typ in *)
        let branches = t_eqns |> List.map (fun ((pat, wopt, br), _, lc, _) ->
              (pat, wopt, TypeChecker.Util.maybe_lift env br lc.eff_name cres.eff_name lc.res_typ ))
        in
        let e = mk (Tm_match(scrutinee, branches)) (Some cres.res_typ.n) top.pos in
>>>>>>> f450d009
        //The ascription with the result type is useful for re-checking a term, translating it to Lean etc.
        mk (Tm_ascribed(e, Inl cres.res_typ, Some cres.eff_name)) None e.pos
      in
      //see issue #594: if the scrutinee is impure, then explicitly sequence it with an impure let binding
      //                to protect it from the normalizer optimizing it away
      if TcUtil.is_pure_or_ghost_effect env c1.eff_name
      then mk_match e1
<<<<<<< HEAD
      else
        (* generate a let binding for e1 *)
=======
      else //generate a let binding for e1
>>>>>>> f450d009
        let e_match = mk_match (S.bv_to_name guard_x) in
        let lb = {
          lbname=Inl guard_x;
          lbunivs=[];
          lbtyp=c1.res_typ;
          lbeff=Env.norm_eff_name env c1.eff_name;
          lbdef=e1;
        } in
        let e = mk (Tm_let((false, [lb]), SS.close [S.mk_binder guard_x] e_match)) (Some cres.res_typ.n) top.pos in
        TcUtil.maybe_monadic env e cres.eff_name cres.res_typ
    in
    if debug env Options.Extreme
    then BU.print2 "(%s) comp type = %s\n"
                      (Range.string_of_range top.pos) (Print.comp_to_string <| cres.comp());

    e, cres, Rel.conj_guard g1 g_branches

  | Tm_let ((false, [{lbname=Inr _}]), _) ->
    if Env.debug env Options.Low then BU.print1 "%s\n" (Print.term_to_string top);
    check_top_level_let env top

  | Tm_let ((false, _), _) ->
    check_inner_let env top

  | Tm_let ((true, {lbname=Inr _}::_), _) ->
    if Env.debug env Options.Low then BU.print1 "%s\n" (Print.term_to_string top);
    check_top_level_let_rec env top

  | Tm_let ((true, _), _) ->
    check_inner_let_rec env top

(************************************************************************************************************)
(* Type-checking values:                                                                                    *)
(*   Values have no special status, except that we structure the code to promote a value type t to a Tot t  *)
(************************************************************************************************************)
and tc_value env (e:term) : term
                          * lcomp
                          * guard_t =
  let check_instantiated_fvar env v dc e t =
    let e, t, implicits = TcUtil.maybe_instantiate env e t in
    //printfn "Instantiated type of %s to %s\n" (Print.term_to_string e) (Print.term_to_string t);
    let tc = if Env.should_verify env then Inl t else Inr (U.lcomp_of_comp <| mk_Total t) in
    let is_data_ctor = function
        | Some Data_ctor
        | Some (Record_ctor _) -> true
        | _ -> false in
    if is_data_ctor dc && not(Env.is_datacon env v.v)
    then raise (Error(BU.format1 "Expected a data constructor; got %s" v.v.str, Env.get_range env))
    else value_check_expected_typ env e tc implicits in

  //As a general naming convention, we use e for the term being analyzed and its subterms as e1, e2, etc.
  //We use t and its variants for the type of the term being analyzed
  let env = Env.set_range env e.pos in
  let top = SS.compress e in
  match top.n with
  | Tm_bvar x ->
    failwith (BU.format1 "Impossible: Violation of locally nameless convention: %s" (Print.term_to_string top))

  | Tm_uvar(u, t1) -> //the type of a uvar is given directly with it; we do not recheck the type
    let g = match (SS.compress t1).n with
        | Tm_arrow _ -> Rel.trivial_guard
        | _ -> let imp = ("uvar in term", env, u, top, t1, top.pos) in
               {Rel.trivial_guard with implicits=[imp]} in
//    let g = Rel.trivial_guard in
    value_check_expected_typ env e (Inl t1) g

  | Tm_unknown -> //only occurs where type annotations are missing in source programs
    let r = Env.get_range env in
    let t, _, g0 =
        match Env.expected_typ env with
        | None ->  let k, u = U.type_u () in
                   TcUtil.new_implicit_var "type of user-provided implicit term" r env k
        | Some t -> t, [], Rel.trivial_guard in
    let e, _, g1 = TcUtil.new_implicit_var "user-provided implicit term" r env t in
    e, S.mk_Total t |> U.lcomp_of_comp, (Rel.conj_guard g0 g1)

  | Tm_name x ->
    let t = if env.use_bv_sorts then x.sort else Env.lookup_bv env x in
    let e = S.bv_to_name ({x with sort=t}) in
    let e, t, implicits = TcUtil.maybe_instantiate env e t in
    let tc = if Env.should_verify env then Inl t else Inr (U.lcomp_of_comp <| mk_Total t) in
    value_check_expected_typ env e tc implicits

  | Tm_uinst({n=Tm_fvar fv}, us) ->
    let us = List.map (tc_universe env) us in
    let us', t = Env.lookup_lid env fv.fv_name.v in
    if List.length us <> List.length us'
    then raise (Error("Unexpected number of universe instantiations", Env.get_range env))
    else List.iter2 (fun u' u -> match u' with
            | U_unif u'' -> Unionfind.change u'' (Some u)
            | _ -> failwith "Impossible") us' us;
    let fv' = {fv with fv_name={fv.fv_name with ty=t}} in
    let e = S.mk_Tm_uinst (mk (Tm_fvar fv') (Some t.n) e.pos) us in
    check_instantiated_fvar env fv'.fv_name fv'.fv_qual e t

  | Tm_fvar fv ->
    let us, t = Env.lookup_lid env fv.fv_name.v in
    if Env.debug env <| Options.Other "Range"
    then BU.print5 "Lookup up fvar %s at location %s (lid range = %s, %s); got type %s"
            (Print.lid_to_string (lid_of_fv fv))
            (Range.string_of_range e.pos)
            (Range.string_of_range (range_of_lid (lid_of_fv fv)))
            (Range.string_of_use_range (range_of_lid (lid_of_fv fv)))
            (Print.term_to_string t);
    let fv' = {fv with fv_name={fv.fv_name with ty=t}} in
    let e = S.mk_Tm_uinst (mk (Tm_fvar fv') (Some t.n) e.pos) us in
    check_instantiated_fvar env fv'.fv_name fv'.fv_qual e t

  | Tm_constant c ->
    let t = tc_constant top.pos c in
    let e = mk (Tm_constant c) (Some t.n) e.pos in
    value_check_expected_typ env e (Inl t) Rel.trivial_guard

  | Tm_arrow(bs, c) ->
    let bs, c = SS.open_comp bs c in
    let env0 = env in
    let env, _ = Env.clear_expected_typ env in
    let bs, env, g, us = tc_binders env bs in
    let c, uc, f = tc_comp env c in
    let e = {U.arrow bs c with pos=top.pos} in
    check_smt_pat env e bs c;
    let u = S.U_max (uc::us) in
    let t = mk (Tm_type u) None top.pos in
    let g = Rel.conj_guard g (Rel.close_guard bs f) in
    value_check_expected_typ env0 e (Inl t) g

  | Tm_type u ->
    let u = tc_universe env u in
    let t = mk (Tm_type(S.U_succ u)) None top.pos in
    let e = mk (Tm_type u) (Some t.n) top.pos in
    value_check_expected_typ env e (Inl t) Rel.trivial_guard

  | Tm_refine(x, phi) ->
    let x, phi = SS.open_term [S.mk_binder x] phi in
    let env0 = env in
    let env, _ = Env.clear_expected_typ env in
    let x, env, f1, u = tc_binder env (List.hd x) in
    if debug env Options.High
    then BU.print3 "(%s) Checking refinement formula %s; binder is %s\n"
        (Range.string_of_range top.pos) (Print.term_to_string phi) (Print.bv_to_string (fst x));
    let t_phi, _ = U.type_u () in
    let phi, _, f2 = tc_check_tot_or_gtot_term env phi t_phi in
    let e = {U.refine (fst x) phi with pos=top.pos} in
    let t = mk (Tm_type u) None top.pos in
    let g = Rel.conj_guard f1 (Rel.close_guard [x] f2) in
    value_check_expected_typ env0 e (Inl t) g

  | Tm_abs(bs, body, _) ->
    let bs = TcUtil.maybe_add_implicit_binders env bs in
    if Env.debug env Options.Low
    then BU.print1 "Abstraction is: %s\n" (Print.term_to_string ({top with n=Tm_abs(bs, body, None)}));
    let bs, body = SS.open_term bs body in
    tc_abs env top bs body

  | _ ->
    failwith (BU.format2 "Unexpected value: %s (%s)" (Print.term_to_string top) (Print.tag_of_term top))

and tc_constant r (c:sconst) : typ =
     match c with
      | Const_unit -> t_unit
      | Const_bool _ -> t_bool
      | Const_int (_, None) -> t_int
      | Const_int (_, Some _) -> failwith "machine integers should be desugared"
      | Const_string _ -> t_string
      | Const_float _ -> t_float
      | Const_char _ -> t_char
      (* TODO (KM) : Try to change this to U.ktype1 *)
      (* (because that's the minimal universe level of the WP) *)
      (* and see how much code breaks *)
      | Const_effect -> U.ktype0 //NS: really?
      | Const_range _ -> t_range

      | _ -> raise (Error("Unsupported constant", r))


(************************************************************************************************************)
(* Type-checking computation types                                                                          *)
(************************************************************************************************************)
and tc_comp env c : comp                                      (* checked version of c                       *)
                  * universe                                  (* universe of c.result_typ                   *)
                  * guard_t =                                 (* logical guard for the well-formedness of c *)
  let c0 = c in
  match c.n with
    | Total (t, _) ->
      let k, u = U.type_u () in
      let t, _, g = tc_check_tot_or_gtot_term env t k in
      mk_Total' t (Some u), u, g

    | GTotal (t, _) ->
      let k, u = U.type_u () in
      let t, _, g = tc_check_tot_or_gtot_term env t k in
      mk_GTotal' t (Some u), u, g

    | Comp c ->
      let head = S.fvar c.effect_name Delta_constant None in
      let head = match c.comp_univs with
         | [] -> head
         | us -> S.mk (Tm_uinst(head, us)) None c0.pos in
      let tc = mk_Tm_app head ((as_arg c.result_typ)::c.effect_args) None c.result_typ.pos in
      let tc, _, f = tc_check_tot_or_gtot_term env tc S.teff in
      let head, args = U.head_and_args tc in
      let comp_univs = match (SS.compress head).n with
        | Tm_uinst(_, us) -> us
        | _ -> [] in
      let _, args = U.head_and_args tc in
      let res, args = List.hd args, List.tl args in
      let flags, guards = c.flags |> List.map (function
        | DECREASES e ->
            let env, _ = Env.clear_expected_typ env in
            let e, _, g = tc_tot_or_gtot_term env e in
            DECREASES e, g
        | f -> f, Rel.trivial_guard) |> List.unzip in
      let u = env.universe_of env (fst res) in
      let c = mk_Comp ({c with
          comp_univs=comp_univs;
          result_typ=fst res;
          effect_args=args}) in
      let u_c =
        match TcUtil.effect_repr env c u with
        | None -> u
        | Some tm -> env.universe_of env tm in
      c, u_c, List.fold_left Rel.conj_guard f guards

and tc_universe env u : universe =
   let rec aux u =
       let u = SS.compress_univ u in
       match u with
        | U_bvar _  -> failwith "Impossible: locally nameless"
        | U_unknown -> failwith "Unknown universe"
        | U_unif _
        | U_zero    -> u
        | U_succ u  -> U_succ (aux u)
        | U_max us  -> U_max (List.map aux us)
        | U_name x  -> u
            (* TODO : Is that really okay ? (any free variable should be automatically bound at top-level) *)
            // if env.use_bv_sorts || Env.lookup_univ env x
            // then u
            // else raise (Error (BU.format1 "Universe variable '%s' not found" x.idText, Env.get_range env))
   in if env.lax_universes then U_zero
      else match u with
           | U_unknown -> U.type_u () |> snd
           | _ -> aux u

(* Several complex cases from the main type-checker are factored in to separate functions below *)

(*******************************************************************************************************************)
(* Type-checking abstractions, aka lambdas                                                                         *)
(*    top = fun bs -> body, although bs and body must already be opened                                            *)
(*******************************************************************************************************************)
and tc_abs env (top:term) (bs:binders) (body:term) : term * lcomp * guard_t =
    let fail :string -> typ -> 'a = fun msg t ->
        raise (Error(Err.expected_a_term_of_type_t_got_a_function env msg t top, top.pos)) in

    (***************************************************************************************************************)
    (* check_binders checks that the binders bs of top                                                             *)
    (*               are compatible with the binders of the function typ expected by the context                   *)
    (*               If there are more bs than bs_expected, we only check a prefix and the suffix is returned Inl  *)
    (*               If there are more bs_expected than bs, the suffix of bs_expected is returned Inr              *)
    (***************************************************************************************************************)
    let check_binders env bs bs_expected  : Env.env                           (* env extended with a prefix of bs  *)
                                            * binders                         (* a type-checked prefix of bs       *)
                                            * option<either<binders,binders>> (* suffix of either bs or bs_expected*)
                                            * guard_t                         (* accumulated logical guard         *)
                                            * subst_t =                         (* alpha conv. of bs_expected to bs  *)
        let rec aux (env, out, g, subst) (bs:binders) (bs_expected:binders) = match bs, bs_expected with
            | [], [] -> env, List.rev out, None, g, subst

            | (hd, imp)::bs, (hd_expected, imp')::bs_expected ->
               begin match imp, imp' with
                    | None, Some (Implicit _)
                    | Some (Implicit _), None ->
                      raise (Error(BU.format1 "Inconsistent implicit argument annotation on argument %s" (Print.bv_to_string hd),
                                                  S.range_of_bv hd))
                    | _ -> ()
               end;
               let expected_t = SS.subst subst hd_expected.sort in
               let t, g = match (U.unmeta hd.sort).n with
                    | Tm_unknown -> expected_t, g
                    | _ ->
                      if Env.debug env Options.High then BU.print1 "Checking binder %s\n" (Print.bv_to_string hd);
                      let t, _, g1 = tc_tot_or_gtot_term env hd.sort in
                      let g2 =
                          TcUtil.label_guard (Env.get_range env)
                            "Type annotation on parameter incompatible with the expected type"
                            (Rel.teq env t expected_t) in
                      let g = Rel.conj_guard g (Rel.conj_guard g1 g2) in
                      t, g in
                let hd = {hd with sort=t} in
                let b = hd, imp in
                let b_expected = (hd_expected, imp') in
                let env = push_binding env b in
                let subst = maybe_extend_subst subst b_expected  (S.bv_to_name hd) in
                aux (env, b::out, g, subst) bs bs_expected

          | rest, [] -> env, List.rev out, Some (Inl rest), g, subst

          | [], rest -> env, List.rev out, Some (Inr rest), g, subst in

        aux (env, [], Rel.trivial_guard, []) bs bs_expected in


    let rec expected_function_typ env t0 body
        : (option<(typ*bool)> (* any remaining expected type to check against; bool signals to check using teq *)
        * binders             (* binders from the abstraction checked against the binders in the corresponding Typ_fun, if any *)
        * binders             (* let rec binders, suitably guarded with termination check, if any *)
        * option<comp>        (* the expected comp type for the body *)
        * Env.env             (* environment for the body *)
        * term                (* the body itself *)
        * guard_t)            (* accumulated guard from checking the binders *)
    =
      match t0 with
      | None -> (* no expected type; just build a function type from the binders in the term *)
          let _ = match env.letrecs with
              | [] -> ()
              | _ -> failwith "Impossible: Can't have a let rec annotation but no expected type"
          in
          let bs, envbody, g, _ = tc_binders env bs in
          let copt, body, g = match (SS.compress body).n with
              | Tm_ascribed(e, Inr c, _) ->
                let c, _, g' = tc_comp envbody c in
                Some c, body, Rel.conj_guard g g'
              | _ -> None, body, g
          in
          None, bs, [], copt, envbody, body, g

      | Some t ->
          let t = SS.compress t in
          let rec as_function_typ norm t =
              match (SS.compress t).n with
              | Tm_uvar _
              | Tm_app({n=Tm_uvar _}, _) ->
                (* expected a uvar; build a function type from the term and unify with it *)
                let _ = match env.letrecs with | [] -> () | _ -> failwith "Impossible" in
                let bs, envbody, g, _ = tc_binders env bs in
                let envbody, _ = Env.clear_expected_typ envbody in
                Some (t, true), bs, [], None, envbody, body, g

              (* CK: add this case since the type may be f:(a -> M b wp){φ}, in which case I drop the refinement *)
              (* NS: 07/21 dropping the refinement is not sound; we need to check that f validates phi. See Bug #284 *)
              | Tm_refine (b, _) ->
                let _, bs, bs', copt, env, body, g = as_function_typ norm b.sort in
                Some (t, false), bs, bs', copt, env, body, g

              | Tm_arrow(bs_expected, c_expected) ->
                let bs_expected, c_expected = SS.open_comp bs_expected c_expected in
                  (* Two main interesting bits here;
                      1. The expected type may have
                            a. more immediate binders, whereas the function may itself return a function
                            b. fewer immediate binders, meaning that the function type is explicitly curried
                      2. If the function is a let-rec and it is to be total, then we need to add termination checks.
                  *)
                let check_actuals_against_formals env bs bs_expected =
                    let rec handle_more (env, bs, more, guard, subst) c_expected = match more with
                      | None -> //number of binders match up
                        env, bs, guard, SS.subst_comp subst c_expected

                      | Some (Inr more_bs_expected) -> //more formal parameters; expect the body to return a total function
                        let c = S.mk_Total (U.arrow more_bs_expected c_expected) in
                        env, bs, guard, SS.subst_comp subst c

                      | Some (Inl more_bs) ->  //more actual args
                        let c = SS.subst_comp subst c_expected in
                        (* the expected type is explicitly curried *)
                        if U.is_named_tot c then
                          let t = unfold_whnf env (U.comp_result c) in
                          match t.n with
                          | Tm_arrow(bs_expected, c_expected) ->
                            let (env, bs', more, guard', subst) = check_binders env more_bs bs_expected in
                            handle_more (env, bs@bs', more, Rel.conj_guard guard guard', subst) c_expected
                          | _ -> fail (BU.format1 "More arguments than annotated type (%s)" (Print.term_to_string t)) t
                        else fail "Function definition takes more arguments than expected from its annotated type" t
                      in

                      handle_more (check_binders env bs bs_expected) c_expected
                in

                let mk_letrec_env envbody bs c =
                    let letrecs = guard_letrecs envbody bs c in
                    let envbody = {envbody with letrecs=[]} in
                    letrecs |> List.fold_left (fun (env, letrec_binders) (l,t) ->
//                        let t = N.normalize [N.EraseUniverses; N.Beta] env t in
//                        printfn "Checking let rec annot: %s\n" (Print.term_to_string t);
                        let t, _, _ = tc_term (Env.clear_expected_typ env |> fst) t in
                        let env = Env.push_let_binding env l ([], t) in
                        let lb = match l with
                            | Inl x -> S.mk_binder ({x with sort=t})::letrec_binders
                            | _ -> letrec_binders in
                        env, lb)
                      (envbody, [])
                in

                let envbody, bs, g, c = check_actuals_against_formals env bs bs_expected in
                let envbody, letrecs = if Env.should_verify env then mk_letrec_env envbody bs c else envbody, [] in
                let envbody = Env.set_expected_typ envbody (U.comp_result c) in
                Some (t, false), bs, letrecs, Some c, envbody, body, g

              | _ -> (* expected type is not a function;
                        try normalizing it first;
                        otherwise synthesize a type and check it against the given type *)
                if not norm
                then as_function_typ true (unfold_whnf env t)
                else let _, bs, _, c_opt, envbody, body, g = expected_function_typ env None body in
                      Some (t, false), bs, [], c_opt, envbody, body, g in
          as_function_typ false t
    in

    let use_eq = env.use_eq in
    let env, topt = Env.clear_expected_typ env in

    if Env.debug env Options.High
    then BU.print2 "!!!!!!!!!!!!!!!Expected type is %s, top_level=%s\n"
          (match topt with | None -> "None" | Some t -> Print.term_to_string t)
          (if env.top_level then "true" else "false");

    let tfun_opt, bs, letrec_binders, c_opt, envbody, body, g = expected_function_typ env topt body in
    let body, cbody, guard_body = tc_term ({envbody with top_level=false; use_eq=use_eq}) body in

    let guard_body =  //we don't abstract over subtyping constraints; so solve them now
        Rel.solve_deferred_constraints envbody guard_body in

    if Env.debug env <| Options.Other "Implicits"
    then BU.print2 "Introduced %s implicits in body of abstraction\nAfter solving constraints, cbody is %s\n"
        (string_of_int <| List.length guard_body.implicits)
        (Print.comp_to_string <| cbody.comp());

    let body, cbody, guard = check_expected_effect ({envbody with use_eq=use_eq}) c_opt (body, cbody.comp()) in
    let guard = Rel.conj_guard guard_body guard in
    let guard = if env.top_level || not(Env.should_verify env)
                then Rel.discharge_guard envbody (Rel.conj_guard g guard)
                else let guard = Rel.close_guard (bs@letrec_binders) (Rel.conj_guard g guard) in
                     guard in

    let tfun_computed = U.arrow bs cbody in
    let e = U.abs bs body (Some (dflt cbody c_opt |> U.lcomp_of_comp |> Inl)) in
    let e, tfun, guard = match tfun_opt with
        | Some (t, use_teq) ->
           let t = SS.compress t in
           begin match t.n with
                | Tm_arrow _ ->
                    //we already checked the body to have the expected type; so, no need to check again
                    //just repackage the expression with this type; t is guaranteed to be alpha equivalent to tfun_computed
                    e, t, guard
                | _ ->
                    let e, guard' =
                        if use_teq
                        then e, Rel.teq env t tfun_computed
                        else TcUtil.check_and_ascribe env e tfun_computed t
                    in
                    e, t, Rel.conj_guard guard guard'
           end

        | None -> e, tfun_computed, guard in

    let c = if env.top_level then mk_Total tfun else TcUtil.return_value env tfun e in
    let c, g = TcUtil.strengthen_precondition None env e (U.lcomp_of_comp c) guard in
    e, c, g

(******************************************************************************)
(* Type-checking applications: Tm_app head args                               *)
(*      head is already type-checked has comp type chead, with guard ghead    *)
(******************************************************************************)
and check_application_args env head chead ghead args expected_topt : term * lcomp * guard_t=
    let n_args = List.length args in
    let r = Env.get_range env in
    let thead = chead.res_typ in
    if debug env Options.High then BU.print2 "(%s) Type of head is %s\n" (Range.string_of_range head.pos) (Print.term_to_string thead);

    (* given |- head : chead | ghead
           where head is a computation returning a function of type (bs0@bs -> cres)
           and the paramters bs0 have been applied to the arguments in arg_comps_rev (in reverse order)
        and args_comps_rev = [(argn, _, cn), ..., (arg0, _, c0)]


        This function builds
            head arg0 ... argn : M (bs -> cres) wp
        where in the case where
            bs = [], i.e., a full application
                M, wp is built using
                         bind chead (bind c0 (bind c1 ... (bind cn cres)))
            bs = _::_, i.e., a partial application
                M, wp is built using
                         bind chead (bind c0 (bind c1 ... (bind cn (Tot (bs -> cres))))
    *)
    let monadic_application (head, chead, ghead, cres)
                            subst
                            (arg_comps_rev:list<(arg * option<bv> * either<(lident * typ),lcomp>)>) arg_rets guard fvs bs
        : term   //application of head to args
        * lcomp  //its computation type
        * guard_t //and whatever guard remains
        =
        let rt = check_no_escape (Some head) env fvs cres.res_typ in
        let cres = {cres with res_typ=rt} in
        let cres, guard =
            match bs with
            | [] -> (* full app *)
                let cres = TcUtil.subst_lcomp subst cres in
                (* If we have f e1 e2
                    where e1 or e2 is impure but f is a pure function,
                    then refine the result to be equal to f x1 x2,
                    where xi is the result of ei. (See the last two tests in examples/unit-tests/unit1.fst)
                *)
                let g = Rel.conj_guard ghead guard in

                let refine_with_equality =
                    //if the function is pure, but its arguments are not, then add an equality refinement here
                    //OW, for pure applications we always add an equality at the end; see ADD_EQ_REFINEMENT below
                    //not (U.is_unit cres.res_typ)
                    //&&
                    U.is_pure_or_ghost_lcomp cres
                    && arg_comps_rev |> BU.for_some (function
                        | (_, _, Inl _) -> false
                        | (_, _, Inr c) -> not (U.is_pure_or_ghost_lcomp c))
                    (* if the guard is trivial, then strengthen_precondition below will not add an equality; so add it here *)
                in

                let cres =
                    (* NS: Choosing when to add an equality refinement is VERY important for performance. *)
                    (* Adding it unconditionally impacts run time by >5x *)
                    if refine_with_equality
                    then TcUtil.maybe_assume_result_eq_pure_term env
                            (mk_Tm_app head (List.rev arg_rets) (Some cres.res_typ.n) r)
                            cres
                    else (if Env.debug env Options.Low
                          then BU.print3 "Not refining result: f=%s; cres=%s; guard=%s\n"
                                                  (Print.term_to_string head)
                                                  (Print.lcomp_to_string cres)
                                                  (guard_to_string env g);
                          cres)
                in
                cres, g

            | _ ->  (* partial app *)
                let g = Rel.conj_guard ghead guard |> Rel.solve_deferred_constraints env in
                U.lcomp_of_comp <| mk_Total  (SS.subst subst <| U.arrow bs (cres.comp())), g
        in
        if debug env Options.Low then BU.print1 "\t Type of result cres is %s\n" (Print.lcomp_to_string cres);

        (* Note: The outargs are in reverse order. e.g., f e1 e2 e3, we have *)
        (* outargs = [(e3, _, c3); (e2; _; c2); (e1; _; c2)] *)
        (* We build bind chead (bind c1 (bind c2 (bind c3 cres))) *)
        (* KM : We are lifting arguments to cres and not comp which seems wrong if some argument *)
        (* has an effect not lower than cres *)
        let args, comp, monadic =
          List.fold_left
            (fun (args, out_c, monadic) ((e, q), x, c) ->
              match c with
              | Inl (eff_name, arg_typ) ->
                (TcUtil.maybe_lift env e eff_name out_c.eff_name arg_typ, q)::args, out_c, monadic

              | Inr c ->
                  let monadic = monadic || not (U.is_pure_or_ghost_lcomp c) in
                  let out_c =
                      //proving (Some e) here instead of None causes significant Z3 overhead
                      TcUtil.bind e.pos env None c (x, out_c)
                  in
                  (* KM : a monadic argument should already be annotated by a Meta_monadic if needed *)
                  (* let e = TcUtil.maybe_monadic env e c.eff_name c.res_typ in *)
                  let e = TcUtil.maybe_lift env e c.eff_name out_c.eff_name c.res_typ in
                  (e, q)::args, out_c, monadic)
            ([], cres, false)
            arg_comps_rev
        in
        let comp = TcUtil.bind head.pos env None chead (None, comp) in

        (* KM : Future code for monadic application *)
        (* We elaborate monadic applications to a serie of monadic let-bindings *)
        (* let rec letbind_on_lift args acc = *)
        (*   match args with *)
        (*   | [] -> *)
        (*       begin match List.rev acc with *)
        (*       | [] -> failwith "letbind_on_lift should be always called with a non-empty list" *)
        (*       | (head, _) :: args -> *)
        (*           let body = mk_Tm_app head args (Some comp.res_typ.n) r in *)
        (*           let body = TcUtil.maybe_lift env body cres.eff_name comp.eff_name comp.res_typ in *)
        (*           TcUtil.maybe_monadic env body comp.eff_name comp.res_typ *)
        (*       end *)
        (*   | (e,q) :: es -> *)
        (*       let hoist_and_bind e m t' = *)
        (*         let x = S.gen_bv "monadic_app_var" None t' in *)
        (*         let body = letbind_on_lift es ((S.bv_to_name x, q)::acc) in *)
        (*         let lb = U.mk_letbinding (Inl x) [] t' m e in *)
        (*         let letbinding = mk (Tm_let ((false, [lb]), SS.close [S.mk_binder x] body)) None e.pos in *)
        (*         mk (Tm_meta(letbinding, Meta_monadic(m, comp.res_typ))) None e.pos *)
        (*       in *)
        (*       begin match (SS.compress e).n with *)
        (*       | Tm_meta (e0, Meta_monadic(m, t')) *)
        (*       | Tm_meta (e0, Meta_monadic_lift(_, m, t')) -> *)
        (*           hoist_and_bind e m t' *)
        (*       | _ -> letbind_on_lift es ((e,q)::acc) *)
        (*       end *)
        (* in *)
        (* let app = letbind_on_lift (as_arg head :: args) [] in *)

        let app = mk_Tm_app head args (Some comp.res_typ.n) r in
        let app = if monadic || not (U.is_pure_or_ghost_lcomp comp) then TcUtil.maybe_monadic env app comp.eff_name comp.res_typ else app in
        let comp, g = TcUtil.strengthen_precondition None env app comp guard in //Each conjunct in g is already labeled
        app, comp, g
    in

    let rec tc_args (head_info:(term * lcomp * guard_t * lcomp)) //the head of the application, its lcomp and guard, returning a bs -> cres
                    (subst,  (* substituting actuals for formals seen so far, when actual is pure *)
                     outargs, (* type-checked actual arguments, so far *)
                     arg_rets,(* The results of each argument at the logic level *)
                     g,       (* conjoined guard formula for all the actuals *)
                     fvs)     (* unsubstituted formals, to check that they do not occur free elsewhere in the type of f *)
                     bs       (* formal parameters *)
                     args     (* remaining actual arguments *) : (term * lcomp * guard_t) =
        match bs, args with
        | (x, Some (Implicit _))::rest, (_, None)::_ -> (* instantiate an implicit arg *)
            let t = SS.subst subst x.sort in
            let t = check_no_escape (Some head) env fvs t in
            let varg, _, implicits = TcUtil.new_implicit_var "Instantiating implicit argument in application" head.pos env t in //new_uvar env t in
            let subst = NT(x, varg)::subst in
            let arg = varg, as_implicit true in
            tc_args head_info (subst, (arg, None, Inl (Const.effect_Tot_lid, t))::outargs, arg::arg_rets, Rel.conj_guard implicits g, fvs) rest args

        | (x, aqual)::rest, (e, aq)::rest' -> (* a concrete argument *)
            let _ =
                match aqual, aq with
                | Some (Implicit _), Some (Implicit _)
                | None, None
                | Some Equality, None -> ()
                | _ -> raise (Error("Inconsistent implicit qualifier", e.pos)) in
            let targ = SS.subst subst x.sort in
            let x = {x with sort=targ} in
            if debug env Options.Extreme then  BU.print1 "\tType of arg (after subst) = %s\n" (Print.term_to_string targ);
            let targ = check_no_escape (Some head) env fvs targ in
            let env = Env.set_expected_typ env targ in
            let env = {env with use_eq=is_eq aqual} in
            if debug env Options.High then  BU.print3 "Checking arg (%s) %s at type %s\n" (Print.tag_of_term e) (Print.term_to_string e) (Print.term_to_string targ);
            let e, c, g_e = tc_term env e in
            let g = Rel.conj_guard g g_e in
//                if debug env Options.High then BU.print2 "Guard on this arg is %s;\naccumulated guard is %s\n" (guard_to_string env g_e) (guard_to_string env g);
            let arg = e, aq in
            if U.is_tot_or_gtot_lcomp c //e is Tot or GTot; we can just substitute it
            then let subst = maybe_extend_subst subst (List.hd bs) e in
                    tc_args head_info (subst, (arg, None, Inl (c.eff_name, c.res_typ))::outargs, arg::arg_rets, g, fvs) rest rest'
            else if TcUtil.is_pure_or_ghost_effect env c.eff_name //its conditionally pure; can substitute, but must check its WP
            then let subst = maybe_extend_subst subst (List.hd bs) e in
                    tc_args head_info (subst, (arg, Some x, Inr c)::outargs, arg::arg_rets, g, fvs) rest rest'
            else if is_null_binder (List.hd bs) //it's not pure, but the function isn't dependent; just check its WP
            then let newx = S.new_bv (Some e.pos) c.res_typ in
                    let arg' = S.as_arg <| S.bv_to_name newx in
                    tc_args head_info (subst, (arg, Some newx, Inr c)::outargs, arg'::arg_rets, g, fvs) rest rest'
            else //e is impure and the function may be dependent...
                 //need to check that the variable does not occur free in the rest of the function type
                 //by adding x to fvs
                 tc_args head_info (subst, (arg, Some x, Inr c)::outargs, S.as_arg (S.bv_to_name x)::arg_rets, g, x::fvs) rest rest'

        | _, [] -> (* no more args; full or partial application *)
            monadic_application head_info subst outargs arg_rets g fvs bs

        | [], arg::_ -> (* too many args, except maybe c returns a function *)
            let head, chead, ghead = monadic_application head_info subst outargs arg_rets g fvs [] in
            let rec aux norm tres =
                let tres = SS.compress tres |> U.unrefine in
                match tres.n with
                    | Tm_arrow(bs, cres') ->
                        let bs, cres' = SS.open_comp bs cres' in
                        let head_info = (head, chead, ghead, U.lcomp_of_comp cres') in
                        if debug env Options.Low
                        then BU.print1 "%s: Warning: Potentially redundant explicit currying of a function type \n"
                            (Range.string_of_range tres.pos);
                        tc_args head_info ([], [], [], Rel.trivial_guard, []) bs args
                    | _ when not norm ->
                        aux true (unfold_whnf env tres)
                    | _ -> raise (Error(BU.format2 "Too many arguments to function of type %s; got %s arguments"
                                            (N.term_to_string env thead) (BU.string_of_int n_args), argpos arg)) in
            aux false chead.res_typ
    in //end tc_args

    let rec check_function_app norm tf =
       match (U.unrefine tf).n with
        | Tm_uvar _
        | Tm_app({n=Tm_uvar _}, _) ->
            let rec tc_args env args : (Syntax.args * list<(Range.range * lcomp)> * guard_t) = match args with
                | [] -> ([], [], Rel.trivial_guard)
                | (e, imp)::tl ->
                    let e, c, g_e = tc_term env e in
                    let args, comps, g_rest = tc_args env tl in
                    (e, imp)::args, (e.pos, c)::comps, Rel.conj_guard g_e g_rest in
            (* Infer: t1 -> ... -> tn -> C ('u x1...xm),
                    where ti are the result types of each arg
                    and   xi are the free type/term variables in the environment
               where C = GTot, if the expected result type is Type(u)
                else C = Tot,  if the ML monad is not in scope
                else C = ML,   otherwise *)
            let args, comps, g_args = tc_args env args in
            let bs = null_binders_of_tks (comps |> List.map (fun (_, c) -> c.res_typ, None)) in
            let ml_or_tot = match Env.try_lookup_effect_lid env Const.effect_ML_lid with
                | None -> fun t r -> S.mk_Total t
                | _ -> U.ml_comp in
            let ml_or_tot = match expected_topt with
                | None -> ml_or_tot
                | Some t ->
                  match (SS.compress t).n with
                    | Tm_type _ -> fun t r -> S.mk_GTotal t
                    | _ -> ml_or_tot in

            let cres = ml_or_tot (TcUtil.new_uvar env (U.type_u () |> fst)) r in
            let bs_cres = U.arrow bs cres in
            if Env.debug env <| Options.Extreme
            then BU.print3 "Forcing the type of %s from %s to %s\n"
                            (Print.term_to_string head)
                            (Print.term_to_string tf)
                            (Print.term_to_string bs_cres);
            Rel.force_trivial_guard env <| Rel.teq env tf bs_cres;
            let comp =
                  List.fold_right (fun (r1, c) out ->
                       TcUtil.bind r1 env None c (None, out))
                  ((head.pos, chead)::comps)
                  (U.lcomp_of_comp <| cres) in
            mk_Tm_app head args (Some comp.res_typ.n) r, comp, Rel.conj_guard ghead g_args

        | Tm_arrow(bs, c) ->
            let bs, c = SS.open_comp bs c in
            let head_info = head, chead, ghead, U.lcomp_of_comp c in
            tc_args head_info ([], [], [], Rel.trivial_guard, []) bs args

        | _ ->
            if not norm
            then check_function_app true (unfold_whnf env tf)
            else raise (Error(Err.expected_function_typ env tf, head.pos)) in

    check_function_app false (N.normalize [N.Beta;N.WHNF] env (U.unrefine thead))

(******************************************************************************)
(* SPECIAL CASE OF CHECKING APPLICATIONS:                                     *)
(*        head symbol is one of &&, ||, /\, \/, ==>                           *)
(*   ALL OF THEM HAVE A LOGICAL SPEC THAT IS BIASED L-to-R,                   *)
(*  aka they are short-circuiting                                             *)
(******************************************************************************)
and check_short_circuit_args env head chead g_head args expected_topt : term * lcomp * guard_t =
    let r = Env.get_range env in
    let tf = SS.compress chead.res_typ in
    match tf.n with
        | Tm_arrow(bs, c) when (U.is_total_comp c && List.length bs=List.length args) ->
          let res_t = U.comp_result c in
          let args, guard, ghost = List.fold_left2 (fun (seen, guard, ghost) (e, aq) (b, aq') ->
                if aq<>aq' then raise (Error("Inconsistent implicit qualifiers", e.pos));
                let e, c, g = tc_check_tot_or_gtot_term env e b.sort in //NS: this forbids stuff like !x && y, maybe that's ok
                let short = TcUtil.short_circuit head seen in
                let g = Rel.imp_guard (Rel.guard_of_guard_formula short) g in
                let ghost = ghost
                          || (not (U.is_total_lcomp c)
                              && not (TcUtil.is_pure_effect env c.eff_name)) in
                seen@[as_arg e], Rel.conj_guard guard g, ghost) ([], g_head, false) args bs in
          let e = mk_Tm_app head args (Some res_t.n) r  in
          let c = if ghost then S.mk_GTotal res_t |> U.lcomp_of_comp else U.lcomp_of_comp c in
          let c, g = TcUtil.strengthen_precondition None env e c guard in
          e, c, g

        | _ -> //fallback
          check_application_args env head chead g_head args expected_topt


(********************************************************************************************************************)
(* Type-checking a pattern-matching branch                                                                          *)
(* the pattern, when_clause and branch are closed                                                                   *)
(* scrutinee is the logical name of the expression being matched; it is not in scope in the branch                  *)
(*           but it is in scope for the VC of the branch                                                            *)
(* env does not contain scrutinee, or any of the pattern-bound variables                                            *)
(* the returned terms are well-formed in an environment extended with the scrutinee only                            *)
(********************************************************************************************************************)
and tc_eqn scrutinee env branch
        : (pat * option<term> * term)                                                             (* checked branch *)
        * term       (* the guard condition for taking this branch, used by the caller for the exhaustiveness check *)
        * lcomp                                                                   (* computation type of the branch *)
        * guard_t =                                                                    (* well-formedness condition *)
  let pattern, when_clause, branch_exp = SS.open_branch branch in
  let cpat, _, cbr = branch in

  (*<tc_pat>*)
  let tc_pat (allow_implicits:bool) (pat_t:typ) p0 :
        pat                                (* the type-checked, fully decorated pattern                             *)
      * list<bv>                           (* all its bound variables, used for closing the type of the branch term *)
      * Env.env                            (* the environment extended with all the binders                         *)
      * list<term>                         (* terms corresponding to each clause in the disjunctive pat             *)
      * list<term>                         (* the same terms in normal form                                         *)
      =
    let pat_bvs, exps, p = TcUtil.pat_as_exps allow_implicits env p0 in //an expression for each clause in a disjunctive pattern
    if Env.debug env Options.High
    then BU.print2 "Pattern %s elaborated to %s\n" (Print.pat_to_string p0) (Print.pat_to_string p);
    let pat_env = List.fold_left Env.push_bv env pat_bvs in
    let env1, _ = Env.clear_expected_typ pat_env in
    let env1 = {env1 with Env.is_pattern=true} in  //just a flag for a better error message
    let expected_pat_t = Rel.unrefine env pat_t in
    let exps, norm_exps = exps |> List.map (fun e ->
        if Env.debug env Options.High
        then BU.print2 "Checking pattern expression %s against expected type %s\n" (Print.term_to_string e) (Print.term_to_string pat_t);

        let e, lc, g =  tc_term env1 e in //only keep the unification/subtyping constraints; discard the logical guard for patterns
                                          //Q: where is it being discarded? A: we only use lc.res_typ below, and forget abouts its WP
        if Env.debug env Options.High
        then BU.print2 "Pre-checked pattern expression %s at type %s\n" (N.term_to_string env e) (N.term_to_string env lc.res_typ);

        let g' = Rel.teq env lc.res_typ expected_pat_t in
        let g = Rel.conj_guard g g' in
        let _ = Rel.discharge_guard env ({g with guard_f=Trivial}) |> Rel.resolve_implicits in
        let e' = N.normalize [N.Beta] env e in
        let uvars_to_string uvs = uvs |> BU.set_elements |> List.map (fun (u, _) -> Print.uvar_to_string u) |> String.concat ", " in
        let uvs1 = Free.uvars e' in
        let uvs2 = Free.uvars expected_pat_t in
        if not <| BU.set_is_subset_of uvs1 uvs2
        then (let unresolved = BU.set_difference uvs1 uvs2 |> BU.set_elements in
              raise (Error(BU.format3 "Implicit pattern variables in %s could not be resolved against expected type %s;\
                                         Variables {%s} were unresolved; please bind them explicitly"
                                    (N.term_to_string env e')
                                    (N.term_to_string env expected_pat_t)
                                    (unresolved |> List.map (fun (u, _) -> Print.uvar_to_string u) |> String.concat ", "), p.p)));

        if Env.debug env Options.High
        then BU.print1 "Done checking pattern expression %s\n" (N.term_to_string env e);

        //explicitly return e here, not its normal form, since pattern decoration relies on it
        e,e') |> List.unzip in
    let p = TcUtil.decorate_pattern env p exps in
    p, pat_bvs, pat_env, exps, norm_exps
  in
  (*</tc_pat>*)

  let pat_t = scrutinee.sort in
  let scrutinee_tm = S.bv_to_name scrutinee in
  let scrutinee_env, _ = Env.push_bv env scrutinee |> Env.clear_expected_typ in

  (* 1. Check the pattern *)
  let pattern, pat_bvs, pat_env, disj_exps, norm_disj_exps = tc_pat true pat_t pattern in //disj_exps, an exp for each arm of a disjunctive pattern

  (* 2. Check the when clause *)
  let when_clause, g_when = match when_clause with
    | None -> None, Rel.trivial_guard
    | Some e ->
        if Env.should_verify env
        then raise (Error("When clauses are not yet supported in --verify mode; they will be some day", e.pos))
        //             let e, c, g = no_logical_guard pat_env <| tc_total_exp (Env.set_expected_typ pat_env TcUtil.t_bool) e in
        //             Some e, g
        else let e, c, g = tc_term (Env.set_expected_typ pat_env Common.t_bool) e in
             Some e, g in

  (* 3. Check the branch *)
  let branch_exp, c, g_branch = tc_term pat_env branch_exp in

  (* 4. Lift the when clause to a logical condition. *)
  (*    It is used in step 5 (a) below, and in step 6 (d) to build the branch guard *)
  let when_condition = match when_clause with
        | None -> None
        | Some w -> Some <| U.mk_eq U.t_bool U.t_bool w Const.exp_true_bool in

  (* 5 (a). Build equality conditions between the pattern and the scrutinee                                   *)
  (*   (b). Weaken the VCs of the branch and when clause with the equalities from 5(a) and the when condition *)
  (*   (c). Close the VCs so that they no longer have the pattern-bound variables occurring free in them      *)
  let c, g_when, g_branch =

    (* (a) eqs are equalities between the scrutinee and the pattern *)
    let eqs =
        if not (Env.should_verify env)
        then None
        else disj_exps |> List.fold_left (fun fopt e ->
                let e = SS.compress e in
                match e.n with
                    | Tm_uvar _
                    | Tm_constant _
                    | Tm_fvar _ -> fopt (* Equation for non-binding forms are handled with the discriminators below *)
                    | _ ->
                      let clause = U.mk_eq pat_t pat_t scrutinee_tm e in
                      match fopt with
                        | None -> Some clause
                        | Some f -> Some <| U.mk_disj clause f) None in

    let c, g_branch = TcUtil.strengthen_precondition None env branch_exp c g_branch in
    //g_branch is trivial, its logical content is now incorporated within c

    (* (b) *)
    let c_weak, g_when_weak =
     match eqs, when_condition with
      | _ when not (Env.should_verify env) ->
        c, g_when

      | None, None ->
        c, g_when

      | Some f, None ->
        let gf = NonTrivial f in
        let g = Rel.guard_of_guard_formula gf in
        TcUtil.weaken_precondition env c gf,
        Rel.imp_guard g g_when

      | Some f, Some w ->
        let g_f = NonTrivial f in
        let g_fw = NonTrivial (U.mk_conj f w) in
        TcUtil.weaken_precondition env c g_fw,
        Rel.imp_guard (Rel.guard_of_guard_formula g_f) g_when

      | None, Some w ->
        let g_w = NonTrivial w in
        let g = Rel.guard_of_guard_formula g_w in
        TcUtil.weaken_precondition env c g_w,
        g_when in

    (* (c) *)
    let binders = List.map S.mk_binder pat_bvs in
    TcUtil.close_comp env pat_bvs c_weak,
    Rel.close_guard binders g_when_weak,
    g_branch
  in

  (* 6. Building the guard for this branch;                                                             *)
  (*        the caller assembles the guards for each branch into an exhaustiveness check.               *)
  (*                                                                                                    *)
  (* (a) Compute the branch guard for each arm of a disjunctive pattern.                                *)
  (*      logically the same as step 5(a),                                                              *)
  (*      but expressed in terms for discriminators and projectors on sub-terms of scrutinee            *)
  (*      for the benefit of the caller, who works in an environment without the pattern-bound vars     *)
  (*                                                                                                    *)
  (* (b) Type-check the condition computed in 6 (a)                                                     *)
  (*                                                                                                    *)
  (* (c) Make a disjunctive formula out of 6(b) for each arm of the pattern                             *)
  (*                                                                                                    *)
  (* (d) Strengthen 6 (c) with the when condition, if there is one                                      *)
  let branch_guard =
      if not (Env.should_verify env)
      then U.t_true
      else (* 6 (a) *)
          let rec build_branch_guard scrutinee_tm pat_exp : list<typ> =
            let discriminate scrutinee_tm f =
                if List.length (Env.datacons_of_typ env (Env.typ_of_datacon env f.v)) > 1
                then
                    let discriminator = U.mk_discriminator f.v in
                    match Env.try_lookup_lid env discriminator with
                        | None -> []  // We don't use the discriminator if we are typechecking it
                        | _ ->
                            let disc = S.fvar discriminator Delta_equational None in
                            let disc = mk_Tm_app disc [as_arg scrutinee_tm] None scrutinee_tm.pos in
                            [U.mk_eq U.t_bool U.t_bool disc Const.exp_true_bool]
                else []
            in

            let fail () =
                failwith (BU.format3 "tc_eqn: Impossible (%s) %s (%s)"
                                            (Range.string_of_range pat_exp.pos)
                                            (Print.term_to_string pat_exp)
                                            (Print.tag_of_term pat_exp))  in

            let rec head_constructor t = match t.n with
                | Tm_fvar fv -> fv.fv_name
                | Tm_uinst(t, _) -> head_constructor t
                | _ -> fail () in

            let pat_exp = SS.compress pat_exp |> U.unmeta in
            match pat_exp.n with
                | Tm_uvar _
                | Tm_app({n=Tm_uvar _}, _)
                | Tm_name _
                | Tm_constant Const_unit -> []
                | Tm_constant _ -> [mk_Tm_app U.teq [as_arg scrutinee_tm; as_arg pat_exp] None scrutinee_tm.pos]
                | Tm_uinst _
                | Tm_fvar _ ->
                  let f = head_constructor pat_exp in
                  if not (Env.is_datacon env f.v)
                  then [] //A non-pattern sub-term, typically a type constructor unified via a dot-pattern
                  else discriminate scrutinee_tm (head_constructor pat_exp)
                | Tm_app(head, args) ->
                    let f = head_constructor head in
                    if not (Env.is_datacon env f.v) //A non-pattern sub-term of pat_exp
                    then []
                    else let sub_term_guards = args |> List.mapi (fun i (ei, _) ->
                            let projector = Env.lookup_projector env f.v i in //NS: TODO ... should this be a marked as a record projector? But it doesn't matter for extraction
                            match Env.try_lookup_lid env projector with
                             | None -> []
                             | _ ->
                                let sub_term = mk_Tm_app (S.fvar (Ident.set_lid_range projector f.p) Delta_equational None) [as_arg scrutinee_tm] None f.p in
                                build_branch_guard sub_term ei) |> List.flatten in
                         discriminate scrutinee_tm f @ sub_term_guards
                | _ -> [] //a non-pattern sub-term: must be from a dot pattern
          in

          (* 6 (b) *)
          let build_and_check_branch_guard scrutinee_tm pat =
             if not (Env.should_verify env)
             then TcUtil.fvar_const env Const.true_lid //if we're not verifying, then don't even bother building it
             else let t = U.mk_conj_l <| build_branch_guard scrutinee_tm pat in
                  let k, _ = U.type_u() in
                  let t, _, _ = tc_check_tot_or_gtot_term scrutinee_env t k in //NS: discarding the guard here means that the VC is not fully type-checked and may contain unresolved unification variables, e.g. FIXME!
                  t in

          (* 6 (c) *)
         let branch_guard = norm_disj_exps |> List.map (build_and_check_branch_guard scrutinee_tm) |> U.mk_disj_l  in

          (* 6 (d) *)
         let branch_guard = match when_condition with
            | None -> branch_guard
            | Some w -> U.mk_conj branch_guard w in

          branch_guard
  in

  let guard = Rel.conj_guard g_when g_branch in

  if Env.debug env Options.High
  then BU.print1 "Carrying guard from match: %s\n" <| guard_to_string env guard;

  SS.close_branch (pattern, when_clause, branch_exp),
  branch_guard, //expressed in terms of discriminators and projectors on scrutinee---does not contain the pattern-bound variables
  c, //closed already---does not contain free pattern-bound variables
  guard

(******************************************************************************)
(* Checking a top-level, non-recursive let-binding:                           *)
(* top-level let's may be generalized, if they are not annotated              *)
(* the body of a top-level let is always ()---no point in checking it         *)
(******************************************************************************)
and check_top_level_let env e =
   let env = instantiate_both env in
   match e.n with
      | Tm_let((false, [lb]), e2) ->
(*open*) let e1, univ_vars, c1, g1, annotated = check_let_bound_def true env lb in
         (* Maybe generalize its type *)
         let g1, e1, univ_vars, c1 =
            if annotated && not env.generalize
            then g1, e1, univ_vars, c1
            else let g1 = Rel.solve_deferred_constraints env g1 |> Rel.resolve_implicits in
                 assert (univ_vars = []) ;
                 let _, univs, e1, c1 = List.hd (TcUtil.generalize env [lb.lbname, e1, c1.comp()]) in
                 g1, e1, univs, U.lcomp_of_comp c1
         in

         (* Check that it doesn't have a top-level effect; warn if it does *)
         let e2, c1 =
            if Env.should_verify env
            then
                let ok, c1 = TcUtil.check_top_level env g1 c1 in //check that it has no effect and a trivial pre-condition
                if ok
                then e2, c1
                else (if (Options.warn_top_level_effects()) //otherwise warn
                      then Errors.warn (Env.get_range env) Err.top_level_effect;
                      mk (Tm_meta(e2, Meta_desugared Masked_effect)) None e2.pos, c1) //and tag it as masking an effect
            else //even if we're not verifying, still need to solve remaining unification/subtyping constraints
                 (Rel.force_trivial_guard env g1;
                  let c = c1.comp () |> N.normalize_comp [N.Beta] env in
                  e2, c)
         in


         (* the result always has type ML unit *)
         let cres = U.lcomp_of_comp <| U.ml_comp Common.t_unit e.pos in
         e2.tk := Some (Common.t_unit.n);

(*close*)let lb = U.close_univs_and_mk_letbinding None lb.lbname univ_vars (U.comp_result c1) (U.comp_effect_name c1) e1 in
         mk (Tm_let((false, [lb]), e2))
           (Some (Common.t_unit.n))
           e.pos,
         cres,
         Rel.trivial_guard

     | _ -> failwith "Impossible"

(******************************************************************************)
(* Checking an inner non-recursive let-binding:                               *)
(* inner let's are never implicitly generalized                               *)
(* let x = e1 in e2  is logically a bind (lift c1) (\x. lift c2)              *)
(*    except that we also need to strengthen it with well-formedness checks   *)
(*    and a check that x does not escape its scope in the type of c2          *)
(******************************************************************************)
and check_inner_let env e =
   let env = instantiate_both env in
   match e.n with
     | Tm_let((false, [lb]), e2) ->
       let env = {env with top_level=false} in
       let e1, _, c1, g1, annotated = check_let_bound_def false (Env.clear_expected_typ env |> fst) lb in
       let x = {BU.left lb.lbname with sort=c1.res_typ} in
       let xb, e2 = SS.open_term [S.mk_binder x] e2 in
       let xbinder = List.hd xb in
       let x = fst xbinder in
       let e2, c2, g2 = tc_term (Env.push_bv env x) e2 in
       let cres = TcUtil.bind e1.pos env (Some e1) c1 (Some x, c2) in
       let e1 = TcUtil.maybe_lift env e1 c1.eff_name cres.eff_name c1.res_typ in
       let e2 = TcUtil.maybe_lift env e2 c2.eff_name cres.eff_name c2.res_typ in
       let lb = U.mk_letbinding (Inl x) [] c1.res_typ c1.eff_name e1 in
       let e = mk (Tm_let((false, [lb]), SS.close xb e2)) (Some cres.res_typ.n) e.pos in
       let e = TcUtil.maybe_monadic env e cres.eff_name cres.res_typ in
       let x_eq_e1 = NonTrivial <| U.mk_eq c1.res_typ c1.res_typ (S.bv_to_name x) e1 in
       let g2 = Rel.close_guard xb
                      (Rel.imp_guard (Rel.guard_of_guard_formula x_eq_e1) g2) in
       let guard = Rel.conj_guard g1 g2 in

       if Option.isSome (Env.expected_typ env)
       then (let tt = Env.expected_typ env |> Option.get in
             if Env.debug env <| Options.Other "Exports"
             then BU.print2 "Got expected type from env %s\ncres.res_typ=%s\n"
                        (Print.term_to_string tt)
                        (Print.term_to_string cres.res_typ);
             e, cres, guard)
       else (* no expected type; check that x doesn't escape it's scope *)
            (let t = check_no_escape None env [x] cres.res_typ in
             if Env.debug env <| Options.Other "Exports"
             then BU.print2 "Checked %s has no escaping types; normalized to %s\n"
                        (Print.term_to_string cres.res_typ)
                        (Print.term_to_string t);
             e, ({cres with res_typ=t}), guard)

    | _ -> failwith "Impossible"

(******************************************************************************)
(* top-level let rec's may be generalized, if they are not annotated          *)
(******************************************************************************)
and check_top_level_let_rec env top =
    let env = instantiate_both env in
    match top.n with
        | Tm_let((true, lbs), e2) ->
(*open*)   let lbs, e2 = SS.open_let_rec lbs e2 in

           let env0, topt = Env.clear_expected_typ env in
           let lbs, rec_env = build_let_rec_env true env0 lbs in
           let lbs, g_lbs = check_let_recs rec_env lbs in
           let g_lbs = Rel.solve_deferred_constraints env g_lbs |> Rel.resolve_implicits in

           let all_lb_names = lbs |> List.map (fun lb -> right lb.lbname) |> Some in

           let lbs =
              if not env.generalize
              then lbs |> List.map (fun lb ->
            (* TODO : Should we gather the fre univnames ? e.g. (TcUtil.gather_free_univnames env e1)@lb.lbunivs *)
                    if lb.lbunivs = []
                    then lb
                    else U.close_univs_and_mk_letbinding all_lb_names lb.lbname lb.lbunivs lb.lbtyp lb.lbeff lb.lbdef)
              else let ecs = TcUtil.generalize env (lbs |> List.map (fun lb ->
                                lb.lbname,
                                lb.lbdef,
                                S.mk_Total lb.lbtyp)) in
                   ecs |> List.map (fun (x, uvs, e, c) ->
                      U.close_univs_and_mk_letbinding all_lb_names x uvs (U.comp_result c) (U.comp_effect_name c) e) in

          let cres = U.lcomp_of_comp <| S.mk_Total Common.t_unit in
          let _ = e2.tk := Some Common.t_unit.n in

(*close*) let lbs, e2 = SS.close_let_rec lbs e2 in
          mk (Tm_let((true, lbs), e2)) (Some Common.t_unit.n) top.pos,
          cres,
          Rel.discharge_guard env g_lbs

        | _ -> failwith "Impossible"

(******************************************************************************)
(* inner let rec's are never implicitly generalized *)
(******************************************************************************)
and check_inner_let_rec env top =
    let env = instantiate_both env in
    match top.n with
        | Tm_let((true, lbs), e2) ->
(*open*)  let lbs, e2 = SS.open_let_rec lbs e2 in

          let env0, topt = Env.clear_expected_typ env in
          let lbs, rec_env = build_let_rec_env false env0 lbs in
          let lbs, g_lbs = check_let_recs rec_env lbs in

          let env, lbs = lbs |> BU.fold_map (fun env lb ->
            let x = {left lb.lbname with sort=lb.lbtyp} in
            let lb = {lb with lbname=Inl x} in
            let env = Env.push_let_binding env lb.lbname ([], lb.lbtyp) in //local let recs are not universe polymorphic
            env, lb) env in

          let bvs = lbs |> List.map (fun lb -> left (lb.lbname)) in

          let e2, cres, g2 = tc_term env e2 in
          let guard = Rel.conj_guard g_lbs g2 in
          let cres = TcUtil.close_comp env bvs cres in
          let tres = norm env cres.res_typ in
          let cres = {cres with res_typ=tres} in

(*close*) let lbs, e2 = SS.close_let_rec lbs e2 in
          let e = mk (Tm_let((true, lbs), e2)) (Some tres.n) top.pos in

          begin match topt with
              | Some _ -> e, cres, guard //we have an annotation
              | None ->
                let tres = check_no_escape None env bvs tres in
                let cres = {cres with res_typ=tres} in
                e, cres, guard
          end

        | _ -> failwith "Impossible"

(******************************************************************************)
(* build an environment with recursively bound names.                         *)
(* refining the types of those names with decreases clauses is done in tc_abs *)
(******************************************************************************)
and build_let_rec_env top_level env lbs : list<letbinding> * env_t =
   let env0 = env in
   let termination_check_enabled t =
     let _, c = U.arrow_formals_comp t in
     let quals = Env.lookup_effect_quals env (U.comp_effect_name c) in
     quals |> List.contains TotalEffect
   in
   let lbs, env = List.fold_left (fun (lbs, env) lb -> //{lbname=x; lbtyp=t; lbdef=e}) ->
        let univ_vars, t, check_t = TcUtil.extract_let_rec_annotation env lb in
        let env = Env.push_univ_vars env univ_vars in //no polymorphic recursion on universes
        let e = U.unascribe lb.lbdef in
        let t =
            if not check_t
            then t
            else (let t, _, g = tc_check_tot_or_gtot_term ({env0 with check_uvars=true}) t (fst <| U.type_u()) in
                  let g = Rel.resolve_implicits g in
                  ignore <| Rel.discharge_guard env g;
                  norm env0 t) in
        let env = if termination_check_enabled t
                  && Env.should_verify env (* store the let rec names separately for termination checks *)
                  then {env with letrecs=(lb.lbname,t)::env.letrecs}
                  else Env.push_let_binding env lb.lbname ([], t) in //no polymorphic recursion on universes
       let lb = {lb with lbtyp=t; lbunivs=univ_vars; lbdef=e} in
       lb::lbs,  env)
    ([],env)
    lbs  in
  List.rev lbs, env

and check_let_recs env lbs =
    let lbs, gs = lbs |> List.map (fun lb ->
        let e, c, g = tc_tot_or_gtot_term (Env.set_expected_typ env lb.lbtyp) lb.lbdef in
        if not (U.is_total_lcomp c)
        then raise (Error ("Expected let rec to be a Tot term; got effect GTot", e.pos));
        let lb = U.mk_letbinding lb.lbname lb.lbunivs lb.lbtyp Const.effect_Tot_lid e in
        lb, g) |> List.unzip in
    let g_lbs = List.fold_right Rel.conj_guard gs Rel.trivial_guard in
    lbs, g_lbs


(******************************************************************************)
(* Several utility functions follow                                           *)
(******************************************************************************)
and check_let_bound_def top_level env lb
                               : term       (* checked lbdef                   *)
                               * univ_names (* univ_vars, if any               *)
                               * lcomp      (* type of lbdef                   *)
                               * guard_t    (* well-formedness of lbtyp        *)
                               * bool       (* true iff lbtyp was annotated    *)
                               =
    let env1, _ = Env.clear_expected_typ env in
    let e1 = lb.lbdef in

    (* 1. extract the annotation of the let-bound term, e1, if any *)
    let topt, wf_annot, univ_vars, univ_opening, env1 = check_lbtyp top_level env lb in

    if not top_level && univ_vars <> []
    then raise (Error("Inner let-bound definitions cannot be universe polymorphic", e1.pos));

    (* 2. type-check e1 *)
    (* Only toplevel terms should have universe openings *)
    assert ( top_level || List.length univ_opening = 0 );
    let e1 = subst univ_opening e1 in
    let e1, c1, g1 = tc_maybe_toplevel_term ({env1 with top_level=top_level}) e1 in

    (* and strengthen its VC with and well-formedness condition on its annotated type *)
    let c1, guard_f = TcUtil.strengthen_precondition
                        (Some (fun () -> Err.ill_kinded_type))
                        (Env.set_range env1 e1.pos) e1 c1 wf_annot in
    let g1 = Rel.conj_guard g1 guard_f in

    if Env.debug env Options.Extreme
    then BU.print3 "checked top-level def %s, result type is %s, guard is %s\n"
            (Print.lbname_to_string lb.lbname)
            (Print.term_to_string c1.res_typ)
            (Rel.guard_to_string env g1);

    e1, univ_vars, c1, g1, Option.isSome topt


(* Extracting the type of non-recursive let binding *)
and check_lbtyp top_level env lb : option<typ>  (* checked version of lb.lbtyp, if it was not Tm_unknown *)
                                 * guard_t      (* well-formedness condition for that type               *)
                                 * univ_names   (* explicit universe variables, if any                   *)
                                 * list<subst_elt> (* subtistution of the opened universes               *)
                                 * Env.env      (* env extended with univ_vars                           *)
                                 =
    let t = SS.compress lb.lbtyp in
    match t.n with
        | Tm_unknown ->
          if lb.lbunivs <> [] then failwith "Impossible: non-empty universe variables but the type is unknown";
          None, Rel.trivial_guard, [], [], env

        | _ ->
          let univ_opening, univ_vars = univ_var_opening lb.lbunivs in
          let t = subst univ_opening t in
          let env1 = Env.push_univ_vars env univ_vars in
          if top_level
          && not (env.generalize) //clearly, x has an annotated type ... could env.generalize ever be true here?
                                  //yes. x may not have a val declaration, only an inline annotation
                                  //so, not (env.generalize) signals that x has been declared as val x : t, and t has already been checked
          then Some t, Rel.trivial_guard, univ_vars, univ_opening, Env.set_expected_typ env1 t //t has already been kind-checked
          else //we have an inline annotation
               let k, _ = U.type_u () in
               let t, _, g = tc_check_tot_or_gtot_term env1 t k in
               if debug env Options.Medium
               then BU.print2 "(%s) Checked type annotation %s\n"
                        (Range.string_of_range (range_of_lbname lb.lbname))
                        (Print.term_to_string t);
               let t = norm env1 t in
               Some t, g, univ_vars, univ_opening, Env.set_expected_typ env1 t


and tc_binder env (x, imp) =
    let tu, u = U.type_u () in
    if Env.debug env Options.Extreme
    then BU.print3 "Checking binders %s:%s at type %s\n" (Print.bv_to_string x) (Print.term_to_string x.sort) (Print.term_to_string tu);
    let t, _, g = tc_check_tot_or_gtot_term env x.sort tu in //ghost effect ok in the types of binders
    let x = {x with sort=t}, imp in
    if Env.debug env Options.High
    then BU.print2 "Pushing binder %s at type %s\n" (Print.bv_to_string (fst x)) (Print.term_to_string t);
    x, push_binding env x, g, u

and tc_binders env bs =
    let rec aux env bs = match bs with
        | [] -> [], env, Rel.trivial_guard, []
        | b::bs ->
          let b, env', g, u = tc_binder env b in
          let bs, env', g', us = aux env' bs in
          b::bs, env', Rel.conj_guard g (Rel.close_guard [b] g'), u::us in
    aux env bs

and tc_pats env pats =
    let tc_args env args : Syntax.args * guard_t =
       //an optimization for checking arguments in cases where we know that their types match the types of the corresponding formal parameters
       //notably, this is used when checking the application  (?u x1 ... xn). NS: which we do not currently do!
       List.fold_right (fun (t, imp) (args, g) ->
                             let t, _, g' = tc_term env t in
                             (t, imp)::args, Rel.conj_guard g g')
          args ([], Rel.trivial_guard) in
    List.fold_right (fun p (pats, g) -> let args, g' = tc_args env p in (args::pats, Rel.conj_guard g g')) pats ([], Rel.trivial_guard)

and tc_tot_or_gtot_term env e : term
                                * lcomp
                                * guard_t =
  let e, c, g = tc_maybe_toplevel_term env e in
  if U.is_tot_or_gtot_lcomp c
  then e, c, g
  else let g = Rel.solve_deferred_constraints env g in
       let c = c.comp() in
       let c = norm_c env c in
       let target_comp, allow_ghost =
            if TcUtil.is_pure_effect env (U.comp_effect_name c)
            then S.mk_Total (U.comp_result c), false
            else S.mk_GTotal (U.comp_result c), true in
       match Rel.sub_comp env c target_comp with
        | Some g' -> e, U.lcomp_of_comp target_comp, Rel.conj_guard g g'
        | _ ->
            if allow_ghost
            then raise (Error(Err.expected_ghost_expression e c, e.pos))
            else raise (Error(Err.expected_pure_expression e c, e.pos))

and tc_check_tot_or_gtot_term env e t : term
                                      * lcomp
                                      * guard_t =
    let env = Env.set_expected_typ env t in
    tc_tot_or_gtot_term env e

and tc_trivial_guard env t =
  let t, c, g = tc_tot_or_gtot_term env t in
  Rel.force_trivial_guard env g;
  t,c

(* type_of_tot_term env e : e', t, g
      checks that env |- e' : Tot t' <== g
      i.e., e' is an elaboration of e
            such that it has type Tot t
            subject to the guard g
            in environment env
 *)
let type_of_tot_term env e =
    if Env.debug env <| Options.Other "RelCheck" then BU.print1 "Checking term %s\n" (Print.term_to_string e);
    //let env, _ = Env.clear_expected_typ env in
    let env = {env with top_level=false} in
    let t, c, g =
        try tc_tot_or_gtot_term env e
        with Error(msg, _) -> raise (Error("Implicit argument: " ^ msg, Env.get_range env)) in
    if U.is_total_lcomp c
    then t, c.res_typ, g
    else raise (Error(BU.format1 "Implicit argument: Expected a total term; got a ghost term: %s" (Print.term_to_string e), Env.get_range env))

let level_of_type_fail env e t =
    raise (Error(BU.format2 "Expected a term of type 'Type'; got %s : %s"
                                (Print.term_to_string e)
                                t,
                      Env.get_range env))

let level_of_type env e t =
    let rec aux retry t =
        match (U.unrefine t).n with
        | Tm_type u -> u
        | _ ->
          if retry
          then let t = Normalize.normalize [N.UnfoldUntil Delta_constant] env t in
               aux false t
          else let t_u, u = U.type_u() in
               let env = {env with lax=true} in
               let g = FStar.TypeChecker.Rel.teq env t t_u in
               begin match g.guard_f with
                     | NonTrivial f ->
                       level_of_type_fail env e (Print.term_to_string t)
                     | _ ->
                       Rel.force_trivial_guard env g
               end;
               u
    in aux true t

(* universe_of_aux env e:
      During type-inference, we build terms like WPs for which we need to compute
      explicit universe instantiations.

      This is generally called from within TypeChecker.Util
      when building WPs. For example, in building (return_value<u> t e),
      u=universe_of env t.

      We don't aim to compute a precise type for e.
      Rather, we look to compute the universe level of e's type,
      presuming that e must have type Type

      For instance, if e is an application (f _), we compute the type of f to be bs -> C,
      and we take the universe level of e to be (level_of (comp_result C)),
      disregarding the arguments of f.
 *)
let rec universe_of_aux env e =
   match (SS.compress e).n with
   | Tm_bvar _
   | Tm_unknown
   | Tm_delayed _ -> failwith "Impossible"
   //normalize let bindings away and then compute the universe
   | Tm_let _ ->
     let e = N.normalize [] env e in
     universe_of_aux env e
   //we expect to compute (Type u); so an abstraction always fails
   | Tm_abs(bs, t, _) ->
     level_of_type_fail env e "arrow type"
   //these next few cases are easy; we just use the type stored at the node
   | Tm_uvar(_, t) -> t
   | Tm_meta(t, _) -> universe_of_aux env t
   | Tm_name n -> n.sort
   | Tm_fvar fv ->
     let _, t = Env.lookup_lid env fv.fv_name.v in
     t
   | Tm_ascribed(_, Inl t, _) -> t
   | Tm_ascribed(_, Inr c, _) -> U.comp_result c
   //also easy, since we can quickly recompute the type
   | Tm_type u -> S.mk (Tm_type (U_succ u)) None e.pos
   | Tm_constant sc -> tc_constant e.pos sc
   //slightly subtle, since fv is a type-scheme; instantiate it with us
   | Tm_uinst({n=Tm_fvar fv}, us) ->
     let us', t = Env.lookup_lid env fv.fv_name.v in
     if List.length us <> List.length us'
     then raise (Error("Unexpected number of universe instantiations", Env.get_range env))
     else List.iter2 (fun u' u -> match u' with
        | U_unif u'' -> Unionfind.change u'' (Some u)
        | _ -> failwith "Impossible") us' us;
     t
   | Tm_uinst _ ->
     failwith "Impossible: Tm_uinst's head must be an fvar"
   //the refinement formula plays no role in the universe computation; so skip it
   | Tm_refine(x, _) -> universe_of_aux env x.sort
   //U_max(univ_of bs, univ_of c)
   | Tm_arrow(bs, c) ->
     let bs, c = SS.open_comp bs c in
     let us = List.map (fun (b, _) -> level_of_type env b.sort (universe_of_aux env b.sort)) bs in
     let u_res =
        let res = U.comp_result c in
        level_of_type env res (universe_of_aux env res) in
     let u_c =
        match TcUtil.effect_repr env c u_res with
        | None -> u_res
        | Some trepr -> level_of_type env trepr (universe_of_aux env trepr) in
     let u = N.normalize_universe env (S.U_max (u_c::us)) in
     S.mk (Tm_type u) None e.pos
   //See the comment at the top of this function; we just compute the universe of hd's result type
   | Tm_app(hd, args) ->
     let rec type_of_head retry hd args =
        let hd = SS.compress hd in
        match hd.n with
        | Tm_unknown
        | Tm_bvar _
        | Tm_delayed _ ->
          failwith "Impossible"
        | Tm_fvar _
        | Tm_name _
        | Tm_uvar _
        | Tm_uinst _
        | Tm_ascribed _
        | Tm_refine _
        | Tm_constant _
        | Tm_arrow _
        | Tm_meta _
        | Tm_type _ ->
          universe_of_aux env hd, args
        | Tm_match(_, hd::_) ->
          let (_, _, hd) = SS.open_branch hd in
          let hd, args = U.head_and_args hd in
          type_of_head retry hd args
        | _ when retry ->
          //head is either an abs, so we have a beta-redex
          //      or a let,
          let e = N.normalize [N.Beta; N.NoDeltaSteps] env e in
          let hd, args = U.head_and_args e in
          type_of_head false hd args
        | _ ->
          let env, _ = Env.clear_expected_typ env in
          let env = {env with lax=true; use_bv_sorts=true; top_level=false} in
          if Env.debug env <| Options.Other "UniverseOf"
          then BU.print2 "%s: About to type-check %s\n"
                        (Range.string_of_range (Env.get_range env))
                        (Print.term_to_string hd);
          let _, ({res_typ=t}), g = tc_term env hd in
          Rel.solve_deferred_constraints env g |> ignore;
          t, args
     in
     let t, args = type_of_head true hd args in
     let t = N.normalize [N.UnfoldUntil Delta_constant] env t in
     let bs, res = U.arrow_formals_comp t in
     let res = U.comp_result res in
     if List.length bs = List.length args
     then let subst = U.subst_of_list bs args in
          SS.subst subst res
     else level_of_type_fail env e (Print.term_to_string res)
   | Tm_match(_, hd::_) ->
     let (_, _, hd) = SS.open_branch hd in
     universe_of_aux env hd
   | Tm_match(_, []) ->
     level_of_type_fail env e "empty match cases"

let universe_of env e = level_of_type env e (universe_of_aux env e)<|MERGE_RESOLUTION|>--- conflicted
+++ resolved
@@ -369,13 +369,8 @@
     if Option.isSome aqual
     then Errors.warn e.pos "Qualifier on argument to reify is irrelevant and will be ignored";
     let e, c, g =
-<<<<<<< HEAD
       let env0, _ = Env.clear_expected_typ env in
       tc_term env0 e
-=======
-        let env0, _ = Env.clear_expected_typ env in
-        tc_term env0 e
->>>>>>> f450d009
     in
     let reify_op, _ = U.head_and_args top in
     let u_c =
@@ -383,7 +378,6 @@
         let _, c', _ = tc_term env c.res_typ in
         match (SS.compress c'.res_typ).n with
         | Tm_type u -> u
-<<<<<<< HEAD
         | _ ->
             (* We constrain this unification variable to be of the shape Type u *)
             (* for some new unification variable u *)
@@ -401,9 +395,6 @@
                   (Print.term_to_string c'.res_typ))
             end ;
             u
-=======
-        | _ -> failwith "Unexpected result type of computation"
->>>>>>> f450d009
     in
     let repr = TcUtil.reify_comp env c u_c in
     let e = mk (Tm_app(reify_op, [(e, aqual)])) (Some repr.n) top.pos in
@@ -511,21 +502,12 @@
     let cres = TcUtil.bind e1.pos env (Some e1) c1 (Some guard_x, c_branches) in
     let e =
       let mk_match scrutinee =
-<<<<<<< HEAD
-        (* let scrutinee = TcUtil.maybe_lift env scrutinee c1.eff_name cres.eff_name c1.res_typ in *)
+        (* TODO (KM) : I have the impression that lifting here is useless/wrong : the scrutinee should always be pure... *)
+        (* let scrutinee = TypeChecker.Util.maybe_lift env scrutinee c1.eff_name cres.eff_name c1.res_typ in *)
         let branches = t_eqns |> List.map (fun ((pat, wopt, br), _, lc, _) ->
               (pat, wopt, TcUtil.maybe_lift env br lc.eff_name cres.eff_name lc.res_typ ))
         in
         let e = mk (Tm_match(scrutinee, branches)) (Some cres.res_typ.n) top.pos in
-        let e = TcUtil.maybe_monadic env e cres.eff_name cres.res_typ in
-=======
-        (* TODO (KM) : I have the impression that lifting here is useless/wrong : the scrutinee should always be pure... *)
-        (* let scrutinee = TypeChecker.Util.maybe_lift env scrutinee c1.eff_name cres.eff_name c1.res_typ in *)
-        let branches = t_eqns |> List.map (fun ((pat, wopt, br), _, lc, _) ->
-              (pat, wopt, TypeChecker.Util.maybe_lift env br lc.eff_name cres.eff_name lc.res_typ ))
-        in
-        let e = mk (Tm_match(scrutinee, branches)) (Some cres.res_typ.n) top.pos in
->>>>>>> f450d009
         //The ascription with the result type is useful for re-checking a term, translating it to Lean etc.
         mk (Tm_ascribed(e, Inl cres.res_typ, Some cres.eff_name)) None e.pos
       in
@@ -533,12 +515,8 @@
       //                to protect it from the normalizer optimizing it away
       if TcUtil.is_pure_or_ghost_effect env c1.eff_name
       then mk_match e1
-<<<<<<< HEAD
       else
         (* generate a let binding for e1 *)
-=======
-      else //generate a let binding for e1
->>>>>>> f450d009
         let e_match = mk_match (S.bv_to_name guard_x) in
         let lb = {
           lbname=Inl guard_x;
@@ -1081,6 +1059,13 @@
         (* We build bind chead (bind c1 (bind c2 (bind c3 cres))) *)
         (* KM : We are lifting arguments to cres and not comp which seems wrong if some argument *)
         (* has an effect not lower than cres *)
+        (* The typing rule for monadic application should be something like *)
+
+        (* G |- head : b1 -> ... bn -> Mres tres | gres                    G |- ei : Mi ti | gi *)
+        (* ---------------------------------------------------------------------------------------- *)
+        (* G |- let x1 = lift_{Mi}^{M} e1 in ... lift_{Mres}^{M} (head x1 ... xn) : M tres | g *)
+
+        (* where (M,g) = bind (M1,g1) (... bind (Mn, gn) (Mres, gres)) *)
         let args, comp, monadic =
           List.fold_left
             (fun (args, out_c, monadic) ((e, q), x, c) ->
