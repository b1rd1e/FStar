--- conflicted
+++ resolved
@@ -212,16 +212,11 @@
     let u = SS.compress_univ u in
       match u with
       | U_bvar i ->
-<<<<<<< HEAD
-        let u' = List.nth bs i in //it has to be a Univ term at position i
-        (un_univ u')
-=======
         if i < List.length bs
         then 
           let u' = List.nth bs i in //it has to be a Univ term at position i
           (un_univ u')
         else failwith "Universe index out of bounds"
->>>>>>> aea2868d
 
       | U_succ u -> U_succ (aux u)
 
@@ -230,13 +225,10 @@
       | U_unknown | U_name _ | U_unif _ | U_zero -> u
     in
     aux u
-<<<<<<< HEAD
-=======
 
 let mkRec (b:letbinding) (bs:list<letbinding>) (env:list<t>) = 
   let ar = count_abstractions b.lbdef in
   Rec(b, bs, env, [], ar)
->>>>>>> aea2868d
 
 (* Creates the environment of mutually recursive function definitions *)
 let make_rec_env (lbs:list<letbinding>) (bs:list<t>) : list<t> =
@@ -321,11 +313,7 @@
     failwith ("NBE ill-typed application: " ^ t_to_string f)
 
 (* unary application *)
-<<<<<<< HEAD
 let app (f:t) (x:t) (q:aqual) = iapp f [(x, q)]
-=======
-and app cfg (f:t) (x:t) (q:aqual) = iapp cfg f [(x, q)]
->>>>>>> aea2868d
 
 and translate_fv (cfg: Cfg.cfg) (bs:list<t>) (fvar:fv): t =
    let debug = debug cfg in
@@ -347,14 +335,8 @@
               | Some x -> debug (fun () -> BU.print2 "Primitive operator %s returned %s\n" (P.fv_to_string fvar) (t_to_string x));
                          x
               | None -> debug (fun () -> BU.print1 "Primitive operator %s failed\n" (P.fv_to_string fvar)); 
-<<<<<<< HEAD
                        iapp (mkFV fvar [] []) args'),
-              (let f (_:int) () : t * S.aqual = (Constant Unit, None) in tabulate arity f),
-=======
-                       iapp cfg (mkFV fvar [] []) args'),
-              (let f (_:int) _ : t * S.aqual = (Constant Unit, None) in
-               tabulate arity f),
->>>>>>> aea2868d
+              (let f (_:int) _ : t * S.aqual = (Constant Unit, None) in tabulate arity f),
               arity)
 
        | Some _ -> debug (fun () -> BU.print1 "(2) Decided to not unfold %s\n" (P.fv_to_string fvar)); mkFV fvar [] []
@@ -443,11 +425,7 @@
     | Tm_uinst(t, us) ->
       debug (fun () -> BU.print2 "Uinst term : %s\nUnivs : %s\n" (P.term_to_string t)
                                                               (List.map P.univ_to_string us |> String.concat ", "));
-<<<<<<< HEAD
       iapp (translate cfg bs t) (List.map (fun x -> as_arg (Univ (translate_univ bs x))) us)
-=======
-      iapp cfg (translate cfg bs t) (List.map (fun x -> as_arg (Univ (translate_univ bs x))) us)
->>>>>>> aea2868d
 
     | Tm_type u ->
       Type_t (translate_univ bs u)
@@ -853,30 +831,6 @@
        | [] -> head
        | _ -> U.mk_app head args)
 
-<<<<<<< HEAD
-    | Accu (Rec(lb, lbs, bs), ts) ->
-       let rec curry hd args =
-       match args with
-       | [] -> hd
-       | [arg] -> app hd (fst arg) (snd arg)
-       | arg :: args -> app (curry hd args) (fst arg) (snd arg)
-       in
-       let args_no = count_abstractions lb.lbdef in
-       // Printf.printf "Args no. %d\n" args_no;
-       if test_args ts args_no then (* if the arguments are not symbolic and the application is not partial compute *)
-         readback cfg (curry (translate_letbinding cfg (make_rec_env lbs bs) lb) ts)
-       else (* otherwise do not unfold *)
-         let head =
-           (* Zoe: I want the head to be [let rec f = lb in f]. Is this the right way to construct it? *)
-           let f = match lb.lbname with
-                   | BU.Inl bv -> S.bv_to_name bv
-                   | BU.Inr fv -> failwith "Not yet implemented"
-           in
-           S.mk (Tm_let((true, lbs), f)) None Range.dummyRange
-         in
-         let args = map_rev (fun (x, q) -> (readback cfg x, q)) ts in
-         (match ts with
-=======
     | Rec(lb, lbs, bs, args, arity) -> (* if this point is reached then we cannot unfold Rec *)
       let head =
        (* Zoe: I want the head to be [let rec f = lb in f]. Is this the right way to construct it? *)
@@ -887,7 +841,6 @@
            
       let args = map_rev (fun (x, q) -> (readback cfg x, q)) args in
       (match args with
->>>>>>> aea2868d
           | [] -> head
           | _ -> U.mk_app head args)
 
@@ -913,32 +866,17 @@
   | UnfoldTac -> Env.UnfoldTac
   | Reify -> Env.Reify
 
-<<<<<<< HEAD
-let normalize_with_primitive_steps (ps : list<primitive_step>) (steps:list<Env.step>) (env : Env.env) (e:term) : term =
-  let cfg = Cfg.config' ps steps env in
-=======
 let normalize psteps (steps:list<Env.step>)
                 (env : Env.env) (e:term) : term =  
   let cfg = Cfg.config' psteps steps env in
->>>>>>> aea2868d
   //debug_sigmap env.sigtab;
   let cfg = {cfg with steps={cfg.steps with reify_=true}} in
   debug cfg (fun () -> BU.print1 "Calling NBE with %s" (P.term_to_string e));
   readback cfg (translate cfg [] e)
 
-<<<<<<< HEAD
-let normalize' (steps:list<Env.step>) (env : Env.env) (e:term) : term =
-    normalize_with_primitive_steps [] steps env e
-
-
-  (* ONLY FOR UNIT TESTS! *)
-let test_normalize (steps:list<step>) (env : Env.env) (e:term) : term =
-  let cfg = Cfg.config (List.map step_as_normalizer_step steps) env in
-=======
 (* ONLY FOR UNIT TESTS! *)
 let normalize_for_unit_test (steps:list<Env.step>) (env : Env.env) (e:term) : term =
   let cfg = Cfg.config steps env in
->>>>>>> aea2868d
   //debug_sigmap env.sigtab;
   let cfg = {cfg with steps={cfg.steps with reify_=true}} in
   debug cfg (fun () -> BU.print1 "Calling NBE with %s" (P.term_to_string e));
