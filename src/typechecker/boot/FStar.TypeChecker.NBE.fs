﻿#light "off"
module FStar.TypeChecker.NBE
open FStar.All
open FStar
open FStar.TypeChecker
open FStar.TypeChecker.Env
open FStar.Syntax.Syntax
open FStar.Ident

module S = FStar.Syntax.Syntax
module SS = FStar.Syntax.Subst
module Range = FStar.Range
module U = FStar.Syntax.Util
module P = FStar.Syntax.Print
module BU = FStar.Util
module Env = FStar.TypeChecker.Env


(* Utils *)

// VD: This seems necessary for the OCaml build
let max a b = if a > b then a else b

let map_rev (f : 'a -> 'b) (l : list<'a>) : list<'b> =
  let rec aux (l:list<'a>) (acc:list<'b>) = //NS: weird, this needs an annotation to type-check in F*; cf issue #
    match l with
    | [] -> acc
    | x :: xs -> aux xs (f x :: acc)
  in  aux l []

let rec drop (p: 'a -> bool) (l: list<'a>): list<'a> =
  match l with
  | [] -> []
  | x::xs -> if p x then x::xs else drop p xs

let debug f =
    if Options.debug_at_level "Test" (Options.Other "NBE")
    then f ()

let debug_term (t : term) =
  BU.print1 "%s\n" (P.term_to_string t)

let debug_sigmap (m : BU.smap<sigelt>) =
  BU.smap_fold m (fun k v u -> BU.print2 "%s -> %%s\n" k (P.sigelt_to_string_short v)) ()

type var = bv
type sort = int

//IN F*: type atom : Type0 =
type atom = //JUST FSHARP
  | Var of var
  | Match of t * (* the scutinee *)
             (t -> t) (* the closure that pattern matches the scrutiny *)
  | Rec of letbinding * list<t> (* Danel: This wraps a unary F* rec. def. as a thunk in F# *)
//IN F*: and t : Type0 =
and t = //JUST FSHARP
  | Lam of (t -> t) * aqual
  | Accu of atom * list<(t * aqual)>
  (* For simplicity represent constructors with fv as in F* *)
<<<<<<< HEAD
  | Construct of fv * list<(t * aqual)> (* Zoe: This is used for both type and data constructors*)
=======
  | Construct of fv * list<universe> * list<(t * aqual)> (* Zoe: This is used for both type and data constructors*)
>>>>>>> d7ce56b7
  | Unit
  | Bool of bool
  | Type_t of universe
  | Univ of universe

type head = t
type annot = option<t>

let rec t_to_string (x:t) =
    match x with
    | Lam _ -> "Lam"
    | Accu (a, l) -> "Accu (" ^ (atom_to_string a) ^ ") (" ^ (String.concat "; " (List.map (fun x -> t_to_string (fst x)) l)) ^ ")"
    | Construct (fv, us, l) -> "Construct (" ^ (P.fv_to_string fv) ^ ") [" ^ (String.concat "; "(List.map P.univ_to_string us)) ^ "] (" ^ (String.concat "; " (List.map (fun x -> t_to_string (fst x)) l)) ^ ")"
    | Unit -> "Unit"
    | Bool b -> if b then "Bool true" else "Bool false"
    | Univ u -> "Universe " ^ (P.univ_to_string u)
    | Type_t u -> "Type_t " ^ (P.univ_to_string u)

and atom_to_string (a: atom) =
    match a with
    | Var v -> "Var " ^ (P.bv_to_string v)
    | Match (t, _) -> "Match " ^ (t_to_string t)
    | Rec (_, l) -> "Rec (" ^ (String.concat "; " (List.map t_to_string l)) ^ ")"

let is_not_accu (x:t) =
  match x with
  | Accu (_, _) -> false
  | _ -> true

let mkConstruct i us ts = Construct(i, us, ts)

let mkAccuVar (v:var) = Accu(Var v, [])
let mkAccuMatch (s : t) (c : t -> t) = Accu(Match (s, c), [])
let mkAccuRec (b:letbinding) (env:list<t>) = Accu(Rec(b, env), [])
<<<<<<< HEAD
let mkAccTyp (u:universe) = Accu(Type u, [])
=======
//let mkAccUniv (u:universe) = Accu(Univ u, [])
>>>>>>> d7ce56b7

let isAccu (trm:t) =
  match trm with
  | Accu _ -> true
  | _ -> false

let rec pickBranch (c : fv) (branches : list<branch>) (args: list<t * aqual>): term * list<t * aqual>  =
  match branches with
  | [] -> failwith "Branch not found"
  | ({v = Pat_cons (c', pats')}, _, e) :: bs when (fv_eq c c') ->
      assert (List.length args = List.length pats');
      debug (fun () -> BU.print1 ">>>> args: %s\n"
            (String.concat ";; " (List.map (fun (x, _) -> t_to_string x) args)));
      let args_filtered =
        List.filter_map (fun x -> x)
        <| List.map2 (fun (p,_) (a,q) ->
            match p.v with
            | Pat_dot_term _ -> None
            | _ (*Nik:  when it's not a universe*)  -> Some (a, q))
           pats' (List.rev args) in
      debug (fun () -> BU.print1 ">>>> args (filtered): %s\n" (String.concat "; " (List.map (fun (x, _) -> t_to_string x) args_filtered)));
      (e, args_filtered)
  | b :: bs -> pickBranch c bs args

(* Tests is the application is full and if none of the arguments is symbolic *)
let rec test_args ts cnt =
  match ts with
  | [] -> cnt <= 0
  | t :: ts -> (not (isAccu (fst t))) && test_args ts (cnt - 1)

(* Count the number of abstractions in the body of a let rec.
   It accounts for abstractions instantiated inside the body.
   This analysis needs further refinement, for example see the let in case.
*)
let rec count_abstractions (t : term) : int =
    match (SS.compress t).n with
    | Tm_delayed _ | Tm_unknown -> failwith "Impossible"
    | Tm_bvar _
    | Tm_name _
    | Tm_fvar _
    | Tm_constant _
    | Tm_type _
    | Tm_arrow _
    | Tm_uvar _
    | Tm_refine _
    | Tm_unknown -> 0

    | Tm_uinst (t, _)  -> count_abstractions t

    | Tm_abs (xs, body, _) ->
      List.length xs + count_abstractions body

    | Tm_app(head, args) ->
      max (count_abstractions head - List.length args) 0

    | Tm_match(scrut, branches) ->
      (match branches with
       | [] -> failwith "Branch not found"
       (* count just one branch assuming it is well-typed *)
       | (_, _, e) :: bs -> count_abstractions e)

    | Tm_let (_, t)
      (* This is not quite right. We need to somehow cound the abstractions of the let definition
         as it might be used in head position. For instance we might have something like [let t = e in t]
       *)
    | Tm_meta (t, _)
    | Tm_ascribed (t, _, _) -> count_abstractions t


<<<<<<< HEAD
(* XXX unused *)
// let rec mkBranches branches cont =
//   match branches with
//   | ({ v = (Pat_cons (fv, pats))}, _, _) :: branches' ->
//     (* a new binder for each argument *)
//     let (args, binders) =
//       List.fold_right
//         (fun (p : pat * bool) ((args:list<t>), (bs:list<(pat * bool)>)) ->
//            let x = S.new_bv None S.tun in
//            (mkAccuVar x :: args, (S.withinfo (Pat_var x) Range.dummyRange, snd p) :: bs)
//         ) pats ([], []) in
//     let value = Construct (fv, args) in
//     let pat = S.withinfo (Pat_cons (fv, binders)) Range.dummyRange  in
//     let branch = (pat, None, cont value) in
//     branch :: mkBranches branches' cont
//   | _ -> failwith "Unexpected pattern"

=======
>>>>>>> d7ce56b7
let find_sigelt_in_gamma (env: Env.env) (lid:lident): option<sigelt> =
  let mapper (lr, rng) =
    match lr with
    | BU.Inr (elt, None) -> Some elt
<<<<<<< HEAD
    | BU.Inr (elt, Some us) -> Some elt
=======
    | BU.Inr (elt, Some us) ->
        debug (fun () -> BU.print1 "Universes in local declaration: %s\n" (P.univs_to_string us));
        Some elt
>>>>>>> d7ce56b7
    | _ -> None in
  BU.bind_opt (Env.lookup_qname env lid) mapper

let translate_univ (bs:list<t>) (u:universe) : t =
    let rec aux u =
        let u = SS.compress_univ u in
        match u with
        | U_bvar i ->
          let Univ u = List.nth bs i in //it has to be a Univ term at position i
          u

        | U_succ u ->
          U_succ (aux u)

        | U_max us ->
          U_max (List.map aux us)

        | U_name _
        | U_zero ->
          u

        | U_unif _
        | U_unknown ->
          failwith "Unknown or unconstrained universe"
    in
    Univ (aux u)

let is_univ (tm : t)=
  match tm with
  | Univ _ -> true
  | _ -> false

let un_univ (tm:t) : universe =
    match tm with
    | Univ u -> u
    | _ -> failwith "Not a universe"

(* We are not targeting tagless normalization at this point *)
let rec app (f:t) (x:t) (q:aqual) =
<<<<<<< HEAD
=======
  debug (fun () -> BU.print2 "When creating app: %s applied to %s\n" (t_to_string f) (t_to_string x));
>>>>>>> d7ce56b7
  match f with
  | Lam (f, _) -> f x
  | Accu (a, ts) -> Accu (a, (x,q)::ts)
  | Construct (i, us, ts) ->
    (match x with
     | Univ u -> Construct (i, u::us, ts)
     | _ -> Construct (i, us, (x,q)::ts))
  | Unit | Bool _ | Univ _ | Type_t _ -> failwith "Ill-typed application"

and iapp (f:t) (args:list<(t * aqual)>) =
  match args with
  | [] -> f
  | _ -> iapp (app f (fst (List.hd args)) (snd (List.hd args))) (List.tl args)

and translate_fv (env: Env.env) (bs:list<t>) (fvar:fv): t =
  let find_in_sigtab (env : Env.env) (lid : lident) : option<sigelt> = BU.smap_try_find env.sigtab (text_of_lid lid) in
  //VD: for now, also search in local environment (local definitions are not part of env.sigtab)
  match List.find BU.is_some [find_sigelt_in_gamma env fvar.fv_name.v; find_in_sigtab env fvar.fv_name.v] with
   | Some elt ->
     (match elt with
      | Some { sigel = Sig_let ((is_rec, [lb]), _) } ->
        if is_rec then
          mkAccuRec lb []
        else
          begin
             debug (fun() -> BU.print "Translate fv: it's a Sig_let\n" []);
             debug (fun () -> BU.print2 "Type of lbdef: %s - %s\n" (P.tag_of_term (SS.compress lb.lbtyp)) (P.term_to_string (SS.compress lb.lbtyp)));
             debug (fun () -> BU.print2 "Body of lbdef: %s - %s\n" (P.tag_of_term (SS.compress lb.lbdef)) (P.term_to_string (SS.compress lb.lbdef)));
             // let t = SS.compress lb.lbdef in
             // let x = (S.new_bv None S.tun, None) in
             // let t' = S.mk (Tm_abs([x], t, None)) None t.pos in
             // iapp (translate env bs t') (List.map (fun u -> (translate_univ env bs u, None)) us)
             translate_letbinding env [] lb
          end
      | Some { sigel = Sig_datacon(_, _, _, lid, _, []) } ->
          debug (fun() -> BU.print1 "Translate fv %s: it's a Sig_datacon\n" (P.lid_to_string lid));
          mkConstruct fvar [] []
      | Some { sigel = Sig_inductive_typ(lid, univs, bs, ty, _, _) } ->
          debug (fun() -> BU.print1 "Translate fv %s: it's a Sig_inductive_type\n" (P.lid_to_string lid));
          mkConstruct fvar [] []
      | None ->
          debug (fun() -> BU.print "Translate fv: it's not in the environment\n" []);
          mkConstruct fvar [] [] (* Zoe : Treat all other cases as type/data constructors for now. *)
      | Some s ->
          BU.format1 "Sig %s\n" (P.sigelt_to_string s) |> failwith
     )
   | None ->
       mkConstruct fvar [] [] (* Zoe : Z and S dataconstructors from the examples are not in the environment *)

(* translate a let-binding - local or global *)
and translate_letbinding (env:Env.env) (bs:list<t>) (lb:letbinding) : t =
  let rec make_univ_abst (us:list<univ_name>) (bs:list<t>) (def:term) : t =
    match us with
    | [] -> translate env bs def
    | u :: us' -> Lam ((fun u -> make_univ_abst us' (u :: bs) def), None) // Zoe: Leaving universe binder qualifier none for now; NS: makes sense
  in
  make_univ_abst lb.lbunivs bs lb.lbdef

and translate (env:Env.env) (bs:list<t>) (e:term) : t =
<<<<<<< HEAD
    match (SS.compress e).n with
    | Tm_delayed (_, _) -> failwith "Tm_delayed: Impossible"

    | Tm_unknown -> failwith "Tm_unknown: Impossible"
=======
    debug (fun () -> BU.print2 "Term: %s - %s\n" (P.tag_of_term (SS.compress e)) (P.term_to_string (SS.compress e)));
    debug (fun () -> BU.print1 "BS list: %s\n" (String.concat ";; " (List.map (fun x -> t_to_string x) bs)));

    match (SS.compress e).n with
    | Tm_delayed (_, _) ->
      failwith "Tm_delayed: Impossible"

    | Tm_unknown ->
      failwith "Tm_unknown: Impossible"
>>>>>>> d7ce56b7

    | Tm_constant (FStar.Const.Const_unit) ->
      Unit

    | Tm_constant (FStar.Const.Const_bool b) ->
      Bool b

    | Tm_constant c ->
      let err = "Tm_constant " ^ (P.const_to_string c) ^ ": Not yet implemented" in
      debug_term e; failwith err

    | Tm_bvar db -> //de Bruijn
      List.nth bs db.index

<<<<<<< HEAD
    | Tm_uinst (t, [u]) ->
      let tr = translate env bs t in
      (match tr with
       | Lam _ ->
           let x = (S.new_bv None S.tun, None) in
           let t' = S.mk (Tm_abs([x], t, None)) None t.pos in
           app (translate env bs t') (mkAccTyp (SS.compress_univ u)) None
       | _ ->
           app tr (mkAccTyp (SS.compress_univ u)) None )

    | Tm_uinst (t, _) ->
      debug_term e; failwith "Not yet implemented Tm_uinst"

    | Tm_type u -> mkAccTyp u
=======
    | Tm_uinst(t, us) ->
      debug (fun () -> BU.print3 "Term with univs: %s - %s\nUniv %s\n" (P.tag_of_term t) (P.term_to_string t) (List.map P.univ_to_string us |> String.concat ", "));
      List.fold_left (fun head u -> app head u None)
                     (translate env bs t)
                     (List.map (translate_univ bs) us)

      // (match (SS.compress t).n with
      //  | Tm_fvar fv ->
      //     translate_fv env bs [u] fv
      //     // let tr = translate env bs t in
      //     // //t is always an fv
      //     // // specialize the definition of t for u (if it has one, i.e. not a constructor)
      //     // // don't do this here, but when looking up def of fv; if it's a constructor, just mkConstructor
      //     // (match tr with
      //     //  | Lam _ ->
      //     //      let x = (S.new_bv None S.tun, None) in
      //     //      let t' = S.mk (Tm_abs([x], t, None)) None t.pos in
      //     //      app (translate env bs t') (translate_univ env bs u) None
      //     //  | _ ->
      //     //      app tr (translate_univ env bs u) None)

      //  | _ -> failwith "Expected an fv")

    | Tm_type u ->
      Type_t (un_univ (translate_univ bs u))
>>>>>>> d7ce56b7

    | Tm_arrow (bs, c) -> debug_term e; failwith "Tm_arrow: Not yet implemented"

    | Tm_refine _ -> debug_term e; failwith "Tm_refine: Not yet implemented"

    | Tm_ascribed (t, _, _) -> translate env bs t

    | Tm_uvar (uvar, t) -> debug_term e; failwith "Tm_uvar: Not yet implemented"

    | Tm_meta (e, _) -> translate env bs e

    | Tm_name x ->
      mkAccuVar x

    | Tm_abs ([x], body, _) ->
<<<<<<< HEAD
=======
      debug (fun () -> BU.print2 "Tm_abs body : %s - %s\n" (P.tag_of_term body) (P.term_to_string body));
>>>>>>> d7ce56b7
      Lam ((fun (y:t) -> translate env (y::bs) body), snd x)

    | Tm_abs (x::xs, body, _) ->
      let rest = S.mk (Tm_abs(xs, body, None)) None Range.dummyRange in
      let tm = S.mk (Tm_abs([x], rest, None)) None e.pos in
      translate env bs tm

    | Tm_fvar fvar ->
<<<<<<< HEAD
      let find_in_sigtab (env : Env.env) (lid : lident) : option<sigelt> = BU.smap_try_find env.sigtab (text_of_lid lid) in
      //VD: for now, also search in local environment (local definitions are not part of env.sigtab)
      (match List.find BU.is_some [find_sigelt_in_gamma env fvar.fv_name.v; find_in_sigtab env fvar.fv_name.v] with
       | Some elt ->
         (match elt with
          | Some { sigel = Sig_let ((is_rec, [lb]), _) } ->
            if is_rec then
              mkAccuRec lb []
            else
              translate env [] lb.lbdef
          | Some { sigel = Sig_datacon(_, _, _, _, _, []) } ->
              mkConstruct fvar []
          // VD: This was a stopgap for definitions not found in environment:
          // | Some { sigel = Sig_declare_typ(lid, univs, ty) } ->
          //     (match (SS.compress ty).n with
          //      | Tm_type u -> mkConstruct fvar []
          //      | _ -> failwith "impossible?")
          | Some { sigel = Sig_inductive_typ(lid, univs, bs, ty, _, _) } ->
              mkConstruct fvar []
          |  None ->
              mkConstruct fvar [] (* Zoe : Treat all other cases as type/data constructors for now. *)
          | Some s ->
              BU.format1 "Sig %s" (P.sigelt_to_string s) |> failwith
         )
       | None ->
           mkConstruct fvar [] (* Zoe : Z and S dataconstructors from the examples are not in the environment *)
       )

    | Tm_app (e, [arg]) ->
      app (translate env bs e) (translate env bs (fst arg)) (snd arg)

    | Tm_app(head, arg::args) ->
=======
      translate_fv env bs fvar

    | Tm_app (e, [arg]) ->
      debug (fun () -> BU.print2 "Application %s / %s\n" (P.term_to_string e) (P.term_to_string (fst arg)));
      app (translate env bs e) (translate env bs (fst arg)) (snd arg)

    | Tm_app(head, arg::args) ->
      debug (fun () -> BU.print2 "Application %s / %s (...more agrs)\n" (P.term_to_string head) (P.term_to_string (fst arg)));
>>>>>>> d7ce56b7
      let first = S.mk (Tm_app(head, [arg])) None Range.dummyRange in
      let tm = S.mk (Tm_app(first, args)) None e.pos in
      translate env bs tm

    | Tm_match(scrut, branches) ->
      let rec case (scrut : t) : t =
        match scrut with
        | Construct(c, us, args) -> (* Scrutinee is a constructed value *)
          (* Assuming that all the arguments to the pattern constructors
             are binders -- i.e. no nested patterns for now *)
          (* XXX : is rev needed?  VD: I don't think so *)
          debug (fun () -> BU.print1 "Match args: %s\n" (String.concat "; " (List.map (fun (x, q) -> (if BU.is_some q then "#" else "") ^(t_to_string x)) args)));
          let branch, args = (pickBranch c branches args) in
          translate env (List.fold_left (fun bs (x, _) -> x::bs) bs args) branch
        | _ ->
          mkAccuMatch scrut case
      in
      case (translate env bs scrut)

    | Tm_let((false, [lb]), body) -> // non-recursive let
      let def = translate_letbinding env bs lb in
      translate env (def::bs) body

    | Tm_let((true, [lb]), body) -> // recursive let with only one recursive definition
      let f = mkAccuRec lb bs in
      translate env (f::bs) body (* Danel: storing the rec. def. as F* code wrapped in a thunk *)

(* [readback] creates named binders and not De Bruijn *)
and readback (env:Env.env) (x:t) : term =
<<<<<<< HEAD
=======
    debug (fun () -> BU.print1 "Readback: %s\n" (t_to_string x));
>>>>>>> d7ce56b7
    match x with
    | Unit -> S.unit_const

    | Univ u -> failwith "Readback of universes should not occur"

    | Bool true -> U.exp_true_bool
    | Bool false -> U.exp_false_bool

    | Type_t u ->
      S.mk (Tm_type u) None Range.dummyRange

    | Lam (f, q) ->
      let x = S.new_bv None S.tun in
      let body = readback env (f (mkAccuVar x)) in
      U.abs [(x, q)] body None

    | Construct (fv, us, args) ->
      let args = map_rev (fun (x, q) -> (readback env x, q)) args in
<<<<<<< HEAD
      (match args with
       | [] -> (S.mk (Tm_fvar fv) None Range.dummyRange)
       | h::hs ->
         // VD: This will currently not do the right thing if there's more than one universe variable
         (match (fst h).n with
          | Tm_type u -> U.mk_app (S.mk_Tm_uinst (S.mk (Tm_fvar fv) None Range.dummyRange) [u]) hs
          | _ -> U.mk_app (S.mk (Tm_fvar fv) None Range.dummyRange) args ))
=======
      let apply tm =
        match args with
         | [] -> tm
         | _ ->  U.mk_app tm args
      in
      (match us with
       | _ :: _ -> apply (S.mk_Tm_uinst (S.mk (Tm_fvar fv) None Range.dummyRange) (List.rev us))
       | [] -> apply (S.mk (Tm_fvar fv) None Range.dummyRange))
>>>>>>> d7ce56b7

    | Accu (Var bv, []) ->
      S.bv_to_name bv
    | Accu (Var bv, ts) ->
      let args = map_rev (fun (x, q) -> (readback env x, q)) ts in
      U.mk_app (S.bv_to_name bv) args

    | Accu (Match (scrut, cases), ts) ->
      let args = map_rev (fun (x, q) -> (readback env x, q)) ts in
      let head =  readback env (cases scrut) in
      (match ts with
       | [] -> head
       | _ -> U.mk_app head args)

    | Accu (Rec(lb, bs), ts) ->
       let rec curry hd args =
       match args with
       | [] -> hd
       | [arg] -> app hd (fst arg) (snd arg)
       | arg :: args -> app (curry hd args) (fst arg) (snd arg)
       in
       let args_no = count_abstractions lb.lbdef in
       // Printf.printf "Args no. %d\n" args_no;
       if test_args ts args_no then (* if the arguments are not symbolic and the application is not partial compute *)
         readback env (curry (translate_letbinding env ((mkAccuRec lb bs) :: bs) lb) ts)
       else (* otherwise do not unfold *)
         let head =
           (* Zoe: I want the head to be [let rec f = lb in f]. Is this the right way to construct it? *)
           let f = match lb.lbname with
                   | BU.Inl bv -> S.bv_to_name bv
                   | BU.Inr fv -> failwith "Not yet implemented"
           in
           S.mk (Tm_let((true, [lb]), f)) None Range.dummyRange
         in
         let args = map_rev (fun (x, q) -> (readback env x, q)) ts in
         (match ts with
          | [] -> head
          | _ -> U.mk_app head args)

// Zoe: Commenting out conflict with Danel
// =======
//     | Accu (Rec (lb, bs), ts) ->
//        (match (SS.compress lb.lbdef).n with
//         | Tm_abs (args, _, _) ->
//             if (List.length ts = List.length args &&
//                 List.fold_right (fun x y -> x && y) (List.map is_not_accu ts) true)
//             then readback (iapp (translate ((Accu (Rec (lb, bs), []))::bs) lb.lbdef) ts)
//             else (let args = List.map (fun x -> as_arg (readback x)) ts in
//                   let body = (match args with
//                               | [] -> (match lb.lbname with
//                                        | BU.Inl bv -> S.bv_to_name bv
//                                        | BU.Inr fv -> failwith "Not yet implemented")
//                               | _  -> (match lb.lbname with
//                                        | BU.Inl bv -> U.mk_app (S.bv_to_name bv) args
//                                        | BU.Inr fv -> failwith "Not yet implemented")) in
//                   S.mk (Tm_let((true, [lb]), body)) None Range.dummyRange)
//                   (* Currently not normalizing the let-bound definition on its own,
//                      only normalizing it when it is unfolded *)
//         | _ -> failwith "Recursive definition not a function")
// >>>>>>> 86f93ae6edc257258f376954fed7fba11f53ff83

let normalize (env : Env.env) (e:term) : term =
  //debug_sigmap env.sigtab;
  readback env (translate env [] e)<|MERGE_RESOLUTION|>--- conflicted
+++ resolved
@@ -57,11 +57,7 @@
   | Lam of (t -> t) * aqual
   | Accu of atom * list<(t * aqual)>
   (* For simplicity represent constructors with fv as in F* *)
-<<<<<<< HEAD
-  | Construct of fv * list<(t * aqual)> (* Zoe: This is used for both type and data constructors*)
-=======
   | Construct of fv * list<universe> * list<(t * aqual)> (* Zoe: This is used for both type and data constructors*)
->>>>>>> d7ce56b7
   | Unit
   | Bool of bool
   | Type_t of universe
@@ -96,11 +92,6 @@
 let mkAccuVar (v:var) = Accu(Var v, [])
 let mkAccuMatch (s : t) (c : t -> t) = Accu(Match (s, c), [])
 let mkAccuRec (b:letbinding) (env:list<t>) = Accu(Rec(b, env), [])
-<<<<<<< HEAD
-let mkAccTyp (u:universe) = Accu(Type u, [])
-=======
-//let mkAccUniv (u:universe) = Accu(Univ u, [])
->>>>>>> d7ce56b7
 
 let isAccu (trm:t) =
   match trm with
@@ -169,38 +160,13 @@
     | Tm_meta (t, _)
     | Tm_ascribed (t, _, _) -> count_abstractions t
 
-
-<<<<<<< HEAD
-(* XXX unused *)
-// let rec mkBranches branches cont =
-//   match branches with
-//   | ({ v = (Pat_cons (fv, pats))}, _, _) :: branches' ->
-//     (* a new binder for each argument *)
-//     let (args, binders) =
-//       List.fold_right
-//         (fun (p : pat * bool) ((args:list<t>), (bs:list<(pat * bool)>)) ->
-//            let x = S.new_bv None S.tun in
-//            (mkAccuVar x :: args, (S.withinfo (Pat_var x) Range.dummyRange, snd p) :: bs)
-//         ) pats ([], []) in
-//     let value = Construct (fv, args) in
-//     let pat = S.withinfo (Pat_cons (fv, binders)) Range.dummyRange  in
-//     let branch = (pat, None, cont value) in
-//     branch :: mkBranches branches' cont
-//   | _ -> failwith "Unexpected pattern"
-
-=======
->>>>>>> d7ce56b7
 let find_sigelt_in_gamma (env: Env.env) (lid:lident): option<sigelt> =
   let mapper (lr, rng) =
     match lr with
     | BU.Inr (elt, None) -> Some elt
-<<<<<<< HEAD
-    | BU.Inr (elt, Some us) -> Some elt
-=======
     | BU.Inr (elt, Some us) ->
         debug (fun () -> BU.print1 "Universes in local declaration: %s\n" (P.univs_to_string us));
         Some elt
->>>>>>> d7ce56b7
     | _ -> None in
   BU.bind_opt (Env.lookup_qname env lid) mapper
 
@@ -240,10 +206,7 @@
 
 (* We are not targeting tagless normalization at this point *)
 let rec app (f:t) (x:t) (q:aqual) =
-<<<<<<< HEAD
-=======
   debug (fun () -> BU.print2 "When creating app: %s applied to %s\n" (t_to_string f) (t_to_string x));
->>>>>>> d7ce56b7
   match f with
   | Lam (f, _) -> f x
   | Accu (a, ts) -> Accu (a, (x,q)::ts)
@@ -303,12 +266,6 @@
   make_univ_abst lb.lbunivs bs lb.lbdef
 
 and translate (env:Env.env) (bs:list<t>) (e:term) : t =
-<<<<<<< HEAD
-    match (SS.compress e).n with
-    | Tm_delayed (_, _) -> failwith "Tm_delayed: Impossible"
-
-    | Tm_unknown -> failwith "Tm_unknown: Impossible"
-=======
     debug (fun () -> BU.print2 "Term: %s - %s\n" (P.tag_of_term (SS.compress e)) (P.term_to_string (SS.compress e)));
     debug (fun () -> BU.print1 "BS list: %s\n" (String.concat ";; " (List.map (fun x -> t_to_string x) bs)));
 
@@ -318,7 +275,6 @@
 
     | Tm_unknown ->
       failwith "Tm_unknown: Impossible"
->>>>>>> d7ce56b7
 
     | Tm_constant (FStar.Const.Const_unit) ->
       Unit
@@ -333,48 +289,14 @@
     | Tm_bvar db -> //de Bruijn
       List.nth bs db.index
 
-<<<<<<< HEAD
-    | Tm_uinst (t, [u]) ->
-      let tr = translate env bs t in
-      (match tr with
-       | Lam _ ->
-           let x = (S.new_bv None S.tun, None) in
-           let t' = S.mk (Tm_abs([x], t, None)) None t.pos in
-           app (translate env bs t') (mkAccTyp (SS.compress_univ u)) None
-       | _ ->
-           app tr (mkAccTyp (SS.compress_univ u)) None )
-
-    | Tm_uinst (t, _) ->
-      debug_term e; failwith "Not yet implemented Tm_uinst"
-
-    | Tm_type u -> mkAccTyp u
-=======
     | Tm_uinst(t, us) ->
       debug (fun () -> BU.print3 "Term with univs: %s - %s\nUniv %s\n" (P.tag_of_term t) (P.term_to_string t) (List.map P.univ_to_string us |> String.concat ", "));
       List.fold_left (fun head u -> app head u None)
                      (translate env bs t)
                      (List.map (translate_univ bs) us)
 
-      // (match (SS.compress t).n with
-      //  | Tm_fvar fv ->
-      //     translate_fv env bs [u] fv
-      //     // let tr = translate env bs t in
-      //     // //t is always an fv
-      //     // // specialize the definition of t for u (if it has one, i.e. not a constructor)
-      //     // // don't do this here, but when looking up def of fv; if it's a constructor, just mkConstructor
-      //     // (match tr with
-      //     //  | Lam _ ->
-      //     //      let x = (S.new_bv None S.tun, None) in
-      //     //      let t' = S.mk (Tm_abs([x], t, None)) None t.pos in
-      //     //      app (translate env bs t') (translate_univ env bs u) None
-      //     //  | _ ->
-      //     //      app tr (translate_univ env bs u) None)
-
-      //  | _ -> failwith "Expected an fv")
-
     | Tm_type u ->
       Type_t (un_univ (translate_univ bs u))
->>>>>>> d7ce56b7
 
     | Tm_arrow (bs, c) -> debug_term e; failwith "Tm_arrow: Not yet implemented"
 
@@ -390,10 +312,7 @@
       mkAccuVar x
 
     | Tm_abs ([x], body, _) ->
-<<<<<<< HEAD
-=======
       debug (fun () -> BU.print2 "Tm_abs body : %s - %s\n" (P.tag_of_term body) (P.term_to_string body));
->>>>>>> d7ce56b7
       Lam ((fun (y:t) -> translate env (y::bs) body), snd x)
 
     | Tm_abs (x::xs, body, _) ->
@@ -402,40 +321,6 @@
       translate env bs tm
 
     | Tm_fvar fvar ->
-<<<<<<< HEAD
-      let find_in_sigtab (env : Env.env) (lid : lident) : option<sigelt> = BU.smap_try_find env.sigtab (text_of_lid lid) in
-      //VD: for now, also search in local environment (local definitions are not part of env.sigtab)
-      (match List.find BU.is_some [find_sigelt_in_gamma env fvar.fv_name.v; find_in_sigtab env fvar.fv_name.v] with
-       | Some elt ->
-         (match elt with
-          | Some { sigel = Sig_let ((is_rec, [lb]), _) } ->
-            if is_rec then
-              mkAccuRec lb []
-            else
-              translate env [] lb.lbdef
-          | Some { sigel = Sig_datacon(_, _, _, _, _, []) } ->
-              mkConstruct fvar []
-          // VD: This was a stopgap for definitions not found in environment:
-          // | Some { sigel = Sig_declare_typ(lid, univs, ty) } ->
-          //     (match (SS.compress ty).n with
-          //      | Tm_type u -> mkConstruct fvar []
-          //      | _ -> failwith "impossible?")
-          | Some { sigel = Sig_inductive_typ(lid, univs, bs, ty, _, _) } ->
-              mkConstruct fvar []
-          |  None ->
-              mkConstruct fvar [] (* Zoe : Treat all other cases as type/data constructors for now. *)
-          | Some s ->
-              BU.format1 "Sig %s" (P.sigelt_to_string s) |> failwith
-         )
-       | None ->
-           mkConstruct fvar [] (* Zoe : Z and S dataconstructors from the examples are not in the environment *)
-       )
-
-    | Tm_app (e, [arg]) ->
-      app (translate env bs e) (translate env bs (fst arg)) (snd arg)
-
-    | Tm_app(head, arg::args) ->
-=======
       translate_fv env bs fvar
 
     | Tm_app (e, [arg]) ->
@@ -444,7 +329,6 @@
 
     | Tm_app(head, arg::args) ->
       debug (fun () -> BU.print2 "Application %s / %s (...more agrs)\n" (P.term_to_string head) (P.term_to_string (fst arg)));
->>>>>>> d7ce56b7
       let first = S.mk (Tm_app(head, [arg])) None Range.dummyRange in
       let tm = S.mk (Tm_app(first, args)) None e.pos in
       translate env bs tm
@@ -474,10 +358,7 @@
 
 (* [readback] creates named binders and not De Bruijn *)
 and readback (env:Env.env) (x:t) : term =
-<<<<<<< HEAD
-=======
     debug (fun () -> BU.print1 "Readback: %s\n" (t_to_string x));
->>>>>>> d7ce56b7
     match x with
     | Unit -> S.unit_const
 
@@ -496,15 +377,6 @@
 
     | Construct (fv, us, args) ->
       let args = map_rev (fun (x, q) -> (readback env x, q)) args in
-<<<<<<< HEAD
-      (match args with
-       | [] -> (S.mk (Tm_fvar fv) None Range.dummyRange)
-       | h::hs ->
-         // VD: This will currently not do the right thing if there's more than one universe variable
-         (match (fst h).n with
-          | Tm_type u -> U.mk_app (S.mk_Tm_uinst (S.mk (Tm_fvar fv) None Range.dummyRange) [u]) hs
-          | _ -> U.mk_app (S.mk (Tm_fvar fv) None Range.dummyRange) args ))
-=======
       let apply tm =
         match args with
          | [] -> tm
@@ -513,7 +385,6 @@
       (match us with
        | _ :: _ -> apply (S.mk_Tm_uinst (S.mk (Tm_fvar fv) None Range.dummyRange) (List.rev us))
        | [] -> apply (S.mk (Tm_fvar fv) None Range.dummyRange))
->>>>>>> d7ce56b7
 
     | Accu (Var bv, []) ->
       S.bv_to_name bv
