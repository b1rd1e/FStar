--- conflicted
+++ resolved
@@ -76,790 +76,6 @@
 
 (*****************Type-checking the signature of a module*****************************)
 
-<<<<<<< HEAD
-=======
-let tc_check_trivial_guard env t k =
-  let t, c, g = tc_check_tot_or_gtot_term env t k in
-  Rel.force_trivial_guard env g;
-  t
-
-// A helper to check that the terms elaborated by DMFF are well-typed
-let recheck_debug s env t :term =
-  if Env.debug env (Options.Other "ED") then
-    BU.print2 "Term has been %s-transformed to:\n%s\n----------\n" s (Print.term_to_string t);
-  let t', _, _ = tc_term env t in
-  if Env.debug env (Options.Other "ED") then
-    BU.print1 "Re-checked; got:\n%s\n----------\n" (Print.term_to_string t');
-  t'
-
-
-let check_and_gen env t k =
-    // BU.print1 "\x1b[01;36mcheck and gen \x1b[00m%s\n" (Print.term_to_string t);
-    TcUtil.generalize_universes env (tc_check_trivial_guard env t k)
-
-let check_nogen env t k =
-    let t = tc_check_trivial_guard env t k in
-    [], N.normalize [Env.Beta] env t
-
-let monad_signature env m s =
- let fail () = raise_error (Err.unexpected_signature_for_monad env m s) (range_of_lid m) in
- let s = SS.compress s in
- match s.n with
-  | Tm_arrow(bs, c) ->
-    let bs = SS.open_binders bs in
-    begin match bs with
-        | [(a, _);(wp, _)] -> a, wp.sort
-        | _ -> fail()
-    end
-  | _ -> fail()
-
-let tc_eff_decl env0 (ed:S.eff_decl) : eff_decl =
-  if Env.debug env0 <| Options.Other "ED" then
-    BU.print1 "Typechecking eff_decl: \n\t%s\n" (Print.eff_decl_to_string false ed);
-
-  let us, bs =
-    //ed.univs are free universes in the binders
-    //first open them
-    let ed_univs_subst, ed_univs = SS.univ_var_opening ed.univs in
-
-    //ed.binders are effect parameters (e.g. heap in STATE_h), typecheck them after opening them
-    let bs = SS.open_binders (SS.subst_binders ed_univs_subst ed.binders) in
-    let bs, _, _ = tc_tparams (Env.push_univ_vars env0 ed_univs) bs in  //tc_tparams forces the guard from checking the binders
-
-    //generalize the universes in bs
-    //bs are closed with us and closed
-    let us, bs =
-      let tmp_t = U.arrow bs (S.mk_Total' S.t_unit (U_zero |> Some)) in  //create a temporary bs -> Tot unit
-      let us, tmp_t = TcUtil.generalize_universes env0 tmp_t in
-      us, tmp_t |> U.arrow_formals |> fst |> SS.close_binders in
-
-    match ed_univs with
-    | [] -> us, bs  //if no annotated universes, return us, bs
-    | _ ->
-      //if ed.univs is already set, it must be the case that us = ed.univs, else error out
-      if List.length ed_univs = List.length us &&
-         List.forall2 (fun u1 u2 -> S.order_univ_name u1 u2 = 0) ed_univs us
-      then us, bs
-      else raise_error (Errors.Fatal_UnexpectedNumberOfUniverse,
-             (BU.format3 "Expected and generalized universes in effect declaration for %s are different, expected: %s, but found %s"
-               ed.mname.str (BU.string_of_int (List.length ed_univs)) (BU.string_of_int (List.length us))))
-             (range_of_lid ed.mname)
-  in
-
-  //at this points, bs are closed and closed with us also
-  //they are in scope for rest of the ed
-
-  let ed = { ed with univs = us; binders = bs } in
-
-  //now open rest of the ed with us and bs
-  let ed_univs_subst, ed_univs = SS.univ_var_opening us in
-  let ed_bs, ed_bs_subst = SS.open_binders' (SS.subst_binders ed_univs_subst bs) in
-
-
-  let ed =
-    let op (us, t) =
-      let t = SS.subst (SS.shift_subst (List.length ed_bs + List.length us) ed_univs_subst) t in
-      us, SS.subst (SS.shift_subst (List.length us) ed_bs_subst) t in
-
-    { ed with
-      signature    =op ed.signature;
-      ret_wp       =op ed.ret_wp;
-      bind_wp      =op ed.bind_wp;
-      if_then_else =op ed.if_then_else;
-      ite_wp       =op ed.ite_wp;
-      stronger     =op ed.stronger;
-      close_wp     =op ed.close_wp;
-      trivial      =op ed.trivial;
-      repr         =op ed.repr;
-      return_repr  =op ed.return_repr;
-      bind_repr    =op ed.bind_repr;
-      actions      = List.map (fun a ->
-        { a with action_defn = snd (op (a.action_univs, a.action_defn));
-                 action_typ  = snd (op (a.action_univs, a.action_typ)) }) ed.actions;
-    } in
-
-  if Env.debug env0 <| Options.Other "ED" then
-    BU.print1 "After typechecking binders eff_decl: \n\t%s\n" (Print.eff_decl_to_string false ed);
-
-  let env = Env.push_binders (Env.push_univ_vars env0 ed_univs) ed_bs in
-
-  (*
-   * AR: check that (us, t) has type k, and generalize (us, t)
-   *     comb is the name of the combinator (useful for error messages)
-   *     n is the expected number of free universes (after generalization)
-   *     env_opt is an optional env (e.g. bind_repr is typechecked lax)
-   *)
-  let check_and_gen' (comb:string) (n:int) env_opt (us, t) k : tscheme =
-    let env = if is_some env_opt then env_opt |> must else env in
-    let us, t = SS.open_univ_vars us t in
-    let t =
-      match k with
-      | Some k -> tc_check_trivial_guard (Env.push_univ_vars env us) t k
-      | None ->
-        let t, _, g = tc_tot_or_gtot_term (Env.push_univ_vars env us) t in
-        Rel.force_trivial_guard env g;
-        t in
-    let g_us, t = TcUtil.generalize_universes env t in
-    //check that n = List.length g_us and that if us is set, it is same as g_us
-    begin
-      if List.length g_us <> n then
-        let error = BU.format4
-          "Expected %s:%s to be universe-polymorphic in %s universes, found %s"
-          ed.mname.str comb (string_of_int n) (g_us |> List.length |> string_of_int) in
-        raise_error (Errors.Fatal_MismatchUniversePolymorphic, error) t.pos
-    end;
-    match us with
-    | [] -> g_us, t
-    | _ ->
-     if List.length us = List.length g_us &&
-        List.forall2 (fun u1 u2 -> S.order_univ_name u1 u2 = 0) us g_us
-     then g_us, t
-     else raise_error (Errors.Fatal_UnexpectedNumberOfUniverse,
-            (BU.format4 "Expected and generalized universes in the declaration for %s:%s are different, expected: %s, but found %s"
-               ed.mname.str comb (BU.string_of_int (List.length us)) (BU.string_of_int (List.length g_us))))
-            t.pos
-  in
-
-  let signature = check_and_gen' "signature" 1 None ed.signature None in
-
-  if Env.debug env0 <| Options.Other "ED" then
-    BU.print1 "Typechecked signature: %s\n" (Print.tscheme_to_string signature);
-
-  (*
-   * AR: return a fresh (in the sense of fresh universe) instance of a:Type and wp sort (closed with the returned a)
-   *)
-  let fresh_a_and_wp () =
-    let fail t = raise_error (Err.unexpected_signature_for_monad env ed.mname t) (snd ed.signature).pos in
-    //instantiate with fresh universes
-    let _, signature = Env.inst_tscheme signature in
-    match (SS.compress signature).n with
-    | Tm_arrow (bs, _) ->
-      let bs = SS.open_binders bs in
-      (match bs with
-       | [(a, _); (wp, _)] -> a, wp.sort
-       | _ -> fail signature)
-    | _ -> fail signature
-  in
-
-  let log_combinator s ts =
-    if Env.debug env <| Options.Other "ED" then
-      BU.print3 "Typechecked %s:%s = %s\n" ed.mname.str s (Print.tscheme_to_string ts) in
-
-  let ret_wp =
-    let a, wp_sort = fresh_a_and_wp () in
-    let k = U.arrow [ S.mk_binder a; S.null_binder (S.bv_to_name a)] (S.mk_GTotal wp_sort) in
-    check_and_gen' "ret_wp" 1 None ed.ret_wp (Some k) in
-
-  log_combinator "ret_wp" ret_wp;
-
-  let bind_wp =
-    let a, wp_sort_a = fresh_a_and_wp () in
-    let b, wp_sort_b = fresh_a_and_wp () in
-    let wp_sort_a_b = U.arrow [S.null_binder (S.bv_to_name a)] (S.mk_Total wp_sort_b) in
-
-    let k = U.arrow [
-      S.null_binder t_range;
-      S.mk_binder a;
-      S.mk_binder b;
-      S.null_binder wp_sort_a;
-      S.null_binder wp_sort_a_b ] (S.mk_Total wp_sort_b) in
-
-    check_and_gen' "bind_wp" 2 None ed.bind_wp (Some k) in
-
-  log_combinator "bind_wp" bind_wp;
-
-  let if_then_else =
-    let a, wp_sort_a = fresh_a_and_wp () in
-    let p = S.new_bv (Some (range_of_lid ed.mname)) (U.type_u() |> fst) in
-    let k = U.arrow [
-      S.mk_binder a;
-      S.mk_binder p;
-      S.null_binder wp_sort_a;
-      S.null_binder wp_sort_a ] (S.mk_Total wp_sort_a) in
-
-    check_and_gen' "if_then_else" 1 None ed.if_then_else (Some k) in
-
-  log_combinator "if_then_else" if_then_else;
-
-  let ite_wp =
-    let a, wp_sort_a = fresh_a_and_wp () in
-    let k = U.arrow [S.mk_binder a; S.null_binder wp_sort_a] (S.mk_Total wp_sort_a) in
-    check_and_gen' "ite_wp" 1 None ed.ite_wp (Some k) in
-
-  log_combinator "ite_wp" ite_wp;
-
-  let stronger =
-    let a, wp_sort_a = fresh_a_and_wp () in
-    let t, _ = U.type_u() in
-    let k = U.arrow [
-      S.mk_binder a;
-      S.null_binder wp_sort_a;
-      S.null_binder wp_sort_a ] (S.mk_Total t) in
-    check_and_gen' "stronger" 1 None ed.stronger (Some k) in
-
-  log_combinator "stronger" stronger;
-
-  let close_wp =
-    let a, wp_sort_a = fresh_a_and_wp () in
-    let b = S.new_bv (Some (range_of_lid ed.mname)) (U.type_u() |> fst) in
-    let wp_sort_b_a = U.arrow [S.null_binder (S.bv_to_name b)] (S.mk_Total wp_sort_a) in
-
-    let k = U.arrow [S.mk_binder a; S.mk_binder b; S.null_binder wp_sort_b_a] (S.mk_Total wp_sort_a) in
-    check_and_gen' "close_wp" 2 None ed.close_wp (Some k) in
-
-  log_combinator "close_wp" close_wp;
-
-  let trivial =
-    let a, wp_sort_a = fresh_a_and_wp () in
-    let t, _ = U.type_u () in
-    let k = U.arrow [S.mk_binder a; S.null_binder wp_sort_a] (S.mk_GTotal t) in
-    check_and_gen' "trivial" 1 None ed.trivial (Some k) in
-
-  log_combinator "trivial" trivial;
-
-  let repr, return_repr, bind_repr, actions =
-    match (SS.compress (snd ed.repr)).n with
-    | Tm_unknown -> ed.repr, ed.return_repr, ed.bind_repr, ed.actions
-    | _ ->
-      let repr =
-        let a, wp_sort_a = fresh_a_and_wp () in
-        let t, _ = U.type_u () in
-        let k = U.arrow [S.mk_binder a; S.null_binder wp_sort_a] (S.mk_GTotal t) in
-        check_and_gen' "repr" 1 None ed.repr (Some k) in
-
-      log_combinator "repr" repr;
-
-      let mk_repr' t wp =
-        let _, repr = Env.inst_tscheme repr in
-        let repr = N.normalize [EraseUniverses; AllowUnboundUniverses] env repr in
-        mk (Tm_app (repr, [t |> as_arg; wp |> as_arg])) None Range.dummyRange in
-      let mk_repr a wp = mk_repr' (S.bv_to_name a) wp in
-      let destruct_repr t =
-        match (SS.compress t).n with
-        | Tm_app(_, [(t, _); (wp, _)]) -> t, wp
-        | _ -> failwith "Unexpected repr type" in
-
-      let return_repr =
-        let a, _ = fresh_a_and_wp () in
-        let x_a = S.gen_bv "x_a" None (S.bv_to_name a) in
-        let res =
-          let wp = mk_Tm_app
-            (Env.inst_tscheme ret_wp |> snd)
-            [S.bv_to_name a |> S.as_arg; S.bv_to_name x_a |> S.as_arg] None Range.dummyRange in
-          mk_repr a wp in
-        let k = U.arrow [S.mk_binder a; S.mk_binder x_a] (S.mk_Total res) in
-        let k, _, _ = tc_tot_or_gtot_term env k in
-        let env = Some (Env.set_range env (snd (ed.return_repr)).pos) in
-        check_and_gen' "return_repr" 1 env ed.return_repr (Some k) in
-
-      log_combinator "return_repr" return_repr;
-
-      let bind_repr =
-        let r = S.lid_as_fv PC.range_0 delta_constant None |> S.fv_to_tm in
-        let a, wp_sort_a = fresh_a_and_wp () in
-        let b, wp_sort_b = fresh_a_and_wp () in
-        let wp_sort_a_b = U.arrow [S.null_binder (S.bv_to_name a)] (S.mk_Total wp_sort_b) in
-        let wp_f = S.gen_bv "wp_f" None wp_sort_a in
-        let wp_g = S.gen_bv "wp_g" None wp_sort_a_b in
-        let x_a = S.gen_bv "x_a" None (S.bv_to_name a) in
-        let wp_g_x = mk_Tm_app (S.bv_to_name wp_g) [S.bv_to_name x_a |> S.as_arg] None Range.dummyRange in
-        let res =
-          let wp = mk_Tm_app
-            (Env.inst_tscheme bind_wp |> snd)
-            (List.map as_arg [r; S.bv_to_name a; S.bv_to_name b; S.bv_to_name wp_f; S.bv_to_name wp_g])
-            None Range.dummyRange in
-          mk_repr b wp in
-
-        let maybe_range_arg =
-          if BU.for_some (U.attr_eq U.dm4f_bind_range_attr) ed.eff_attrs
-          then [S.null_binder S.t_range; S.null_binder S.t_range]
-          else [] in
-
-        let k = U.arrow ([S.mk_binder a; S.mk_binder b] @
-                         maybe_range_arg @
-                         [S.mk_binder wp_f;
-                          S.null_binder (mk_repr a (S.bv_to_name wp_f));
-                          S.mk_binder wp_g;
-                          S.null_binder (U.arrow [S.mk_binder x_a] (S.mk_Total <| mk_repr b (wp_g_x)))])
-                        (S.mk_Total res) in
-        let k, _, _ = tc_tot_or_gtot_term env k in
-        let env = Env.set_range env (snd (ed.bind_repr)).pos in
-        let env = {env with lax=true} |> Some in //we do not expect the bind to verify, since that requires internalizing monotonicity of WPs
-        check_and_gen' "bind_repr" 2 env ed.bind_repr (Some k) in
-
-      log_combinator "bind_repr" bind_repr;
-
-      let actions =
-        let check_action (act:action) =
-          (* We should not have action params anymore, they should have been handled by dmff below *)
-          if List.length act.action_params <> 0 then failwith "tc_eff_decl: expected action_params to be empty";
-
-          // 0) The action definition has a (possibly) useless type; the
-          // action cps'd type contains the "good" wp that tells us EVERYTHING
-          // about what this action does. Please note that this "good" wp is
-          // of the form [binders -> repr ...], i.e. is it properly curried.
-
-          //in case action has universes, open the action type etc. first
-          let env, act =
-            if act.action_univs = [] then env, act
-            else
-              let usubst, uvs = SS.univ_var_opening act.action_univs in
-              Env.push_univ_vars env uvs,
-              { act with
-                action_univs = uvs;
-                action_defn  = SS.subst usubst act.action_defn;
-                action_typ   = SS.subst usubst act.action_typ } in
-
-          //AR: if the act typ is already in the effect monad (e.g. in the second phase),
-          //    then, convert it to repr, so that the code after it can work as it is
-          //    perhaps should open/close binders properly
-          let act_typ =
-            match (SS.compress act.action_typ).n with
-            | Tm_arrow (bs, c) ->
-              let c = comp_to_comp_typ c in
-              if lid_equals c.effect_name ed.mname
-              then U.arrow bs (S.mk_Total (mk_repr' c.result_typ (fst (List.hd c.effect_args))))
-              else act.action_typ
-            | _ -> act.action_typ
-          in
-
-          let act_typ, _, g_t = tc_tot_or_gtot_term env act_typ in
-
-          // 1) Check action definition, setting its expected type to
-          //    [action_typ]
-          let env' = { Env.set_expected_typ env act_typ with instantiate_imp = false } in
-          if Env.debug env (Options.Other "ED") then
-            BU.print3 "Checking action %s:\n[definition]: %s\n[cps'd type]: %s\n"
-              (text_of_lid act.action_name) (Print.term_to_string act.action_defn)
-              (Print.term_to_string act_typ);
-          let act_defn, _, g_a = tc_tot_or_gtot_term env' act.action_defn in
-
-          let act_defn = N.normalize [ Env.UnfoldUntil S.delta_constant ] env act_defn in
-          let act_typ = N.normalize [ Env.UnfoldUntil S.delta_constant; Env.Eager_unfolding; Env.Beta ] env act_typ in
-          // 2) This implies that [action_typ] has Type(k): good for us!
-
-          // 3) Unify [action_typ] against [expected_k], because we also need
-          // to check that the action typ is of the form [binders -> repr ...]
-          let expected_k, g_k =
-            let act_typ = SS.compress act_typ in
-            match act_typ.n with
-            | Tm_arrow(bs, c) ->
-              let bs, _ = SS.open_comp bs c in
-              let res = mk_repr' S.tun S.tun in
-              let k = U.arrow bs (S.mk_Total res) in
-              let k, _, g = tc_tot_or_gtot_term env k in
-              k, g
-            | _ -> raise_error (Errors.Fatal_ActionMustHaveFunctionType, (BU.format2
-              "Actions must have function types (not: %s, a.k.a. %s)"
-                (Print.term_to_string act_typ) (Print.tag_of_term act_typ))) act_defn.pos
-          in
-          let g = Rel.teq env act_typ expected_k in
-          Rel.force_trivial_guard env (Env.conj_guard g_a (Env.conj_guard g_k (Env.conj_guard g_t g)));
-
-          // 4) Do a bunch of plumbing to assign a type in the new monad to
-          //    the action
-          let act_typ = match (SS.compress expected_k).n with
-              | Tm_arrow(bs, c) ->
-                let bs, c = SS.open_comp bs c in
-                let a, wp = destruct_repr (U.comp_result c) in
-                let c = {
-                  comp_univs=[env.universe_of env a];
-                  effect_name = ed.mname;
-                  result_typ = a;
-                  effect_args = [as_arg wp];
-                  flags = []
-                } in
-                U.arrow bs (S.mk_Comp c)
-              | _ -> failwith "Impossible (expected_k is an arrow)" in
-
-          (* printfn "Checked action %s against type %s\n" *)
-          (*         (Print.term_to_string act_defn) *)
-          (*         (Print.term_to_string (N.normalize [Env.Beta] env act_typ)); *)
-
-          //AR: if the action universes were already annotated, simply close, else generalize
-          let univs, act_defn =
-            if act.action_univs = []
-            then TcUtil.generalize_universes env act_defn
-            else act.action_univs, SS.close_univ_vars act.action_univs act_defn
-          in
-          let act_typ = N.normalize [Env.Beta] env act_typ in
-          let act_typ = Subst.close_univ_vars univs act_typ in
-          {act with
-           action_univs=univs;
-           action_defn=act_defn;
-           action_typ =act_typ }
-        in
-        ed.actions |> List.map check_action in
-
-      repr, return_repr, bind_repr, actions
-  in
-
-  //close the ed_univs and ed_bs
-  let cl ts =
-    let ts = SS.close_tscheme ed_bs ts in
-    let ed_univs_closing = SS.univ_var_closing ed_univs in
-    SS.subst_tscheme (SS.shift_subst (List.length ed_bs) ed_univs_closing) ts in
-
-  //univs and binders have already been set
-  let ed = { ed with
-    signature    =cl signature;
-    ret_wp       =cl ret_wp;
-    bind_wp      =cl bind_wp;
-    if_then_else =cl if_then_else;
-    ite_wp       =cl ite_wp;
-    stronger     =cl stronger;
-    close_wp     =cl close_wp;
-    trivial      =cl trivial;
-    repr         =cl repr;
-    return_repr  =cl return_repr;
-    bind_repr    =cl bind_repr;
-    actions      =
-      List.map (fun a ->
-        { a with
-          action_typ  = cl (a.action_univs, a.action_typ) |> snd;
-          action_defn = cl (a.action_univs, a.action_defn) |> snd }) actions } in
-
-  if Env.debug env <| Options.Other "ED" then
-    BU.print1 "Typechecked effect declaration:\n\t%s\n" (Print.eff_decl_to_string false ed);
-
-  ed
-
-let cps_and_elaborate env ed =
-  // Using [STInt: a:Type -> Effect] as an example...
-  let effect_binders_un, signature_un = SS.open_term ed.binders (snd ed.signature) in
-  // [binders] is the empty list (for [ST (h: heap)], there would be one binder)
-  let effect_binders, env, _ = tc_tparams env effect_binders_un in
-  // [signature] is a:Type -> effect
-  let signature, _ = tc_trivial_guard env signature_un in
-  // We will open binders through [open_and_check]
-
-  let raise_error : (Errors.raw_error * string) -> 'a = fun (e, err_msg) ->
-    Errors.raise_error (e, err_msg) signature.pos
-  in
-
-  let effect_binders = List.map (fun (bv, qual) ->
-    { bv with sort = N.normalize [ Env.EraseUniverses ] env bv.sort }, qual
-  ) effect_binders in
-
-  // Every combinator found in the effect declaration is parameterized over
-  // [binders], then [a]. This is a variant of [open_effect_signature] where we
-  // just extract the binder [a].
-  let a, effect_marker =
-    // TODO: more stringent checks on the shape of the signature; better errors
-    match (SS.compress signature_un).n with
-    | Tm_arrow ([(a, _)], effect_marker) ->
-        a, effect_marker
-    | _ ->
-        raise_error (Errors.Fatal_BadSignatureShape, "bad shape for effect-for-free signature")
-  in
-
-  (* TODO : having "_" as a variable name can create a really strange shadowing
-            behaviour between uu___ variables in the tcterm ; needs to be investigated *)
-  let a =
-      if S.is_null_bv a
-      then S.gen_bv "a" (Some (S.range_of_bv a)) a.sort
-      else a
-  in
-
-  let open_and_check env other_binders t =
-    let subst = SS.opening_of_binders (effect_binders @ other_binders) in
-    let t = SS.subst subst t in
-    let t, comp, _ = tc_term env t in
-    t, comp
-  in
-  let mk x = mk x None signature.pos in
-
-  // TODO: check that [_comp] is [Tot Type]
-  let repr, _comp = open_and_check env [] (snd ed.repr) in
-  if Env.debug env (Options.Other "ED") then
-    BU.print1 "Representation is: %s\n" (Print.term_to_string repr);
-
-  let dmff_env = DMFF.empty env (tc_constant env Range.dummyRange) in
-  let wp_type = DMFF.star_type dmff_env repr in
-  let _ = recheck_debug "*" env wp_type in
-  let wp_a = N.normalize [ Env.Beta ] env (mk (Tm_app (wp_type, [ (S.bv_to_name a, S.as_implicit false) ]))) in
-
-  // Building: [a -> wp a -> Effect]
-  let effect_signature =
-    let binders = [ (a, S.as_implicit false); S.gen_bv "dijkstra_wp" None wp_a |> S.mk_binder ] in
-    let binders = close_binders binders in
-    mk (Tm_arrow (binders, effect_marker))
-  in
-  let _ = recheck_debug "turned into the effect signature" env effect_signature in
-
-  let sigelts = BU.mk_ref [] in
-  let mk_lid name : lident = U.dm4f_lid ed name in
-
-  // TODO: we assume that reading the top-level definitions in the order that
-  // they come in the effect definition is enough... probably not
-  let elaborate_and_star dmff_env other_binders item =
-    let env = DMFF.get_env dmff_env in
-    let u_item, item = item in
-    // TODO: assert no universe polymorphism
-    let item, item_comp = open_and_check env other_binders item in
-    if not (U.is_total_lcomp item_comp) then
-      raise_err (Errors.Fatal_ComputationNotTotal, (BU.format2 "Computation for [%s] is not total : %s !" (Print.term_to_string item) (Print.lcomp_to_string item_comp)));
-    let item_t, item_wp, item_elab = DMFF.star_expr dmff_env item in
-    let _ = recheck_debug "*" env item_wp in
-    let _ = recheck_debug "_" env item_elab in
-    dmff_env, item_t, item_wp, item_elab
-  in
-
-  let dmff_env, _, bind_wp, bind_elab = elaborate_and_star dmff_env [] ed.bind_repr in
-  let dmff_env, _, return_wp, return_elab = elaborate_and_star dmff_env [] ed.return_repr in
-  let rc_gtot = {
-            residual_effect = PC.effect_GTot_lid;
-            residual_typ = None;
-            residual_flags = []
-  } in
-
-  (* Starting from [return_wp (b1:Type) (b2:b1) : M.wp b1 = fun bs -> body <: Type0], we elaborate *)
-  (* [lift_from_pure (b1:Type) (wp:(b1 -> Type0)-> Type0) : M.wp b1 = fun bs -> wp (fun b2 -> body)] *)
-  let lift_from_pure_wp =
-      match (SS.compress return_wp).n with
-      | Tm_abs (b1 :: b2 :: bs, body, what) ->
-        let b1,b2, body =
-          match SS.open_term [b1 ; b2] (U.abs bs body None) with
-          | [b1 ; b2], body -> b1, b2, body
-          | _ -> failwith "Impossible : open_term not preserving binders arity"
-        in
-        (* WARNING : pushing b1 and b2 in env might break the well-typedness *)
-        (* invariant but we need them for normalization *)
-        let env0 = push_binders (DMFF.get_env dmff_env) [b1 ; b2] in
-        let wp_b1 =
-          let raw_wp_b1 = mk (Tm_app (wp_type, [ (S.bv_to_name (fst b1), S.as_implicit false) ])) in
-          N.normalize [ Env.Beta ] env0 raw_wp_b1
-        in
-        let bs, body, what' = U.abs_formals <| N.eta_expand_with_type env0 body (U.unascribe wp_b1) in
-
-        (* We check that what' is Tot Type0 *)
-        let fail () =
-          let error_msg =
-            BU.format2 "The body of return_wp (%s) should be of type Type0 but is of type %s"
-              (Print.term_to_string body)
-              (match what' with
-               | None -> "None"
-               | Some rc -> FStar.Ident.text_of_lid rc.residual_effect)
-          in raise_error (Errors.Fatal_WrongBodyTypeForReturnWP, error_msg)
-        in
-        begin match what' with
-        | None -> fail ()
-        | Some rc ->
-          if not (U.is_pure_effect rc.residual_effect) then fail ();
-          BU.map_opt rc.residual_typ (fun rt ->
-              let g_opt = Rel.try_teq true env rt U.ktype0 in
-              match g_opt with
-                | Some g' -> Rel.force_trivial_guard env g'
-                | None -> fail ()) |> ignore
-        end ;
-
-        let wp =
-          let t2 = (fst b2).sort in
-          let pure_wp_type = DMFF.double_star t2 in
-          S.gen_bv "wp" None pure_wp_type
-        in
-
-        (* fun b1 wp -> (fun bs@bs'-> wp (fun b2 -> body $$ Type0) $$ Type0) $$ wp_a *)
-        let body = mk_Tm_app (S.bv_to_name wp) [U.abs [b2] body what', None] None Range.dummyRange in
-        U.abs ([ b1; S.mk_binder wp ])
-              (U.abs (bs) body what)
-              (Some rc_gtot)
-
-      | _ ->
-          raise_error (Errors.Fatal_UnexpectedReturnShape, "unexpected shape for return")
-  in
-
-  let return_wp =
-    // TODO: fix [tc_eff_decl] to deal with currying
-    match (SS.compress return_wp).n with
-    | Tm_abs (b1 :: b2 :: bs, body, what) ->
-        U.abs ([ b1; b2 ]) (U.abs bs body what) (Some rc_gtot)
-    | _ ->
-        raise_error (Errors.Fatal_UnexpectedReturnShape, "unexpected shape for return")
-  in
-  let bind_wp =
-    match (SS.compress bind_wp).n with
-    | Tm_abs (binders, body, what) ->
-        // TODO: figure out how to deal with ranges
-        let r = S.lid_as_fv PC.range_lid (S.Delta_constant_at_level 1) None in
-        U.abs ([ S.null_binder (mk (Tm_fvar r)) ] @ binders) body what
-    | _ ->
-        raise_error (Errors.Fatal_UnexpectedBindShape, "unexpected shape for bind")
-  in
-
-  let apply_close t =
-    if List.length effect_binders = 0 then
-      t
-    else
-      close effect_binders (mk (Tm_app (t, snd (U.args_of_binders effect_binders))))
-  in
-  let rec apply_last f l = match l with
-    | [] -> failwith "empty path.."
-    | [a] -> [f a]
-    | (x::xs) -> x :: (apply_last f xs)
-  in
-  let register name item =
-    let p = path_of_lid ed.mname in
-    let p' = apply_last (fun s -> "__" ^ s ^ "_eff_override_" ^ name) p in
-    let l' = lid_of_path p' Range.dummyRange in
-    match try_lookup_lid env l' with
-    | Some (_us,_t) -> begin
-      if Options.debug_any () then
-          BU.print1 "DM4F: Applying override %s\n" (string_of_lid l');
-      // TODO: GM: get exact delta depth, needs a change of interfaces
-      fv_to_tm (lid_as_fv l' delta_equational None)
-      end
-    | None ->
-      let sigelt, fv = TcUtil.mk_toplevel_definition env (mk_lid name) (U.abs effect_binders item None) in
-      sigelts := sigelt :: !sigelts;
-      fv
-  in
-  let lift_from_pure_wp = register "lift_from_pure" lift_from_pure_wp in
-
-  // we do not expect the return_elab to verify, since that may require internalizing monotonicity of WPs (i.e. continuation monad)
-  let return_wp = register "return_wp" return_wp in
-  sigelts := mk_sigelt (Sig_pragma (PushOptions (Some "--admit_smt_queries true"))) :: !sigelts;
-  let return_elab = register "return_elab" return_elab in
-  sigelts := mk_sigelt (Sig_pragma PopOptions) :: !sigelts;
-
-  // we do not expect the bind to verify, since that requires internalizing monotonicity of WPs
-  let bind_wp = register "bind_wp" bind_wp in
-  sigelts := mk_sigelt (Sig_pragma (PushOptions (Some "--admit_smt_queries true"))) :: !sigelts;
-  let bind_elab = register "bind_elab" bind_elab in
-  sigelts := mk_sigelt (Sig_pragma PopOptions) :: !sigelts;
-
-  let dmff_env, actions = List.fold_left (fun (dmff_env, actions) action ->
-    let params_un = SS.open_binders action.action_params in
-    let action_params, env', _ = tc_tparams (DMFF.get_env dmff_env) params_un in
-    let action_params = List.map (fun (bv, qual) ->
-      { bv with sort = N.normalize [ Env.EraseUniverses ] env' bv.sort }, qual
-    ) action_params in
-    let dmff_env' = DMFF.set_env dmff_env env' in
-    // We need to reverse-engineer what tc_eff_decl wants here...
-    let dmff_env, action_t, action_wp, action_elab =
-      elaborate_and_star dmff_env' action_params (action.action_univs, action.action_defn)
-    in
-    let name = action.action_name.ident.idText in
-    let action_typ_with_wp = DMFF.trans_F dmff_env' action_t action_wp in
-    let action_params = SS.close_binders action_params in
-    let action_elab = SS.close action_params action_elab in
-    let action_typ_with_wp = SS.close action_params action_typ_with_wp in
-    let action_elab = abs action_params action_elab None in
-    let action_typ_with_wp =
-      match action_params with
-      | [] -> action_typ_with_wp
-      | _ -> flat_arrow action_params (S.mk_Total action_typ_with_wp)
-    in
-    if Env.debug env <| Options.Other "ED"
-    then BU.print4 "original action_params %s, end action_params %s, type %s, term %s\n"
-        (Print.binders_to_string "," params_un)
-        (Print.binders_to_string "," action_params)
-        (Print.term_to_string action_typ_with_wp)
-        (Print.term_to_string action_elab);
-    let action_elab = register (name ^ "_elab") action_elab in
-    let action_typ_with_wp = register (name ^ "_complete_type") action_typ_with_wp in
-    (* it does not seem that dmff_env' has been modified  by elaborate_and_star so it should be okay to return the original env *)
-    dmff_env,
-    { action with
-      action_params = [] ;
-      action_defn = apply_close action_elab;
-      action_typ = apply_close action_typ_with_wp
-    } :: actions
-  ) (dmff_env, []) ed.actions in
-  let actions = List.rev actions in
-
-  let repr =
-    let wp = S.gen_bv "wp_a" None wp_a in
-    let binders = [ S.mk_binder a; S.mk_binder wp ] in
-    U.abs binders (DMFF.trans_F dmff_env (mk (Tm_app (repr, [ S.bv_to_name a, S.as_implicit false ]))) (S.bv_to_name wp)) None
-  in
-  let _ = recheck_debug "FC" env repr in
-  let repr = register "repr" repr in
-
-  (* We are still lacking a principled way to generate pre/post condition *)
-  (* Current algorithm takes the type of wps : fun (a: Type) -> (t1 -> t2 ... -> tn -> Type0) *)
-  (* Checks that there is exactly one ti containing the type variable a and returns that ti *)
-  (* as type of postconditons, the rest as type of preconditions *)
-  let pre, post =
-    match (unascribe <| SS.compress wp_type).n with
-    | Tm_abs (type_param :: effect_param, arrow, _) ->
-        let type_param , effect_param, arrow =
-            match SS.open_term (type_param :: effect_param) arrow with
-                | (b :: bs), body -> b, bs, body
-                | _ -> failwith "Impossible : open_term nt preserving binders arity"
-        in
-        begin match (unascribe <| SS.compress arrow).n with
-        | Tm_arrow (wp_binders, c) ->
-            let wp_binders, c = SS.open_comp wp_binders c in
-            let pre_args, post_args =
-                List.partition (fun (bv,_) ->
-                  Free.names bv.sort |> BU.set_mem (fst type_param) |> not
-                ) wp_binders
-            in
-            let post = match post_args with
-                | [post] -> post
-                | [] ->
-                  let err_msg =
-                    BU.format1 "Impossible to generate DM effect: no post candidate %s (Type variable does not appear)"
-                      (Print.term_to_string arrow)
-                  in
-                  raise_err (Errors.Fatal_ImpossibleToGenerateDMEffect, err_msg)
-                | _ ->
-                  let err_msg =
-                      BU.format1 "Impossible to generate DM effect: multiple post candidates %s" (Print.term_to_string arrow)
-                  in
-                  raise_err (Errors.Fatal_ImpossibleToGenerateDMEffect, err_msg)
-            in
-            // Pre-condition does not mention the return type; don't close over it
-            U.arrow pre_args c,
-            // Post-condition does, however!
-            U.abs (type_param :: effect_param) (fst post).sort None
-        | _ ->
-            raise_error (Errors.Fatal_ImpossiblePrePostArrow, (BU.format1 "Impossible: pre/post arrow %s" (Print.term_to_string arrow)))
-        end
-    | _ ->
-        raise_error (Errors.Fatal_ImpossiblePrePostAbs, (BU.format1 "Impossible: pre/post abs %s" (Print.term_to_string wp_type)))
-  in
-  // Desugaring is aware of these names and generates references to them when
-  // the user writes something such as [STINT.repr]
-  ignore (register "pre" pre);
-  ignore (register "post" post);
-  ignore (register "wp" wp_type);
-
-  let ed = { ed with
-    signature = ([], close effect_binders effect_signature);
-    repr = ([], apply_close repr);
-    ret_wp = [], apply_close return_wp;
-    bind_wp = [], apply_close bind_wp;
-    return_repr = [], apply_close return_elab;
-    bind_repr = [], apply_close bind_elab;
-    actions = actions; // already went through apply_close
-    binders = close_binders effect_binders
-  } in
-
-
-  // Generate the missing combinators.
-  let sigelts', ed = DMFF.gen_wps_for_free env effect_binders a wp_a ed in
-  if Env.debug env (Options.Other "ED") then
-    BU.print_string (Print.eff_decl_to_string true ed);
-
-  let lift_from_pure_opt =
-    if List.length effect_binders = 0 then begin
-      // Won't work with parameterized effect
-      let lift_from_pure = {
-          source = PC.effect_PURE_lid;
-          target = ed.mname ;
-          lift_wp = Some ([], apply_close lift_from_pure_wp) ;
-          lift = None //Some ([], apply_close return_elab)
-      } in
-      Some (mk_sigelt (Sig_sub_effect (lift_from_pure)))
-    end else None
-  in
-
-  List.rev !sigelts @ sigelts', ed, lift_from_pure_opt
-
-
->>>>>>> 9f25993f
 let tc_lex_t env ses quals lids =
     (* We specifically type lex_t as:
 
