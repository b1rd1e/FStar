--- conflicted
+++ resolved
@@ -901,7 +901,6 @@
 
     let is_noeq = List.existsb (fun q -> q = Noeq) quals in
 
-<<<<<<< HEAD
     let res =
         if ((List.length tcs = 0) || ((lid_equals env.curmodule PC.prims_lid) && skip_prims_type ()) || is_noeq)
         then [sig_bndle], data_ops_ses
@@ -914,24 +913,10 @@
             { sigel = Sig_bundle(tcs@datas, lids);
               sigquals = quals;
               sigrng = Env.get_range env;
-              sigmeta = default_sigmeta  }::ses, data_ops_ses in
+              sigmeta = default_sigmeta;
+              sigattrs = []  }::ses, data_ops_ses in
     ignore (Env.pop env "tc_inductive");
     res
-=======
-    if ((List.length tcs = 0) || ((lid_equals env.curmodule Const.prims_lid) && skip_prims_type ()) || is_noeq)
-    then [sig_bndle], data_ops_ses
-    else
-        let is_unopteq = List.existsb (fun q -> q = Unopteq) quals in
-        let ses =
-          if is_unopteq then TcInductive.unoptimized_haseq_scheme sig_bndle tcs datas env0 tc_assume
-          else TcInductive.optimized_haseq_scheme sig_bndle tcs datas env0 tc_assume
-        in
-        { sigel = Sig_bundle(tcs@datas, lids);
-          sigquals = quals;
-          sigrng = Env.get_range env0;
-          sigmeta = default_sigmeta;
-          sigattrs = [] }::ses, data_ops_ses
->>>>>>> aa5a2620
 
 
 (* [tc_decl env se] typechecks [se] in environment [env] and returns *)
