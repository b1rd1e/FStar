(*
   Copyright 2008-2014 Nikhil Swamy and Microsoft Research

   Licensed under the Apache License, Version 2.0 (the "License");
   you may not use this file except in compliance with the License.
   You may obtain a copy of the License at

       http://www.apache.org/licenses/LICENSE-2.0

   Unless required by applicable law or agreed to in writing, software
   distributed under the License is distributed on an "AS IS" BASIS,
   WITHOUT WARRANTIES OR CONDITIONS OF ANY KIND, either express or implied.
   See the License for the specific language governing permissions and
   limitations under the License.
*)

module FStar.SeqProperties

#set-options "--max_fuel 0 --initial_fuel 0 --initial_ifuel 0 --max_ifuel 0"
open FStar.Seq

val lemma_append_inj_l: #a:Type -> s1:seq a -> s2:seq a -> t1:seq a -> t2:seq a{length s1 = length t1 /\ equal (append s1 s2) (append t1 t2)} -> i:nat{i < length s1}
  -> Lemma (index s1 i == index t1 i)
let lemma_append_inj_l #a s1 s2 t1 t2 i =
  assert (index s1 i == (index (append s1 s2) i));
  assert (index t1 i == (index (append t1 t2) i))

val lemma_append_inj_r: #a:Type -> s1:seq a -> s2:seq a -> t1:seq a -> t2:seq a{length s1 = length t1 /\ length s2 = length t2 /\ equal (append s1 s2) (append t1 t2)} -> i:nat{i < length s2}
  -> Lemma (ensures  (index s2 i == index t2 i))
let lemma_append_inj_r #a s1 s2 t1 t2 i =
  assert (index s2 i == (index (append s1 s2) (i + length s1)));
  assert (index t2 i == (index (append t1 t2) (i + length t1)))

val lemma_append_len_disj: #a:Type -> s1:seq a -> s2:seq a -> t1:seq a -> t2:seq a {(length s1 = length t1 \/ length s2 = length t2) /\ (equal (append s1 s2) (append t1 t2))}
  -> Lemma (ensures (length s1 = length t1 /\ length s2 = length t2))
let lemma_append_len_disj #a s1 s2 t1 t2 =
  cut (length (append s1 s2) == length s1 + length s2);
  cut (length (append t1 t2) == length t1 + length t2)

val lemma_append_inj: #a:Type -> s1:seq a -> s2:seq a -> t1:seq a -> t2:seq a {length s1 = length t1 \/ length s2 = length t2}
  -> Lemma (requires (equal (append s1 s2) (append t1 t2)))
           (ensures (equal s1 t1 /\ equal s2 t2))
let lemma_append_inj #a s1 s2 t1 t2 =
  lemma_append_len_disj s1 s2 t1 t2;
  qintro #(i:nat{i < length s1}) #(fun i -> index s1 i == index t1 i) (lemma_append_inj_l s1 s2 t1 t2);
  qintro #(i:nat{i < length s2}) #(fun i -> index s2 i == index t2 i) (lemma_append_inj_r s1 s2 t1 t2)

val head: #a:Type -> s:seq a{length s > 0} -> Tot a
let head #a s = index s 0

val tail: #a:Type -> s:seq a{length s > 0} -> Tot (seq a)
let tail #a s = slice s 1 (length s)

val cons: #a:Type -> a -> seq a -> Tot (seq a)
let cons #a x s = append (create 1 x) s

val split: #a:Type -> s:seq a -> i:nat{(0 <= i /\ i <= length s)} -> Tot (seq a * seq a)
let split #a s i = slice s 0 i, slice s i (length s)

val lemma_split : #a:Type -> s:seq a -> i:nat{(0 <= i /\ i <= length s)} -> Lemma
  (ensures (append (fst (split s i)) (snd (split s i)) == s))
let lemma_split #a s i =
  cut (equal (append (fst (split s i)) (snd (split s i)))  s)

val split_eq: #a:Type -> s:seq a -> i:nat{(0 <= i /\ i <= length s)} -> Pure
  (seq a * seq a)
  (requires True)
  (ensures (fun x -> (append (fst x) (snd x) == s)))
let split_eq #a s i =
  let x = split s i in
  lemma_split s i;
  x

val count : #a:eqtype -> a -> s:seq a -> Tot nat (decreases (length s))
let rec count #a x s =
  if length s = 0 then 0
  else if head s = x
  then 1 + count x (tail s)
  else count x (tail s)

val mem: #a:eqtype -> a -> seq a -> Tot bool
let mem #a x l = count x l > 0

val swap: #a:Type -> s:seq a -> i:nat{i<length s} -> j:nat{j<length s} -> Tot (seq a)
let swap #a s i j = upd (upd s j (index s i)) i (index s j)

val lemma_slice_append: #a:Type -> s1:seq a{length s1 >= 1} -> s2:seq a -> Lemma
  (ensures (equal (append s1 s2) (append (slice s1 0 1) (append (slice s1 1 (length s1)) s2))))
let lemma_slice_append #a s1 s2 = ()

val lemma_append_cons: #a:Type -> s1:seq a{length s1 > 0} -> s2:seq a -> Lemma
  (requires True)
  (ensures (equal (append s1 s2) (cons (head s1) (append (tail s1) s2))))
let rec lemma_append_cons #a s1 s2 = ()

val lemma_tl: #a:Type -> hd:a -> tl:seq a -> Lemma
  (ensures (equal (tail (cons hd tl)) tl))
let lemma_tl #a hd tl = ()

val sorted: #a:Type
          -> (a -> a -> Tot bool)
          -> s:seq a
          -> Tot bool (decreases (length s))
let rec sorted #a f s =
  if length s <= 1
  then true
  else let hd = head s in
       f hd (index s 1) && sorted f (tail s)

#set-options "--max_fuel 1 --initial_fuel 1"
val lemma_append_count: #a:eqtype -> lo:seq a -> hi:seq a -> Lemma
  (requires True)
  (ensures (forall x. count x (append lo hi) = (count x lo + count x hi)))
  (decreases (length lo))
let rec lemma_append_count #a lo hi =
  if length lo = 0
  then cut (equal (append lo hi) hi)
  else (cut (equal (cons (head lo) (append (tail lo) hi))
                (append lo hi));
        lemma_append_count (tail lo) hi;
        let tl_l_h = append (tail lo) hi in
        let lh = cons (head lo) tl_l_h in
        cut (equal (tail lh) tl_l_h))

val lemma_append_count_aux: #a:eqtype -> x:a -> lo:seq a -> hi:seq a -> Lemma
  (requires True)
  (ensures (count x (append lo hi) = (count x lo + count x hi)))
let lemma_append_count_aux #a x lo hi = lemma_append_count lo hi

val lemma_mem_inversion: #a:eqtype -> s:seq a{length s > 0} -> Lemma
  (ensures (forall x. mem x s = (x=head s || mem x (tail s))))
let lemma_mem_inversion #a s = ()

val lemma_mem_count: #a:eqtype -> s:seq a -> f:(a -> Tot bool) -> Lemma
  (requires (forall (i:nat{i<length s}). f (index s i)))
  (ensures (forall (x:a). mem x s ==> f x))
  (decreases (length s))
let rec lemma_mem_count #a s f =
  if length s = 0
  then ()
  else (let t = i:nat{i<length (tail s)} in
        cut (forall (i:t). index (tail s) i = index s (i + 1));
        lemma_mem_count (tail s) f)

val lemma_count_slice: #a:eqtype -> s:seq a -> i:nat{i<=length s} -> Lemma
  (requires True)
  (ensures (forall x. count x s = count x (slice s 0 i) + count x (slice s i (length s))))
  (decreases (length s))
let lemma_count_slice #a s i =
  cut (equal s (append (slice s 0 i) (slice s i (length s))));
  lemma_append_count (slice s 0 i) (slice s i (length s))

type total_order (a:eqtype) (f: (a -> a -> Tot bool)) =
    (forall a. f a a)                                           (* reflexivity   *)
    /\ (forall a1 a2. (f a1 a2 /\ a1<>a2)  <==> not (f a2 a1))  (* anti-symmetry *)
    /\ (forall a1 a2 a3. f a1 a2 /\ f a2 a3 ==> f a1 a3)        (* transitivity  *)
type tot_ord (a:eqtype) = f:(a -> a -> Tot bool){total_order a f}

val sorted_concat_lemma: #a:eqtype
                      -> f:(a -> a -> Tot bool){total_order a f}
                      -> lo:seq a{sorted f lo}
                      -> pivot:a
                      -> hi:seq a{sorted f hi}
                      -> Lemma (requires (forall y. (mem y lo ==> f y pivot)
                                                 /\ (mem y hi ==> f pivot y)))
                               (ensures (sorted f (append lo (cons pivot hi))))
                               (decreases (length lo))
let rec sorted_concat_lemma #a f lo pivot hi =
  if length lo = 0
  then (cut (equal (append lo (cons pivot hi)) (cons pivot hi));
        cut (equal (tail (cons pivot hi)) hi))
  else (sorted_concat_lemma f (tail lo) pivot hi;
        lemma_append_cons lo (cons pivot hi);
        lemma_tl (head lo) (append (tail lo) (cons pivot hi)))

#set-options "--max_fuel 1 --initial_fuel 1"
val split_5 : #a:Type -> s:seq a -> i:nat -> j:nat{i < j && j < length s} -> Pure (seq (seq a))
  (requires True)
  (ensures (fun x ->
            ((length x = 5)
             /\ (s == append (index x 0) (append (index x 1) (append (index x 2) (append (index x 3) (index x 4)))))
             /\ equal (index x 0) (slice s 0 i)
             /\ equal (index x 1) (slice s i (i+1))
             /\ equal (index x 2) (slice s (i+1) j)
             /\ equal (index x 3) (slice s j (j + 1))
             /\ equal (index x 4) (slice s (j + 1) (length s)))))
let split_5 #a s i j =
  let frag_lo, rest  = split_eq s i in
  let frag_i,  rest  = split_eq rest 1 in
  let frag_mid,rest  = split_eq rest (j - (i + 1)) in
  let frag_j,frag_hi = split_eq rest 1 in
  upd (upd (upd (upd (create 5 frag_lo) 1 frag_i) 2 frag_mid) 3 frag_j) 4 frag_hi
#reset-options

val lemma_swap_permutes_aux_frag_eq: #a:Type -> s:seq a -> i:nat{i<length s} -> j:nat{i <= j && j<length s}
                          -> i':nat -> j':nat{i' <= j' /\ j'<=length s /\
                                              (j < i'  //high slice
                                              \/ j' <= i //low slice
                                              \/ (i < i' /\ j' <= j)) //mid slice
                                              }
                          -> Lemma (ensures (slice s i' j' == slice (swap s i j) i' j'
                                            /\ slice s i (i + 1) == slice (swap s i j) j (j + 1)
                                            /\ slice s j (j + 1) == slice (swap s i j) i (i + 1)))
let lemma_swap_permutes_aux_frag_eq #a s i j i' j' =
  cut (equal (slice s i' j') (slice (swap s i j) i' j'));
  cut (equal (slice s i (i + 1))  (slice (swap s i j) j (j + 1)));
  cut (equal (slice s j (j + 1))  (slice (swap s i j) i (i + 1)))

#set-options "--max_fuel 1 --initial_fuel 1 --initial_ifuel 0 --max_ifuel 0"
val lemma_swap_permutes_aux: #a:eqtype -> s:seq a -> i:nat{i<length s} -> j:nat{i <= j && j<length s} -> x:a -> Lemma
  (requires True)
  (ensures (count x s = count x (swap s i j)))
let lemma_swap_permutes_aux #a s i j x =
  if j=i
  then cut (equal (swap s i j) s)
  else begin
      let s5 = split_5 s i j in
      let frag_lo, frag_i, frag_mid, frag_j, frag_hi =
        index s5 0, index s5 1, index s5 2, index s5 3, index s5 4 in
      lemma_append_count_aux x frag_lo (append frag_i (append frag_mid (append frag_j frag_hi)));
      lemma_append_count_aux x frag_i (append frag_mid (append frag_j frag_hi));
      lemma_append_count_aux x frag_mid (append frag_j frag_hi);
      lemma_append_count_aux x frag_j frag_hi;

      let s' = swap s i j in
      let s5' = split_5 s' i j in
      let frag_lo', frag_j', frag_mid', frag_i', frag_hi' =
        index s5' 0, index s5' 1, index s5' 2, index s5' 3, index s5' 4 in

      lemma_swap_permutes_aux_frag_eq s i j 0 i;
      lemma_swap_permutes_aux_frag_eq s i j (i + 1) j;
      lemma_swap_permutes_aux_frag_eq s i j (j + 1) (length s);

      lemma_append_count_aux x frag_lo (append frag_j (append frag_mid (append frag_i frag_hi)));
      lemma_append_count_aux x frag_j (append frag_mid (append frag_i frag_hi));
      lemma_append_count_aux x frag_mid (append frag_i frag_hi);
      lemma_append_count_aux x frag_i frag_hi
  end

#set-options "--max_fuel 0 --initial_fuel 0"
type permutation (a:eqtype) (s1:seq a) (s2:seq a) =
       (forall i. count i s1 = count i s2)
val lemma_swap_permutes: #a:eqtype -> s:seq a -> i:nat{i<length s} -> j:nat{i <= j && j<length s} -> Lemma
  (permutation a s (swap s i j))
let lemma_swap_permutes #a s i j = qintro #a #(fun x -> count x s = count x (swap s i j)) (lemma_swap_permutes_aux s i j)


#set-options "--max_fuel 1 --initial_fuel 1"
val cons_perm: #a:eqtype -> tl:seq a -> s:seq a{length s > 0} ->
         Lemma (requires (permutation a tl (tail s)))
               (ensures (permutation a (cons (head s) tl) s))
let cons_perm #a tl s = lemma_tl (head s) tl

#set-options "--max_fuel 2 --initial_fuel 2"
val lemma_mem_append : #a:eqtype -> s1:seq a -> s2:seq a
      -> Lemma (ensures (forall x. mem x (append s1 s2) <==> (mem x s1 || mem x s2)))
let lemma_mem_append #a s1 s2 = lemma_append_count s1 s2

val lemma_slice_cons: #a:eqtype -> s:seq a -> i:nat -> j:nat{i < j && j <= length s}
  -> Lemma (ensures (forall x. mem x (slice s i j) <==> (x = index s i || mem x (slice s (i + 1) j))))
let lemma_slice_cons #a s i j =
  cut (equal (slice s i j) (append (create 1 (index s i)) (slice s (i + 1) j)));
  lemma_mem_append (create 1 (index s i)) (slice s (i + 1) j)

val lemma_slice_snoc: #a:eqtype -> s:seq a -> i:nat -> j:nat{i < j && j <= length s}
  -> Lemma (ensures (forall x. mem x (slice s i j) <==> (x = index s (j - 1) || mem x (slice s i (j - 1)))))
let lemma_slice_snoc #a s i j =
  cut (equal (slice s i j) (append (slice s i (j - 1)) (create 1 (index s (j - 1)))));
  lemma_mem_append (slice s i (j - 1)) (create 1 (index s (j - 1)))

val lemma_ordering_lo_snoc: #a:eqtype -> f:tot_ord a -> s:seq a -> i:nat -> j:nat{i <= j && j < length s} -> pv:a
   -> Lemma (requires ((forall y. mem y (slice s i j) ==> f y pv) /\ f (index s j) pv))
            (ensures ((forall y. mem y (slice s i (j + 1)) ==> f y pv)))
let lemma_ordering_lo_snoc #a f s i j pv =
  cut (equal (slice s i (j + 1)) (append (slice s i j) (create 1 (index s j))));
  lemma_mem_append (slice s i j) (create 1 (index s j))

val lemma_ordering_hi_cons: #a:eqtype -> f:tot_ord a -> s:seq a -> back:nat -> len:nat{back < len && len <= length s} -> pv:a
   -> Lemma (requires ((forall y. mem y (slice s (back + 1) len) ==> f pv y) /\ f pv (index s back)))
            (ensures ((forall y. mem y (slice s back len) ==> f pv y)))
let lemma_ordering_hi_cons #a f s back len pv =
  cut (equal (slice s back len) (append (create 1 (index s back)) (slice s (back + 1) len)));
  lemma_mem_append (create 1 (index s back)) (slice s (back + 1) len)

#set-options "--max_fuel 0 --initial_fuel 0"
val swap_frame_lo : #a:Type -> s:seq a -> lo:nat -> i:nat{lo <= i} -> j:nat{i <= j && j < length s}
     -> Lemma (ensures (slice s lo i == slice (swap s i j) lo i))
let swap_frame_lo #a s lo i j = cut (equal (slice s lo i) (slice (swap s i j) lo i))

val swap_frame_lo' : #a:Type -> s:seq a -> lo:nat -> i':nat {lo <= i'} -> i:nat{i' <= i} -> j:nat{i <= j && j < length s}
     -> Lemma (ensures (slice s lo i' == slice (swap s i j) lo i'))
let swap_frame_lo' #a s lo i' i j = cut (equal (slice s lo i') (slice (swap s i j) lo i'))

val swap_frame_hi : #a:Type -> s:seq a -> i:nat -> j:nat{i <= j} -> k:nat{j < k} -> hi:nat{k <= hi /\ hi <= length s}
     -> Lemma (ensures (slice s k hi == slice (swap s i j) k hi))
let swap_frame_hi #a s i j k hi = cut (equal (slice s k hi) (slice (swap s i j) k hi))

val lemma_swap_slice_commute  : #a:Type -> s:seq a -> start:nat -> i:nat{start <= i} -> j:nat{i <= j} -> len:nat{j < len && len <= length s}
    -> Lemma (ensures (slice (swap s i j) start len == (swap (slice s start len) (i - start) (j - start))))
let lemma_swap_slice_commute #a s start i j len = cut (equal (slice (swap s i j) start len) (swap (slice s start len) (i - start) (j - start)))

val lemma_swap_permutes_slice : #a:eqtype -> s:seq a -> start:nat -> i:nat{start <= i} -> j:nat{i <= j} -> len:nat{j < len && len <= length s}
   -> Lemma (ensures (permutation a (slice s start len) (slice (swap s i j) start len)))
let lemma_swap_permutes_slice #a s start i j len =
  lemma_swap_slice_commute s start i j len;
  lemma_swap_permutes (slice s start len) (i - start) (j - start)

#set-options "--initial_fuel 0 --max_fuel 0"
(* replaces the [i,j) sub-sequence of s1 with the corresponding sub-sequence of s2 *)
val splice: #a:Type -> s1:seq a -> i:nat -> s2:seq a{length s1=length s2} -> j:nat{i <= j /\ j <= (length s2)} -> Tot (seq a)
let splice #a s1 i s2 j = Seq.append (slice s1 0 i) (Seq.append (slice s2 i j) (slice s1 j (length s1)))

val splice_refl : #a:Type -> s:seq a -> i:nat -> j:nat{i <= j && j <= length s}
  -> Lemma
  (ensures (s == splice s i s j))
let splice_refl #a s i j = cut (equal s (splice s i s j))

val lemma_swap_splice : #a:Type -> s:seq a -> start:nat -> i:nat{start <= i} -> j:nat{i <= j} -> len:nat{j < len && len <= length s}
   -> Lemma
        (ensures (swap s i j == splice s start (swap s i j) len))
let lemma_swap_splice #a s start i j len = cut (equal (swap s i j) (splice s start (swap s i j) len))

val lemma_seq_frame_hi: #a:Type -> s1:seq a -> s2:seq a{length s1 = length s2} -> i:nat -> j:nat{i <= j} -> m:nat{j <= m} -> n:nat{m < n && n <= length s1}
  -> Lemma
  (requires (s1 == (splice s2 i s1 j)))
  (ensures  ((slice s1 m n == slice s2 m n) /\ (index s1 m == index s2 m)))
let lemma_seq_frame_hi #a s1 s2 i j m n =
  cut (equal (slice s1 m n) (slice s2 m n))

val lemma_seq_frame_lo: #a:Type -> s1:seq a -> s2:seq a{length s1 = length s2} -> i:nat -> j:nat{i <= j} -> m:nat{j < m} -> n:nat{m <= n && n <= length s1}
  -> Lemma
  (requires (s1 == (splice s2 m s1 n)))
  (ensures  ((slice s1 i j == slice s2 i j) /\ (index s1 j == index s2 j)))
let lemma_seq_frame_lo #a s1 s2 i j m n =
  cut (equal (slice s1 i j) (slice s2 i j))

val lemma_tail_slice: #a:Type -> s:seq a -> i:nat -> j:nat{i < j && j <= length s}
  -> Lemma
  (ensures (tail (slice s i j) == slice s (i + 1) j))
let lemma_tail_slice #a s i j =
  cut (equal (tail (slice s i j)) (slice s (i + 1) j))

val lemma_weaken_frame_right : #a:Type -> s1:seq a -> s2:seq a{length s1 = length s2} -> i:nat -> j:nat -> k:nat{i <= j && j <= k && k <= length s1}
  -> Lemma
  (requires (s1 == splice s2 i s1 j))
  (ensures (s1 == splice s2 i s1 k))
let lemma_weaken_frame_right #a s1 s2 i j k = cut (equal s1 (splice s2 i s1 k))

val lemma_weaken_frame_left : #a:Type -> s1:seq a -> s2:seq a{length s1 = length s2} -> i:nat -> j:nat -> k:nat{i <= j && j <= k && k <= length s1}
  -> Lemma
  (requires (s1 == splice s2 j s1 k))
  (ensures (s1 == splice s2 i s1 k))
let lemma_weaken_frame_left #a s1 s2 i j k = cut (equal s1 (splice s2 i s1 k))

val lemma_trans_frame : #a:Type -> s1:seq a -> s2:seq a -> s3:seq a{length s1 = length s2 /\ length s2 = length s3} -> i:nat -> j:nat{i <= j && j <= length s1}
  -> Lemma
  (requires ((s1 == splice s2 i s1 j) /\ s2 == splice s3 i s2 j))
  (ensures (s1 == splice s3 i s1 j))
let lemma_trans_frame #a s1 s2 s3 i j = cut (equal s1 (splice s3 i s1 j))

val lemma_weaken_perm_left: #a:eqtype -> s1:seq a -> s2:seq a{length s1 = length s2} -> i:nat -> j:nat -> k:nat{i <= j /\ j <= k /\ k <= length s1}
  -> Lemma
  (requires (s1 == splice s2 j s1 k /\ permutation a (slice s2 j k) (slice s1 j k)))
  (ensures (permutation a (slice s2 i k) (slice s1 i k)))
let lemma_weaken_perm_left #a s1 s2 i j k =
  cut (equal (slice s2 i k) (append (slice s2 i j)
                                 (slice s2 j k)));
  cut (equal (slice s1 i k) (append (slice s2 i j)
                                 (slice s1 j k)));
  lemma_append_count (slice s2 i j) (slice s2 j k);
  lemma_append_count (slice s2 i j) (slice s1 j k)

val lemma_weaken_perm_right: #a:eqtype -> s1:seq a -> s2:seq a{length s1 = length s2} -> i:nat -> j:nat -> k:nat{i <= j /\ j <= k /\ k <= length s1}
  -> Lemma
  (requires (s1 == splice s2 i s1 j /\ permutation a (slice s2 i j) (slice s1 i j)))
  (ensures (permutation a (slice s2 i k) (slice s1 i k)))
let lemma_weaken_perm_right #a s1 s2 i j k =
  cut (equal (slice s2 i k) (append (slice s2 i j)
                                 (slice s2 j k)));
  cut (equal (slice s1 i k) (append (slice s1 i j)
                                 (slice s2 j k)));
  lemma_append_count (slice s2 i j) (slice s2 j k);
  lemma_append_count (slice s1 i j) (slice s2 j k)

val lemma_trans_perm: #a:eqtype -> s1:seq a -> s2:seq a -> s3:seq a{length s1 = length s2 /\ length s2 = length s3} -> i:nat -> j:nat{i<=j && j <= length s1}
 -> Lemma
  (requires (permutation a (slice s1 i j) (slice s2 i j)
             /\ permutation a (slice s2 i j) (slice s3 i j)))
  (ensures (permutation a (slice s1 i j) (slice s3 i j)))
let lemma_trans_perm #a s1 s2 s3 i j = ()


(*New addtions, please review*)

val snoc : #a:Type -> seq a -> a -> Tot (seq a)
let snoc #a s x = Seq.append s (Seq.create 1 x)

#set-options "--initial_fuel 2 --max_fuel 2"
val lemma_mem_snoc : #a:eqtype -> s:FStar.Seq.seq a -> x:a ->
   Lemma (ensures (forall y. mem y (snoc s x) <==> mem y s \/ x=y))
let lemma_mem_snoc #a s x = lemma_append_count s (Seq.create 1 x)

#set-options "--initial_ifuel 1 --max_ifuel 1 --initial_fuel 0 --max_fuel 0"
type found (i:nat) = True
val seq_find_aux : #a:Type -> f:(a -> Tot bool) -> l:seq a
                   -> ctr:nat{ctr <= Seq.length l}
                   -> Pure (option a)
                      (requires (forall (i:nat{ i < Seq.length l /\ i >= ctr}).
                                        not (f (Seq.index l i) )))
                      (ensures (function 
                                  | None -> forall (i:nat{i < Seq.length l}).  not (f (Seq.index l i))
<<<<<<< HEAD
                                  | Some x -> f x /\  (exists (i:nat{i < Seq.length l}). //{:pattern (found i)}
                                                            x == Seq.index l i)))
=======
                                  | Some x -> f x /\  (exists (i:nat{i < Seq.length l}). {:pattern (found i)}
							    found i /\
                                                            x = Seq.index l i)))
>>>>>>> 060188f8

let rec seq_find_aux #a f l ctr =
  match ctr with
  | 0 -> None
  | _ -> let i = ctr - 1 in
  if f (Seq.index l i)
  then (
     cut (found i);
     Some (Seq.index l i))
  else seq_find_aux f l i

val seq_find: #a:Type -> f:(a -> Tot bool) -> l:seq a ->
                     Pure (option a)
                          (requires True)
                          (ensures (function
                                      | None -> forall (i:nat{i < Seq.length l}). not (f (Seq.index l i))
                                      | Some x -> f x /\ (exists (i:nat{i < Seq.length l}).{:pattern (found i)}
                                                          found i /\ x == Seq.index l i)))

let seq_find #a f l =
  seq_find_aux f l (Seq.length l)

#set-options "--initial_ifuel 1 --max_ifuel 1 --initial_fuel 1 --max_fuel 1"
val seq_mem_k: #a:eqtype -> s:seq a -> n:nat{n < Seq.length s} -> 
    Lemma (requires True)
	  (ensures (mem (Seq.index s n) s))
	  (decreases n)
	  [SMTPat (mem (Seq.index s n) s)]
let rec seq_mem_k #a s n = 
  if n = 0 then ()
  else let tl = tail s in
       seq_mem_k tl (n - 1)
<|MERGE_RESOLUTION|>--- conflicted
+++ resolved
@@ -206,7 +206,8 @@
   cut (equal (slice s i (i + 1))  (slice (swap s i j) j (j + 1)));
   cut (equal (slice s j (j + 1))  (slice (swap s i j) i (i + 1)))
 
-#set-options "--max_fuel 1 --initial_fuel 1 --initial_ifuel 0 --max_ifuel 0"
+//#set-options "--max_fuel 1 --initial_fuel 1 --initial_ifuel 0 --max_ifuel 0 --z3timeout 10"
+#set-options "--z3timeout 10"
 val lemma_swap_permutes_aux: #a:eqtype -> s:seq a -> i:nat{i<length s} -> j:nat{i <= j && j<length s} -> x:a -> Lemma
   (requires True)
   (ensures (count x s = count x (swap s i j)))
@@ -409,14 +410,9 @@
                                         not (f (Seq.index l i) )))
                       (ensures (function 
                                   | None -> forall (i:nat{i < Seq.length l}).  not (f (Seq.index l i))
-<<<<<<< HEAD
-                                  | Some x -> f x /\  (exists (i:nat{i < Seq.length l}). //{:pattern (found i)}
-                                                            x == Seq.index l i)))
-=======
                                   | Some x -> f x /\  (exists (i:nat{i < Seq.length l}). {:pattern (found i)}
 							    found i /\
-                                                            x = Seq.index l i)))
->>>>>>> 060188f8
+                                                            x == Seq.index l i)))
 
 let rec seq_find_aux #a f l ctr =
   match ctr with
