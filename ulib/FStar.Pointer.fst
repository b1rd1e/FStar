--- conflicted
+++ resolved
@@ -429,24 +429,6 @@
   let (| f, _ |) = p in
   f
 
-<<<<<<< HEAD
-let fun_of_list
-  (s: struct_typ)
-  (l: list (x: struct_field s & type_of_struct_field s x) {
-    normalize_term (
-      List.Tot.sortWith FStar.String.compare (List.Tot.map fst s) =
-      List.Tot.sortWith FStar.String.compare
-        (List.Tot.map (dfst_struct_field s) l)
-    ) == true
-  })
-  (f: struct_field s)
-: Tot (type_of_struct_field s f)
-=
-  let f' : string = f in
-  match List.Tot.find (fun p -> dfst_struct_field s p = f') l with
-  | Some p -> let (| _, v |) = p in v
-  | None -> admit () (* impossible: TODO: prove it *)
-=======
 (* TODO move to FStar.List.Tot.Properties *)
 
 let rec find_none
@@ -506,7 +488,6 @@
     List.Tot.memP_map_elim (dfst_struct_field s) f' l;
     Classical.forall_intro (Classical.move_requires (find_none phi l));
     false_elim ()
->>>>>>> 244da85c
 
 let struct_create (l: struct_typ) (f: ((fd: struct_field l) -> Tot (type_of_struct_field l fd))) : Tot (struct l) =
   DM.create #(struct_field l) #(type_of_struct_field l) f
