--- conflicted
+++ resolved
@@ -184,7 +184,6 @@
      let hi, lo  = partition (fun x -> f pivot x > 0) tl in
      sortWith f lo@(pivot::sortWith f hi)
 
-<<<<<<< HEAD
 val splitAt: nat -> list 'a -> (list 'a * list 'a)
 let rec splitAt n l =
   if n = 0 then l, []
@@ -194,7 +193,7 @@
       | hd::tl ->
 	let l1, l2 = splitAt (n - 1) tl in
 	hd::l1, l2
-=======
+
 let filter_map f l =
   let rec filter_map acc l =
     match l with
@@ -220,5 +219,4 @@
         else
           index f tl (i + 1)
   in
-  index f l 0
->>>>>>> 7da19eeb
+  index f l 0