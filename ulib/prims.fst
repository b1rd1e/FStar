(*
   Copyright 2008-2016 Nikhil Swamy and Microsoft Research

   Licensed under the Apache License, Version 2.0 (the "License");
   you may not use this file except in compliance with the License.
   You may obtain a copy of the License at

       http://www.apache.org/licenses/LICENSE-2.0

   Unless required by applicable law or agreed to in writing, software
   distributed under the License is distributed on an "AS IS" BASIS,
   WITHOUT WARRANTIES OR CONDITIONS OF ANY KIND, either express or implied.
   See the License for the specific language governing permissions and
   limitations under the License.
*)
module Prims
(* False is the empty inductive type *)
type l_False =

(* True is the singleton inductive type *)
type l_True =
  | T

(* another singleton type, with its only inhabitant written '()'
   we assume it is primitive, for convenient interop with other languages *)
assume new type unit : Type0

(* A coercion down to universe 0 *)
type squash (p:Type) : Type0 = x:unit{p}

(* An SMT-pattern to control unfolding inductives;
   In a proof, you can say `allow_inversion (option a)`
   to allow the SMT solver. cf. allow_inversion below
 *)
let inversion (a:Type) = True

(*
   infix binary '==';
   proof irrelevant, heterogeneous equality in Type#0;
   primitive (TODO: make it an inductive?)
*)
assume type eq2 : #a:Type -> #b:Type -> a -> b -> Type0

(* bool is a two element type with elements {'true', 'false'}
   we assume it is primitive, for convenient interop with other languages *)
assume new type bool : Type0

(* bool-to-type coercion *)
type b2t (b:bool) = (b == true)

(* constructive conjunction *)
type c_and  (p:Type) (q:Type) =
  | And   : p -> q -> c_and p q

(* '/\'  : specialized to Type#0 *)
type l_and (p:Type0) (q:Type0) = squash (c_and p q)

(* constructive disjunction *)
type c_or   (p:Type) (q:Type) =
  | Left  : p -> c_or p q
  | Right : q -> c_or p q

(* '\/'  : specialized to Type#0 *)
type l_or (p:Type0) (q:Type0) = squash (c_or p q)

(* '==>' : specialized to Type#0 *)
type l_imp (p:Type0) (q:Type0) = squash (p -> GTot q)
                                         (* ^^^ NB: The Tot effect is primitive;            *)
				         (*         elaborated using PURE a few lines below *)
(* infix binary '<==>' *)
type l_iff (p:Type) (q:Type) = (p ==> q) /\ (q ==> p)

(* prefix unary '~' *)
type l_not (p:Type) = p ==> False

inline type l_ITE (p:Type) (q:Type) (r:Type) = (p ==> q) /\ (~p ==> r)

(* infix binary '<<'; a built-in well-founded partial order over all terms *)
assume type precedes : #a:Type -> #b:Type -> a -> b -> Type0

(* internalizing the typing relation for the SMT encoding: (has_type x t) *)
assume type has_type : #a:Type -> a -> Type -> Type0
  
(* forall (x:a). p x : specialized to Type#0 *)
type l_Forall (#a:Type) (p:a -> GTot Type0) = squash (x:a -> GTot (p x))

(* dependent pairs DTuple2 in concrete syntax is '(x:a & b x)' *)
type dtuple2 (a:Type)
             (b:(a -> GTot Type)) =
  | Mkdtuple2: _1:a
            -> _2:b _1
            -> dtuple2 a b

(* exists (x:a). p x : specialized to Type#0 *)
type l_Exists (#a:Type) (p:a -> GTot Type0) = squash (x:a & p x)

assume new type range : Type0
assume val range_0:range
assume new type string : Type0
irreducible let labeled (r:range) (msg:string) (b:Type) = b
type range_of (#a:Type) (x:a) = range

(* PURE effect *)
let pure_pre = Type0
let pure_post (a:Type) = a -> GTot Type0
let pure_wp   (a:Type) = pure_post a -> GTot pure_pre

assume type guard_free: Type0 -> Type0

inline let pure_return (a:Type) (x:a) (p:pure_post a) =
     forall (y:a). y==x ==> p y

inline let pure_bind_wp (r1:range) (a:Type) (b:Type)
                   (wp1:pure_wp a) (wp2: (a -> GTot (pure_wp b)))
                   (p : pure_post b) =
     (* labeled r1 "push" unit  *)
     (* /\  *)wp1 (fun (x:a) -> 
             (* labeled r1 "pop" unit  *)
<<<<<<< HEAD
	     (* /\  *)wp2 x p)
=======
	     (* /\ *) wp2 x p)
>>>>>>> afaa0049
inline let pure_if_then_else (a:Type) (p:Type) (wp_then:pure_wp a) (wp_else:pure_wp a) (post:pure_post a) =
     l_ITE p (wp_then post) (wp_else post)

inline let pure_ite_wp (a:Type) (wp:pure_wp a) (post:pure_post a) =
     forall (k:pure_post a).
	 (forall (x:a).{:pattern (guard_free (k x))} k x <==> post x)
	 ==> wp k

inline let pure_stronger (a:Type) (wp1:pure_wp a) (wp2:pure_wp a) =
        forall (p:pure_post a). wp1 p ==> wp2 p

inline let pure_close_wp (a:Type) (b:Type) (wp:(b -> GTot (pure_wp a))) (p:pure_post a) = forall (b:b). wp b p
inline let pure_assert_p (a:Type) (q:Type) (wp:pure_wp a) (p:pure_post a) = q /\ wp p
inline let pure_assume_p (a:Type) (q:Type) (wp:pure_wp a) (p:pure_post a) = q ==> wp p
inline let pure_null_wp  (a:Type) (p:pure_post a) = forall (x:a). p x
inline let pure_trivial  (a:Type) (wp:pure_wp a) = wp (fun (x:a) -> True)

total new_effect { (* The definition of the PURE effect is fixed; no user should ever change this *)
  PURE : a:Type -> wp:pure_wp a -> Effect
  with return_wp       = pure_return
     ; bind_wp      = pure_bind_wp
     ; if_then_else = pure_if_then_else
     ; ite_wp       = pure_ite_wp
     ; stronger     = pure_stronger
     ; close_wp     = pure_close_wp
     ; assert_p     = pure_assert_p
     ; assume_p     = pure_assume_p
     ; null_wp      = pure_null_wp
     ; trivial      = pure_trivial
}

effect Pure (a:Type) (pre:pure_pre) (post:pure_post a) =
        PURE a
             (fun (p:pure_post a) -> pre /\ (forall (x:a). pre /\ post x ==> p x)) // pure_wp
effect Admit (a:Type) = PURE a (fun (p:pure_post a) -> True)

(* The primitive effect Tot is definitionally equal to an instance of PURE *)
effect Tot (a:Type) = PURE a (pure_null_wp a)

total new_effect GHOST = PURE

inline let purewp_id (a:Type) (wp:pure_wp a) = wp

sub_effect
  PURE ~> GHOST = purewp_id

(* The primitive effect GTot is definitionally equal to an instance of GHOST *)
effect GTot (a:Type) = GHOST a (pure_null_wp a)

effect Ghost (a:Type) (pre:Type) (post:pure_post a) =
       GHOST a
           (fun (p:pure_post a) -> pre /\ (forall (x:a). post x ==> p x))

assume new type int : Type0
assume val op_AmpAmp             : bool -> bool -> Tot bool
assume val op_BarBar             : bool -> bool -> Tot bool
assume val op_Negation           : bool -> Tot bool
assume val op_Multiply           : int -> int -> Tot int
assume val op_Subtraction        : int -> int -> Tot int
assume val op_Addition           : int -> int -> Tot int
assume val op_Minus              : int -> Tot int
assume val op_LessThanOrEqual    : int -> int -> Tot bool
assume val op_GreaterThan        : int -> int -> Tot bool
assume val op_GreaterThanOrEqual : int -> int -> Tot bool
assume val op_LessThan           : int -> int -> Tot bool
(* Primitive (structural) equality.
   This still allows functions ... TODO: disallow functions *)
assume val op_Equality :    'a -> 'a -> Tot bool
assume val op_disEquality : 'a -> 'a -> Tot bool
assume new type exn : Type0
assume new type array : Type -> Type0
assume val strcat : string -> string -> Tot string

type list (a:Type) =
  | Nil  : list a
  | Cons : hd:a -> tl:list a -> list a

type pattern =
  | SMTPat   : #a:Type -> a -> pattern
  | SMTPatT  : a:Type0 -> pattern 
  | SMTPatOr : list (list pattern) -> pattern 

assume type decreases : #a:Type -> a -> Type0

(*
   Lemma is desugared specially. You can write:

     Lemma phi                 for   Lemma (requires True) phi []
     Lemma t1..tn              for   Lemma unit t1..tn
*)
effect Lemma (a:Type) (pre:Type) (post:Type) (pats:list pattern) =
       Pure a pre (fun r -> post)


type option (a:Type) =
  | None : option a
  | Some : v:a -> option a

type either 'a 'b =
  | Inl : v:'a -> either 'a 'b
  | Inr : v:'b -> either 'a 'b

type result (a:Type) =
  | V   : v:a -> result a
  | E   : e:exn -> result a
  | Err : msg:string -> result a

(* This new bit for Dijkstra Monads for Free; it has a "double meaning",
 * either as an alias for reasoning about the direct definitions, or as a marker
 * for places where a CPS transformation should happen. *)
effect M (a:Type) = Tot a

new_effect DIV = PURE
sub_effect PURE ~> DIV  = purewp_id

effect Div (a:Type) (pre:pure_pre) (post:pure_post a) =
       DIV a
           (fun (p:pure_post a) -> pre /\ (forall a. pre /\ post a ==> p a)) (* WP *)

effect Dv (a:Type) =
     DIV a (fun (p:pure_post a) -> (forall (x:a). p x))


let st_pre_h  (heap:Type)          = heap -> GTot Type0
let st_post_h (heap:Type) (a:Type) = a -> heap -> GTot Type0
let st_wp_h   (heap:Type) (a:Type) = st_post_h heap a -> Tot (st_pre_h heap)

inline let st_return        (heap:Type) (a:Type)
                            (x:a) (p:st_post_h heap a) =
     p x
inline let st_bind_wp       (heap:Type) 
			    (r1:range) 
			    (a:Type) (b:Type)
                            (wp1:st_wp_h heap a)
                            (wp2:(a -> GTot (st_wp_h heap b)))
                            (p:st_post_h heap b) (h0:heap) =
     labeled r1 "push" unit
     /\ wp1 (fun a h1 ->
       labeled r1 "pop" unit
       /\ wp2 a p h1) h0
inline let st_if_then_else  (heap:Type) (a:Type) (p:Type)
                             (wp_then:st_wp_h heap a) (wp_else:st_wp_h heap a)
                             (post:st_post_h heap a) (h0:heap) =
     l_ITE p
        (wp_then post h0)
	(wp_else post h0)
inline let st_ite_wp        (heap:Type) (a:Type)
                            (wp:st_wp_h heap a)
                            (post:st_post_h heap a) (h0:heap) =
     forall (k:st_post_h heap a).
	 (forall (x:a) (h:heap).{:pattern (guard_free (k x h))} k x h <==> post x h)
	 ==> wp k h0
inline let st_stronger  (heap:Type) (a:Type) (wp1:st_wp_h heap a)
                        (wp2:st_wp_h heap a) =
     (forall (p:st_post_h heap a) (h:heap). wp1 p h ==> wp2 p h)

inline let st_close_wp      (heap:Type) (a:Type) (b:Type)
                             (wp:(b -> GTot (st_wp_h heap a)))
                             (p:st_post_h heap a) (h:heap) =
     (forall (b:b). wp b p h)
inline let st_assert_p      (heap:Type) (a:Type) (p:Type)
                             (wp:st_wp_h heap a)
                             (q:st_post_h heap a) (h:heap) =
     p /\ wp q h
inline let st_assume_p      (heap:Type) (a:Type) (p:Type)
                             (wp:st_wp_h heap a)
                             (q:st_post_h heap a) (h:heap) =
     p ==> wp q h
inline let st_null_wp       (heap:Type) (a:Type)
                             (p:st_post_h heap a) (h:heap) =
     (forall (x:a) (h:heap). p x h)
inline let st_trivial       (heap:Type) (a:Type)
                             (wp:st_wp_h heap a) =
     (forall h0. wp (fun r h1 -> True) h0)

new_effect {
  STATE_h (heap:Type) : result:Type -> wp:st_wp_h heap result -> Effect
  with return_wp      = st_return heap
     ; bind_wp      = st_bind_wp heap
     ; if_then_else = st_if_then_else heap
     ; ite_wp       = st_ite_wp heap
     ; stronger     = st_stronger heap
     ; close_wp     = st_close_wp heap
     ; assert_p     = st_assert_p heap
     ; assume_p     = st_assume_p heap
     ; null_wp      = st_null_wp heap
     ; trivial      = st_trivial heap
}

(* Effect EXCEPTION *)
let ex_pre  = Type0
let ex_post (a:Type) = result a -> GTot Type0
let ex_wp   (a:Type) = ex_post a -> GTot ex_pre
inline let ex_return   (a:Type) (x:a) (p:ex_post a) : GTot Type0 = p (V x)
inline let ex_bind_wp (r1:range) (a:Type) (b:Type)
		       (wp1:ex_wp a)
		       (wp2:(a -> GTot (ex_wp b))) (p:ex_post b)
         : GTot Type0 =
  forall (k:ex_post b).
     (forall (rb:result b).{:pattern (guard_free (k rb))} k rb <==> p rb)
     ==> (labeled r1 "push" unit
         /\ wp1 (fun ra1 -> labeled r1 "pop" unit
			/\ (is_V ra1 ==> wp2 (V.v ra1) k)
			/\ (is_E ra1 ==> k (E (E.e ra1)))))

inline let ex_ite_wp (a:Type) (wp:ex_wp a) (post:ex_post a) =
  forall (k:ex_post a).
     (forall (rb:result a).{:pattern (guard_free (k rb))} k rb <==> post rb)
     ==> wp k

inline let ex_if_then_else (a:Type) (p:Type) (wp_then:ex_wp a) (wp_else:ex_wp a) (post:ex_post a) =
   l_ITE p
       (wp_then post)
       (wp_else post)
inline let ex_stronger (a:Type) (wp1:ex_wp a) (wp2:ex_wp a) =
        (forall (p:ex_post a). wp1 p ==> wp2 p)

inline let ex_close_wp (a:Type) (b:Type) (wp:(b -> GTot (ex_wp a))) (p:ex_post a) = (forall (b:b). wp b p)
inline let ex_assert_p (a:Type) (q:Type) (wp:ex_wp a) (p:ex_post a) = (q /\ wp p)
inline let ex_assume_p (a:Type) (q:Type) (wp:ex_wp a) (p:ex_post a) = (q ==> wp p)
inline let ex_null_wp (a:Type) (p:ex_post a) = (forall (r:result a). p r)
inline let ex_trivial (a:Type) (wp:ex_wp a) = wp (fun r -> True)

new_effect {
  EXN : result:Type -> wp:ex_wp result -> Effect
  with
    return_wp    = ex_return
  ; bind_wp      = ex_bind_wp
  ; if_then_else = ex_if_then_else
  ; ite_wp       = ex_ite_wp
  ; stronger     = ex_stronger
  ; close_wp     = ex_close_wp
  ; assert_p     = ex_assert_p
  ; assume_p     = ex_assume_p
  ; null_wp      = ex_null_wp
  ; trivial      = ex_trivial
}
effect Exn (a:Type) (pre:ex_pre) (post:ex_post a) =
       EXN a
         (fun (p:ex_post a) -> pre /\ (forall (r:result a). (pre /\ post r) ==> p r)) (* WP *)

inline let lift_div_exn (a:Type) (wp:pure_wp a) (p:ex_post a) = wp (fun a -> p (V a))
sub_effect DIV ~> EXN = lift_div_exn
effect Ex (a:Type) = Exn a True (fun v -> True)

let all_pre_h  (h:Type)           = h -> GTot Type0
let all_post_h (h:Type) (a:Type)  = result a -> h -> GTot Type0
let all_wp_h   (h:Type) (a:Type)  = all_post_h h a -> Tot (all_pre_h h)

inline let all_ite_wp (heap:Type) (a:Type)
                      (wp:all_wp_h heap a)
                      (post:all_post_h heap a) (h0:heap) =
    forall (k:all_post_h heap a).
       (forall (x:result a) (h:heap).{:pattern (guard_free (k x h))} k x h <==> post x h)
       ==> wp k h0
inline let all_return  (heap:Type) (a:Type) (x:a) (p:all_post_h heap a) = p (V x)
inline let all_bind_wp (heap:Type) (r1:range) (a:Type) (b:Type)
                       (wp1:all_wp_h heap a)
                       (wp2:(a -> GTot (all_wp_h heap b)))
                       (p:all_post_h heap b) (h0:heap) : GTot Type0 =
   labeled r1 "push" unit
   /\ wp1 (fun ra h1 -> 
       labeled r1 "pop" unit
       /\ (is_V ra ==> wp2 (V.v ra) p h1)) h0

inline let all_if_then_else (heap:Type) (a:Type) (p:Type)
                             (wp_then:all_wp_h heap a) (wp_else:all_wp_h heap a)
                             (post:all_post_h heap a) (h0:heap) =
   l_ITE p
       (wp_then post h0)
       (wp_else post h0)
inline let all_stronger (heap:Type) (a:Type) (wp1:all_wp_h heap a)
                        (wp2:all_wp_h heap a) =
    (forall (p:all_post_h heap a) (h:heap). wp1 p h ==> wp2 p h)

inline let all_close_wp (heap:Type) (a:Type) (b:Type)
                         (wp:(b -> GTot (all_wp_h heap a)))
                         (p:all_post_h heap a) (h:heap) =
    (forall (b:b). wp b p h)
inline let all_assert_p (heap:Type) (a:Type) (p:Type)
                         (wp:all_wp_h heap a) (q:all_post_h heap a) (h:heap) =
    p /\ wp q h
inline let all_assume_p (heap:Type) (a:Type) (p:Type)
                         (wp:all_wp_h heap a) (q:all_post_h heap a) (h:heap) =
    p ==> wp q h
inline let all_null_wp (heap:Type) (a:Type)
                        (p:all_post_h heap a) (h0:heap) =
    (forall (a:result a) (h:heap). p a h)
inline let all_trivial (heap:Type) (a:Type) (wp:all_wp_h heap a) =
    (forall (h0:heap). wp (fun r h1 -> True) h0)

new_effect {
  ALL_h (heap:Type) : a:Type -> wp:all_wp_h heap a -> Effect
  with
    return_wp    = all_return       heap
  ; bind_wp      = all_bind_wp      heap
  ; if_then_else = all_if_then_else heap
  ; ite_wp       = all_ite_wp       heap
  ; stronger     = all_stronger     heap
  ; close_wp     = all_close_wp     heap
  ; assert_p     = all_assert_p     heap
  ; assume_p     = all_assume_p     heap
  ; null_wp      = all_null_wp      heap
  ; trivial      = all_trivial      heap
}





type lex_t =
  | LexTop  : lex_t
  | LexCons : #a:Type -> a -> lex_t -> lex_t

(* 'a * 'b *)
type tuple2 'a 'b =
  | Mktuple2: _1:'a
           -> _2:'b
           -> tuple2 'a 'b

(* 'a * 'b * 'c *)
type tuple3 'a 'b 'c =
  | Mktuple3: _1:'a
           -> _2:'b
           -> _3:'c
          -> tuple3 'a 'b 'c

(* 'a * 'b * 'c * 'd *)
type tuple4 'a 'b 'c 'd =
  | Mktuple4: _1:'a
           -> _2:'b
           -> _3:'c
           -> _4:'d
           -> tuple4 'a 'b 'c 'd

(* 'a * 'b * 'c * 'd * 'e *)
type tuple5 'a 'b 'c 'd 'e =
  | Mktuple5: _1:'a
           -> _2:'b
           -> _3:'c
           -> _4:'d
           -> _5:'e
           -> tuple5 'a 'b 'c 'd 'e

(* 'a * 'b * 'c * 'd * 'e * 'f *)
type tuple6 'a 'b 'c 'd 'e 'f =
  | Mktuple6: _1:'a
           -> _2:'b
           -> _3:'c
           -> _4:'d
           -> _5:'e
           -> _6:'f
           -> tuple6 'a 'b 'c 'd 'e 'f


(* 'a * 'b * 'c * 'd * 'e * 'f * 'g *)
type tuple7 'a 'b 'c 'd 'e 'f 'g =
  | Mktuple7: _1:'a
           -> _2:'b
           -> _3:'c
           -> _4:'d
           -> _5:'e
           -> _6:'f
           -> _7:'g
           -> tuple7 'a 'b 'c 'd 'e 'f 'g

(* 'a * 'b * 'c * 'd * 'e * 'f * 'g * 'h *)
type tuple8 'a 'b 'c 'd 'e 'f 'g 'h =
  | Mktuple8: _1:'a
           -> _2:'b
           -> _3:'c
           -> _4:'d
           -> _5:'e
           -> _6:'f
           -> _7:'g
           -> _8:'h
           -> tuple8 'a 'b 'c 'd 'e 'f 'g 'h

(* Concrete syntax (x:a & y:b x & c x y) *)
type dtuple3 (a:Type)
             (b:(a -> GTot Type))
             (c:(x:a -> b x -> GTot Type)) =
   | Mkdtuple3:_1:a
             -> _2:b _1
             -> _3:c _1 _2
             -> dtuple3 a b c

(* Concrete syntax (x:a & y:b x & z:c x y & d x y z) *)
type dtuple4 (a:Type)
             (b:(x:a -> GTot Type))
             (c:(x:a -> b x -> GTot Type))
             (d:(x:a -> y:b x -> z:c x y -> GTot Type)) =
 | Mkdtuple4:_1:a
           -> _2:b _1
           -> _3:c _1 _2
           -> _4:d _1 _2 _3
           -> dtuple4 a b c d

let as_requires (#a:Type) (wp:pure_wp a)  = wp (fun x -> True)
let as_ensures  (#a:Type) (wp:pure_wp a) (x:a) = ~ (wp (fun y -> (y=!=x)))

val fst : ('a * 'b) -> Tot 'a
let fst x = Mktuple2._1 x

val snd : ('a * 'b) -> Tot 'b
let snd x = Mktuple2._2 x

val dfst : #a:Type -> #b:(a -> GTot Type) -> dtuple2 a b -> Tot a
let dfst #a #b t = Mkdtuple2._1 t

val dsnd : #a:Type -> #b:(a -> GTot Type) -> t:dtuple2 a b -> Tot (b (Mkdtuple2._1 t))
let dsnd #a #b t = Mkdtuple2._2 t

assume val _assume : p:Type -> unit -> Pure unit (requires (True)) (ensures (fun x -> p))
assume val admit   : #a:Type -> unit -> Admit a
assume val magic   : #a:Type -> unit -> Tot a
irreducible val unsafe_coerce  : #a:Type -> #b: Type -> a -> Tot b
let unsafe_coerce #a #b x = admit(); x
assume val admitP  : p:Type -> Pure unit True (fun x -> p)
assume val _assert : p:Type -> unit -> Pure unit (requires p) (ensures (fun x -> True))
assume val cut     : p:Type -> Pure unit (requires p) (fun x -> p)
assume val qintro  : #a:Type -> #p:(a -> GTot Type) -> $f:(x:a -> Lemma (p x)) -> Lemma (forall (x:a). p x)
assume val ghost_lemma: #a:Type -> #p:(a -> GTot Type) -> #q:(a -> unit -> GTot Type) ->
  $f:(x:a -> Ghost unit (p x) (q x)) -> Lemma (forall (x:a). p x ==> q x ())
assume val raise: exn -> Ex 'a       (* TODO: refine with the Exn monad *)


val ignore: #a:Type -> a -> Tot unit
let ignore #a x = ()

type nat = i:int{i >= 0}
type pos = i:int{i > 0}
type nonzero = i:int{i<>0}

let allow_inversion (a:Type) 
  : Pure unit (requires True) (ensures (fun x -> inversion a))
  = ()

(*    For the moment we require not just that the divisor is non-zero, *)
(*    but also that the dividend is natural. This works around a *)
(*    mismatch between the semantics of integer division in SMT-LIB and *)
(*    in F#/OCaml. For SMT-LIB ints the modulus is always positive (as in *)
(*    math Euclidian division), while for F#/OCaml ints the modulus has *)
(*    the same sign as the dividend. Our arbitrary precision ints don't *)
(*    quite correspond to finite precision F#/OCaml ints though, but to *)
(*    OCaml's big_ints (for which the modulus is always positive).  So *)
(*    we'll need to return to this point anyway, when we discuss how to *)
(*    soundly map F* ints to something in F#/OCaml.  *)

assume val op_Modulus            : int -> nonzero -> Tot int
assume val op_Division           : nat -> nonzero -> Tot int

let rec pow2 (x:nat) : Tot pos = if x = 0 then 1 else op_Multiply 2 (pow2 (x-1))
let abs (x:int) : Tot int = if x >= 0 then x else -x

assume val string_of_bool: bool -> Tot string
assume val string_of_int: int -> Tot string<|MERGE_RESOLUTION|>--- conflicted
+++ resolved
@@ -116,11 +116,7 @@
      (* labeled r1 "push" unit  *)
      (* /\  *)wp1 (fun (x:a) -> 
              (* labeled r1 "pop" unit  *)
-<<<<<<< HEAD
-	     (* /\  *)wp2 x p)
-=======
 	     (* /\ *) wp2 x p)
->>>>>>> afaa0049
 inline let pure_if_then_else (a:Type) (p:Type) (wp_then:pure_wp a) (wp_else:pure_wp a) (post:pure_post a) =
      l_ITE p (wp_then post) (wp_else post)
 
