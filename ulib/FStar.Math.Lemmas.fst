--- conflicted
+++ resolved
@@ -333,11 +333,7 @@
   lemma_mod_spec2 a p;
   lemma_mod_plus (a % p + b) q p
 
-<<<<<<< HEAD
 #reset-options "--z3rlimit 90 --initial_fuel 0 --max_fuel 0"
-=======
-#reset-options "--z3rlimit 50 --initial_fuel 0 --max_fuel 0"
->>>>>>> a6d1fbb2
 
 val lemma_mod_plus_mul_distr: a:nat -> b:nat -> c:nat -> p:pos -> Lemma
   (((a + b) * c) % p = ((((a % p) + (b % p)) % p) * (c % p)) % p)
