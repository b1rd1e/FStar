(*
   Copyright 2019 Microsoft Research

   Licensed under the Apache License, Version 2.0 (the "License");
   you may not use this file except in compliance with the License.
   You may obtain a copy of the License at

       http://www.apache.org/licenses/LICENSE-2.0

   Unless required by applicable law or agreed to in writing, software
   distributed under the License is distributed on an "AS IS" BASIS,
   WITHOUT WARRANTIES OR CONDITIONS OF ANY KIND, either express or implied.
   See the License for the specific language governing permissions and
   limitations under the License.
*)
module Steel.Memory
open FStar.Real
module F = FStar.FunctionalExtensionality
open FStar.FunctionalExtensionality

// In the future, we may have other cases of cells
// for arrays and structs
noeq
type cell =
  | Ref : a:Type u#0 ->
          perm:perm ->
          v:a ->
          cell

let addr = nat

/// This is just the core of a memory, about which one can write
/// assertions. At one level above, we'll encapsulate this memory
/// with a freshness counter, a lock store etc.
let heap = addr ^-> option cell

let contains_addr (m:heap) (a:addr)
  : bool
  = Some? (m a)

let select_addr (m:heap) (a:addr{contains_addr m a})
  : cell
  = Some?.v (m a)

let update_addr (m:heap) (a:addr) (c:cell)
  : heap
  = F.on _ (fun a' -> if a = a' then Some c else m a')

let disjoint_addr (m0 m1:heap) (a:addr)
  : prop
  = match m0 a, m1 a with
    | Some (Ref t0 p0 v0), Some (Ref t1 p1 v1) ->
      p0 +. p1 <=. 1.0R /\
      t0 == t1 /\
      v0 == v1

    | Some _, None
    | None, Some _
    | None, None ->
      True

    | _ ->
      False

let ref (a:Type) = addr

let disjoint (m0 m1:heap)
  : prop
  = forall a. disjoint_addr m0 m1 a

let disjoint_sym (m0 m1:heap)
  : Lemma (disjoint m0 m1 <==> disjoint m1 m0)
  = ()

let join (m0:heap) (m1:heap{disjoint m0 m1})
  : heap
  = F.on _ (fun a ->
      match m0 a, m1 a with
      | None, None -> None
      | None, Some x -> Some x
      | Some x, None -> Some x
      | Some (Ref a0 p0 v0), Some (Ref a1 p1 v1) ->
        Some (Ref a0 (p0 +. p1) v0))

let disjoint_join' (m0 m1 m2:heap)
  : Lemma (disjoint m1 m2 /\
           disjoint m0 (join m1 m2) ==>
           disjoint m0 m1 /\
           disjoint m0 m2 /\
           disjoint (join m0 m1) m2 /\
           disjoint (join m0 m2) m1)
          [SMTPat (disjoint m0 (join m1 m2))]
  = ()

let disjoint_join m0 m1 m2 = disjoint_join' m0 m1 m2

let mem_equiv (m0 m1:heap) =
  forall a. m0 a == m1 a

let mem_equiv_eq (m0 m1:heap)
  : Lemma
    (requires
      m0 `mem_equiv` m1)
    (ensures
      m0 == m1)
    [SMTPat (m0 `mem_equiv` m1)]
  = F.extensionality _ _ m0 m1

let join_commutative' (m0 m1:heap)
  : Lemma
    (requires
      disjoint m0 m1)
    (ensures
      join m0 m1 `mem_equiv` join m1 m0)
    [SMTPat (join m0 m1)]
  = ()

let join_commutative m0 m1 = ()

let join_associative' (m0 m1 m2:heap)
  : Lemma
    (requires
      disjoint m1 m2 /\
      disjoint m0 (join m1 m2))
    (ensures
      (disjoint_join m0 m1 m2;
       join m0 (join m1 m2) `mem_equiv` join (join m0 m1) m2))
    [SMTPatOr
      [[SMTPat (join m0 (join m1 m2))];
       [SMTPat (join (join m0 m1) m2)]]]
  = ()

let join_associative (m0 m1 m2:heap) = join_associative' m0 m1 m2

let join_associative2 (m0 m1 m2:heap)
  : Lemma
    (requires
      disjoint m0 m1 /\
      disjoint (join m0 m1) m2)
    (ensures
      disjoint m1 m2 /\
      disjoint m0 (join m1 m2) /\
      join m0 (join m1 m2) `mem_equiv` join (join m0 m1) m2)
    [SMTPat (join (join m0 m1) m2)]
  = ()

let mem_prop_is_affine (p:mem -> prop) = forall m0 m1. p m0 /\ disjoint m0 m1 ==> p (join m0 m1)
let a_m_prop = p:(mem -> prop) { mem_prop_is_affine p }

////////////////////////////////////////////////////////////////////////////////

module W = FStar.WellFounded

noeq
type hprop : Type u#1 =
  | Emp : hprop
  | Pts_to : #a:Type0 -> r:ref a -> perm:perm -> v:a -> hprop
  | Refine : hprop -> a_m_prop -> hprop
  | And  : hprop -> hprop -> hprop
  | Or   : hprop -> hprop -> hprop
  | Star : hprop -> hprop -> hprop
  | Wand : hprop -> hprop -> hprop
  | Ex   : #a:Type0 -> (a -> hprop) -> hprop
  | All  : #a:Type0 -> (a -> hprop) -> hprop

let rec interp (p:hprop) (m:heap)
  : Tot prop (decreases p)
  = match p with
    | Emp -> True
    | Pts_to #a r perm v ->
      m `contains_addr` r /\
      (let Ref a' perm' v' = select_addr m r in
       a == a' /\
       v == v' /\
       perm <=. perm')

    | Refine p q ->
      interp p m /\ q m

    | And p1 p2 ->
      interp p1 m /\
      interp p2 m

    | Or  p1 p2 ->
      interp p1 m \/
      interp p2 m

    | Star p1 p2 ->
      exists m1 m2.
        m1 `disjoint` m2 /\
        m == join m1 m2 /\
        interp p1 m1 /\
        interp p2 m2

    | Wand p1 p2 ->
      forall m1.
        m `disjoint` m1 /\
        interp p1 m1 ==>
        interp p2 (join m m1)

    | Ex f ->
      exists x. (W.axiom1 f x; interp (f x) m)

    | All f ->
      forall x. (W.axiom1 f x; interp (f x) m)

let emp = Emp
let pts_to = Pts_to
let h_and = And
let h_or = Or
let star = Star
let wand = Wand
let h_exists = Ex
let h_forall = All

let star_commutative (p1 p2:hprop) = ()

#push-options "--query_stats --z3rlimit_factor 4 --max_fuel 2 --initial_fuel 2 --max_ifuel 2 --initial_ifuel 2"
let star_associative (p1 p2 p3:hprop) = ()
#pop-options

let star_congruence (p1 p2 p3 p4:hprop) = ()

let sel #a (r:ref a) (m:hheap (ptr r))
  : a
  = let Ref _ _ v = select_addr m r in
    v

let sel_lemma #a (r:ref a) (p:perm) (m:hheap (ptr_perm r p))
  = ()

/// The main caveat of this model is that because we're working
/// with proof-irrelevant propositions (squashed proofs), I end up
/// using the indefinite_description axiom to extract witnesses
/// of disjoint memories from squashed proofs of `star`
let split_mem_ghost (p1 p2:hprop) (m:hheap (p1 `Star` p2))
  : GTot (ms:(hheap p1 & hheap p2){
            let m1, m2 = ms in
            disjoint m1 m2 /\
            m == join m1 m2})
  = let open FStar.IndefiniteDescription in
    let (| m1, p |)
      : (m1:heap &
        (exists (m2:heap).
          m1 `disjoint` m2 /\
          m == join m1 m2 /\
          interp p1 m1 /\
          interp p2 m2))
        =
      indefinite_description
        heap
        (fun (m1:heap) ->
          exists (m2:heap).
            m1 `disjoint` m2 /\
            m == join m1 m2 /\
            interp p1 m1 /\
            interp p2 m2)
    in
    let p :
      (exists (m2:heap).
        m1 `disjoint` m2 /\
        m == join m1 m2 /\
        interp p1 m1 /\
        interp p2 m2) = p
    in
    let _ = FStar.Squash.return_squash p in
    let (| m2, _ |) =
      indefinite_description
        heap
        (fun (m2:heap) ->
           m1 `disjoint` m2 /\
           m == join m1 m2 /\
           interp p1 m1 /\
           interp p2 m2)
    in
    (m1, m2)

/// F*'s indefinite_description is only available in the Ghost effect
/// That's to prevent us from mistakenly extracting code that uses the
/// axiom, since, clearly, we can't execute code that invents witnesses
/// from squashed proofs of existentials.
///
/// Here, we're just building a logical model of heaps, so I don't really
/// care about enforcing the ghostiness of indefinite_description.
///
/// So, this axiom explicitly punches a hole in the ghost effect, allowing
/// me to coerce it to Tot
assume
val axiom_ghost_to_tot (#a:Type) (#b:a -> Type) ($f: (x:a -> GTot (b x))) (x:a)
  : Tot (b x)

let split_mem (p1 p2:hprop) (m:hheap (p1 `Star` p2))
  : Tot (ms:(hheap p1 & hheap p2){
            let m1, m2 = ms in
            disjoint m1 m2 /\
            m == join m1 m2})
  = axiom_ghost_to_tot (split_mem_ghost p1 p2) m

let upd #a (r:ref a) (v:a)
           (frame:hprop) (m:hheap (ptr_perm r 1.0R  `Star` frame))
  : Tot (m:hheap (Pts_to r 1.0R v `Star` frame))
  = let m0, m1 = split_mem (ptr_perm r 1.0R) frame m in
    let m0' = update_addr m0 r (Ref a 1.0R v) in
    join m0' m1

////////////////////////////////////////////////////////////////////////////////
// wand
////////////////////////////////////////////////////////////////////////////////
let intro_wand_alt (p1 p2:hprop) (m:heap)
  : Lemma
    (requires
      (forall (m0:hheap p1).
         disjoint m0 m ==>
         interp p2 (join m0 m)))
    (ensures
      interp (wand p1 p2) m)
  = ()

let intro_wand (p q r:hprop) (m:hheap q)
  : Lemma
    (requires
      (forall (m:hheap (p `star` q)). interp r m))
    (ensures
      interp (p `wand` r) m)
  = let aux (m0:hheap p)
      : Lemma
        (requires
          disjoint m0 m)
        (ensures
          interp r (join m0 m))
        [SMTPat (disjoint m0 m)]
      = ()
    in
    intro_wand_alt p r m

let elim_wand (p1 p2:hprop) (m:heap) = ()

////////////////////////////////////////////////////////////////////////////////
// or
////////////////////////////////////////////////////////////////////////////////

let intro_or_l (p1 p2:hprop) (m:hheap p1)
  : Lemma (interp (h_or p1 p2) m)
  = ()

let intro_or_r (p1 p2:hprop) (m:hheap p2)
  : Lemma (interp (h_or p1 p2) m)
  = ()

let or_star (p1 p2 p:hprop) (m:hheap ((p1 `star` p) `h_or` (p2 `star` p)))
  : Lemma (interp ((p1 `h_or` p2) `star` p) m)
  = ()

let elim_or (p1 p2 q:hprop) (m:hheap (p1 `h_or` p2))
  : Lemma (((forall (m:hheap p1). interp q m) /\
            (forall (m:hheap p2). interp q m)) ==> interp q m)
  = ()


////////////////////////////////////////////////////////////////////////////////
// and
////////////////////////////////////////////////////////////////////////////////

let intro_and (p1 p2:hprop) (m:heap)
  : Lemma (interp p1 m /\
           interp p2 m ==>
           interp (p1 `h_and` p2) m)
  = ()

let elim_and (p1 p2:hprop) (m:hheap (p1 `h_and` p2))
  : Lemma (interp p1 m /\
           interp p2 m)
  = ()


////////////////////////////////////////////////////////////////////////////////
// h_exists
////////////////////////////////////////////////////////////////////////////////

let intro_exists (#a:_) (x:a) (p : a -> hprop) (m:hheap (p x))
  : Lemma (interp (h_exists p) m)
  = ()

let elim_exists (#a:_) (p:a -> hprop) (q:hprop) (m:hheap (h_exists p))
  : Lemma
    ((forall (x:a). interp (p x) m ==> interp q m) ==>
     interp q m)
  = ()


////////////////////////////////////////////////////////////////////////////////
// h_forall
////////////////////////////////////////////////////////////////////////////////

let intro_forall (#a:_) (p : a -> hprop) (m:heap)
  : Lemma ((forall x. interp (p x) m) ==> interp (h_forall p) m)
  = ()

let elim_forall (#a:_) (p : a -> hprop) (m:hheap (h_forall p))
  : Lemma ((forall x. interp (p x) m) ==> interp (h_forall p) m)
  = ()

////////////////////////////////////////////////////////////////////////////////

let intro_pts_to (#a:_) (x:ref a) (p:perm) (v:a) (m:heap)
  : Lemma
    (requires
       m `contains_addr` x /\
       (let Ref a' perm' v' = select_addr m x in
        a == a' /\
        v == v' /\
        p <=. perm'))
     (ensures
       interp (pts_to x p v) m)
  = ()

let intro_star (p q:hprop) (mp:hheap p) (mq:hheap q)
  : Lemma
    (requires
      disjoint mp mq)
    (ensures
      interp (p `star` q) (join mp mq))
  = ()

<<<<<<< HEAD
#push-options "--z3rlimit_factor 6 --max_fuel 1 --max_ifuel 2  --initial_fuel 2 --initial_ifuel 2"
let rec affine_star_aux (p:hprop) (m:mem) (m':mem { disjoint m m' })
=======
#push-options "--z3rlimit_factor 4 --max_fuel 2 --max_ifuel 2  --initial_fuel 2 --initial_ifuel 2"
let rec affine_star_aux (p:hprop) (m:heap) (m':heap { disjoint m m' })
>>>>>>> 5d2af56e
  : Lemma
    (ensures interp p m ==> interp p (join m m'))
    [SMTPat (interp p (join m m'))]
  = match p with
    | Emp -> ()

    | Pts_to _ _ _ -> ()

    | Refine p q -> affine_star_aux p m m'

    | And p1 p2 -> affine_star_aux p1 m m'; affine_star_aux p2 m m'

    | Or p1 p2 -> affine_star_aux p1 m m'; affine_star_aux p2 m m'

    | Star p1 p2 ->
      let aux (m1 m2:heap) (m':heap {disjoint m m'})
        : Lemma
          (requires
            disjoint m1 m2 /\
            m == join m1 m2 /\
            interp p1 m1 /\
            interp p2 m2)
          (ensures interp (Star p1 p2) (join m m'))
          [SMTPat (interp (Star p1 p2) (join (join m1 m2) m'))]
        = affine_star_aux p2 m2 m';
          // assert (interp p2 (join m2 m'));
          affine_star_aux p1 m1 (join m2 m');
          // assert (interp p1 (join m1 (join m2 m')));
          join_associative m1 m2 m';
          // assert (disjoint m1 (join m2 m'));
          intro_star p1 p2 m1 (join m2 m')
      in
      ()

    | Wand p q ->
      let aux (mp:hheap p)
        : Lemma
          (requires
            disjoint mp (join m m') /\
            interp (wand p q) m)
          (ensures (interp q (join mp (join m m'))))
          [SMTPat  ()]
        = disjoint_join mp m m';
          assert (disjoint mp m);
          assert (interp q (join mp m));
          join_associative mp m m';
          affine_star_aux q (join mp m) m'
      in
      assert (interp (wand p q) m ==> interp (wand p q) (join m m'))

    | Ex #a f ->
      let aux (x:a)
        : Lemma (ensures interp (f x) m ==> interp (f x) (join m m'))
                [SMTPat ()]
        = W.axiom1 f x;
          affine_star_aux (f x) m m'
      in
      ()

    | All #a f ->
      let aux (x:a)
        : Lemma (ensures interp (f x) m ==> interp (f x) (join m m'))
                [SMTPat ()]
        = W.axiom1 f x;
          affine_star_aux (f x) m m'
      in
      ()
#pop-options

let affine_star (p q:hprop) (m:heap)
  : Lemma
    (ensures (interp (p `star` q) m ==> interp p m))
  = ()

////////////////////////////////////////////////////////////////////////////////
// emp
////////////////////////////////////////////////////////////////////////////////

let intro_emp (m:heap)
  : Lemma (interp emp m)
  = ()

let emp_unit (p:hprop)
  : Lemma
    ((p `star` emp) `equiv` p)
  = let emp_unit_1 (p:hprop) (m:heap)
      : Lemma
        (requires interp p m)
        (ensures  interp (p `star` emp) m)
        [SMTPat (interp (p `star` emp) m)]
      = let emp_m : heap = F.on _ (fun _ -> None) in
        assert (disjoint emp_m m);
        assert (interp (p `star` emp) (join m emp_m));
        assert (mem_equiv m (join m emp_m));
        intro_star p emp m emp_m
    in
    let emp_unit_2 (p:hprop) (m:heap)
      : Lemma
        (requires interp (p `star` emp) m)
        (ensures interp p m)
        [SMTPat (interp (p `star` emp) m)]
      = affine_star p emp m
    in
    ()

////////////////////////////////////////////////////////////////////////////////
noeq
type mem = {
  ctr: nat;
  heap: heap;
  properties: squash (
    forall i. i >= ctr ==> heap i == None
  )
}

let heap_of_mem (x:mem) : heap = x.heap

let alloc #a v frame m
  = let x : ref a = m.ctr in
    let cell = Ref a 1.0R v in
    let mem : heap = F.on _ (fun i -> if i = x then Some cell else None) in
    assert (disjoint mem m.heap);
    assert (mem `contains_addr` x);
    assert (select_addr mem x == cell);
    let mem' = join mem m.heap in
    intro_pts_to x 1.0R v mem;
    assert (interp (pts_to x 1.0R v) mem);
    assert (interp frame m.heap);
    intro_star (pts_to x 1.0R v) frame mem m.heap;
    assert (interp (pts_to x 1.0R v `star` frame) mem');
    let t = {
      ctr = x + 1;
      heap = mem';
      properties = ()
    } in
    (| x, t |)<|MERGE_RESOLUTION|>--- conflicted
+++ resolved
@@ -422,13 +422,8 @@
       interp (p `star` q) (join mp mq))
   = ()
 
-<<<<<<< HEAD
 #push-options "--z3rlimit_factor 6 --max_fuel 1 --max_ifuel 2  --initial_fuel 2 --initial_ifuel 2"
 let rec affine_star_aux (p:hprop) (m:mem) (m':mem { disjoint m m' })
-=======
-#push-options "--z3rlimit_factor 4 --max_fuel 2 --max_ifuel 2  --initial_fuel 2 --initial_ifuel 2"
-let rec affine_star_aux (p:hprop) (m:heap) (m':heap { disjoint m m' })
->>>>>>> 5d2af56e
   : Lemma
     (ensures interp p m ==> interp p (join m m'))
     [SMTPat (interp p (join m m'))]
