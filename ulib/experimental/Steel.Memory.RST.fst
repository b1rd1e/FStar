module Steel.Memory.RST

open Steel.Memory
<<<<<<< HEAD
=======
open Steel.Actions
open Steel.Memory.Tactics
>>>>>>> 8b4ec135
open LowStar.Permissions

new_effect GST = STATE_h mem

let gst_pre = st_pre_h mem
let gst_post' (a:Type) (pre:Type) = st_post_h' mem a pre
let gst_post (a:Type) = st_post_h mem a
let gst_wp (a:Type) = st_wp_h mem a

unfold let lift_div_gst (a:Type) (wp:pure_wp a) (p:gst_post a) (h:mem) = wp (fun a -> p a h)
sub_effect DIV ~> GST = lift_div_gst

effect ST (a:Type) (pre:gst_pre) (post: (m0:mem -> Tot (gst_post' a (pre m0)))) =
  GST a
    (fun (p:gst_post a) (h:mem) -> pre h /\ (forall a h1. (pre h /\ post h a h1) ==> p a h1))

<<<<<<< HEAD
/// Attribute for normalization
let __reduce__ = ()

(** TODO: Add a value_depends_only_on fp predicate. With this predicate,
    we should be able to conclude that any predicate defined using only the views
    is on fp_prop fp **)
type view' (a:Type) (fp:hprop) = (m:hheap fp) -> GTot a

let view_depends_only_on (#a:Type) (#fp: hprop) (f:view' a fp) =
  (forall (h0:hheap fp) (h1:heap{disjoint h0 h1}). (
    (**) intro_emp h1;
    (**) intro_star fp emp h0 h1;
    (**) emp_unit fp;
    f h0 == f (join h0 h1)))

let view (a:Type) (fp:hprop) = f:view' a fp{view_depends_only_on f}

(** An extension of hprops to include a view.
    Note that the type of the view is not related to the fprop, and is completely up to the user.
    For hprops for which we cannot defined a view, we thus could use unit.
    TODO: This should have a better name. hprop_with_view?
    **)
[@(__reduce__) erasable]
noeq
type viewable' = {
    t:Type0;
    fp:hprop;
    sel:view t fp }

(** Redefine an inductive for Star on top of hprops/viewables. This will allow us
    to normalize by induction on the datatype **)
[@(__reduce__) erasable]
noeq type viewable =
   | VUnit: viewable' -> viewable
   | VStar: viewable -> viewable -> viewable

(** TODO: Could we go to a "flat" representation of tuples from t_of? **)
[@__reduce__]
let rec t_of (v:viewable) = match v with
  | VUnit v -> v.t
  | VStar v1 v2 -> (t_of v1 * t_of v2)

[@__reduce__]
let rec fp_of (v:viewable) : GTot hprop = match v with
  | VUnit v -> v.fp
  | VStar v1 v2 -> (fp_of v1 `star` fp_of v2)

[@__reduce__]
let rec sel_of (v:viewable) (h:hheap (fp_of v)) : GTot (t_of v) = match v with
  | VUnit v -> v.sel h
  | VStar v1 v2 ->
    affine_star (fp_of v1) (fp_of v2) h;
    (sel_of v1 h, sel_of v2 h)

// Irreducible for now because of goals disappearing in tactics again...
// This should just be hidden behind a val in another module,
// while exposing all the necessary lemmas
irreducible
let equiv (r1 r2:viewable) : (p:prop{p <==> equiv (fp_of r1) (fp_of r2)})
  = equiv (fp_of r1) (fp_of r2) /\ True

let can_be_split_into (outer inner delta:viewable) : prop =
  (VStar inner delta) `equiv` outer

(** A shortcut for the normalization. We need to reduce all our recursive functions **)
unfold
let normal (#a:Type) (x:a) =
  let open FStar.Algebra.CommMonoid.Equiv in
  norm [delta_attr [`%__reduce__];
       delta;
        delta_only [
          `%__proj__CM__item__mult;
          `%__proj__Mktuple2__item___1; `%__proj__Mktuple2__item___2;
          `%fst; `%snd];
        primops; iota; zeta] x


/// Selectors for hprops
/// AF: Will we need to limit this to r0:viewable{VUnit? r0 /\ is_subresource} ? This might
/// allow an easier, reduceable definition for mk_rmem
let rmem (r: viewable) : Type =
   (r0:viewable{exists delta. can_be_split_into r r0 delta}) -> GTot (normal (t_of r0))

/// Reimplementing tactics for framing.
/// AF: This should be moved to a separate module once hprops with views are stable and
/// moved to Steel.Memory

(** A more convenient notation for VStar **)
[@__reduce__]
unfold
let (<*>) = VStar

module CME = FStar.Algebra.CommMonoid.Equiv
module T = FStar.Tactics
module TCE = FStar.Tactics.CanonCommMonoidSimple.Equiv

let equiv_refl (x:viewable) : Lemma (equiv x x) = ()

let equiv_sym (x y:viewable) : Lemma
  (requires equiv x y)
  (ensures equiv y x)
  = ()

let equiv_trans (x y z:viewable) : Lemma
  (requires equiv x y /\ equiv y z)
  (ensures equiv x z)
  = ()

inline_for_extraction noextract
let req : CME.equiv viewable =
  CME.EQ equiv
         equiv_refl
         equiv_sym
         equiv_trans

let vemp' : viewable' = {
  t = unit;
  fp = emp;
  sel = fun _ -> () }

[@__reduce__]
let vemp : viewable = VUnit vemp'

let cm_identity (x:viewable) : Lemma ((vemp <*> x) `equiv` x)
  = star_commutative emp (fp_of x);
    emp_unit (fp_of x)

let star_commutative (p1 p2:viewable)
  : Lemma ((p1 <*> p2) `equiv` (p2 <*> p1))
  = star_commutative (fp_of p1) (fp_of p2)

let star_associative (p1 p2 p3:viewable)
  : Lemma ((p1 <*> p2 <*> p3)
           `equiv`
           (p1 <*> (p2 <*> p3)))
  = star_associative (fp_of p1) (fp_of p2) (fp_of p3)

let star_congruence (p1 p2 p3 p4:viewable)
  : Lemma (requires p1 `equiv` p3 /\ p2 `equiv` p4)
          (ensures (p1 <*> p2) `equiv` (p3 <*> p4))
  = star_congruence (fp_of p1) (fp_of p2) (fp_of p3) (fp_of p4)

[@__reduce__]
inline_for_extraction noextract
let rm : CME.cm viewable req =
  CME.CM vemp
         (<*>)
         cm_identity
         star_associative
         star_commutative
         star_congruence

let canon () : T.Tac unit = TCE.canon_monoid (`req) (`rm)

let squash_and p q (x:squash (p /\ q)) : (p /\ q) =
  let x : squash (p `c_and` q) = FStar.Squash.join_squash x in
  x

let can_be_split_into_star (res1 res2 res3:viewable)
  : Lemma
    (requires ((res2 <*> res3) `equiv` res1))
    (ensures  (can_be_split_into res1 res2 res3))
  = ()

inline_for_extraction noextract let resolve_frame () : T.Tac unit =
  T.refine_intro();
  T.flip();
  T.apply_lemma (`T.unfold_with_tactic);
  T.split();
  T.apply_lemma (`can_be_split_into_star);
  T.flip();
  canon();
  T.trivial()

inline_for_extraction noextract let reprove_frame () : T.Tac unit =
  T.apply (`squash_and);
  T.split();
  T.apply_lemma (`can_be_split_into_star);
  canon();
  T.trivial()


/// The function creating a selector out of a resource
/// Interestingly, we do not seem to require any more info about this function:
/// A previous version with an assume val an no other postcondition that the type rmem r
/// was sufficient for this file to go through
[@__reduce__]
let mk_rmem
  (r: viewable)
  (h: heap) :
  Pure (rmem r)
    (requires interp (fp_of r) h)
    (ensures fun _ -> True)
  =
  fun (r0:viewable{exists delta. can_be_split_into r r0 delta}) ->
    Classical.forall_intro_3 affine_star;
    sel_of r0 h

effect Steel
  (a: Type)
  (res0: viewable)
  (res1: a -> GTot viewable)
  (pre: (rmem res0) -> GTot prop)
  (post: (rmem res0) -> (x:a) -> (rmem (res1 x)) -> GTot prop)
= ST
  a
  (fun h0 ->
    interp (fp_of res0) (heap_of_mem h0) /\
    normal (pre (mk_rmem res0 (heap_of_mem h0))))
  (fun h0 x h1 ->
    interp (fp_of res0) (heap_of_mem h0) /\
    normal (pre (mk_rmem res0 (heap_of_mem h0))) /\
    interp (fp_of (res1 x)) (heap_of_mem h1) /\
    normal (post (mk_rmem res0 (heap_of_mem h0))
                 x
                 (mk_rmem (res1 x) (heap_of_mem h1)))
  )

/// Going back to the tuples representation here for convenience,
/// but it's only exposed to the SMT solver as a postcondition of frame and get
[@__reduce__]
let rec expand_delta
  (#outer0:viewable) (h0:rmem outer0)
  (#outer1:viewable) (h1:rmem outer1)
  (delta:viewable)
  (inner0:viewable{can_be_split_into outer0 inner0 delta})
  (inner1:viewable{can_be_split_into outer1 inner1 delta})
  : GTot prop
  = match delta with
    | VStar v1 v2 ->
      Classical.forall_intro_3 (fun x y -> Classical.move_requires (equiv_trans x y));
      calc (equiv) {
        inner0 <*> v2 <*> v1;
        (equiv) { star_associative inner0 v2 v1 }
        inner0 <*> (v2 <*> v1);
        (equiv) { star_commutative v2 v1;
                  equiv_refl inner0;
                  star_congruence inner0 (v2 <*> v1) inner0 (v1 <*> v2) }
        inner0 <*> (v1 <*> v2);
      };
      calc (equiv) {
        inner0 <*> v1 <*> v2;
        (equiv) { star_associative inner0 v1 v2 }
        inner0 <*> delta;
      };
      calc (equiv) {
        inner1 <*> v2 <*> v1;
        (equiv) { star_associative inner1 v2 v1 }
        inner1 <*> (v2 <*> v1);
        (equiv) { star_commutative v2 v1;
                  equiv_refl inner1;
                  star_congruence inner1 (v2 <*> v1) inner1 (v1 <*> v2) }
        inner1 <*> (v1 <*> v2);
      };
      calc (equiv) {
        inner1 <*> v1 <*> v2;
        (equiv) { star_associative inner1 v1 v2 }
        inner1 <*> delta;
      };
      expand_delta h0 h1 v1 (inner0 <*> v2) (inner1 <*> v2) /\
      expand_delta h0 h1 v2 (inner0 <*> v1) (inner1 <*> v1)
    | v ->
      star_commutative delta inner0;
      equiv_trans (delta <*> inner0)  (inner0 <*> delta) outer0;
      star_commutative delta inner1;
      equiv_trans (delta <*> inner1)  (inner1 <*> delta) outer1;
      h0 v == h1 v

[@__reduce__]
let rec expand_delta_heap
  (#outer:viewable) (h0:hheap (fp_of outer)) (s0:rmem outer)
  (delta:viewable)
  (inner:viewable{can_be_split_into outer inner delta})
  : GTot prop
  = match delta with
    | VStar v1 v2 ->
      Classical.forall_intro_3 (fun x y -> Classical.move_requires (equiv_trans x y));
      calc (equiv) {
        inner <*> v2 <*> v1;
        (equiv) { star_associative inner v2 v1 }
        inner <*> (v2 <*> v1);
        (equiv) { star_commutative v2 v1;
                  equiv_refl inner;
                  star_congruence inner (v2 <*> v1) inner (v1 <*> v2) }
        inner <*> (v1 <*> v2);
      };
      calc (equiv) {
        inner <*> v1 <*> v2;
        (equiv) { star_associative inner v1 v2 }
        inner <*> delta;
      };

      expand_delta_heap h0 s0 v1 (inner <*> v2) /\
      expand_delta_heap h0 s0 v2 (inner <*> v1)
    | VUnit v ->
      star_commutative delta inner;
      equiv_trans (delta <*> inner)  (inner <*> delta) outer;
      affine_star v.fp (fp_of inner) h0;
      s0 (VUnit v) == v.sel h0


/// AF: get_mem and put_mem should only be used in trusted, core libraries (to lift actions
/// to functions with the Steel effect)
/// For proof purposes (i.e. the current HS.get()), we should expose a get returning selectors instead
(** We underspecify get: It returns a heap about which we only know that
    the resource invariant is satisfied, and that the view of the resouce
    corresponds to the ones we would compute from this heap **)
assume val get_mem (r:viewable)
  :Steel (hmem (fp_of r)) (r) (fun _ -> r)
             (requires (fun m -> True))
             (ensures (fun h0 x h1 ->
               (**) cm_identity r;
               (**) star_commutative r vemp;
               (**) affine_star (fp_of r) (locks_invariant x) (heap_of_mem x);
               // Instead of equality on selectors, we expose equalities on applications
               // of the selector to all subresources
               normal (expand_delta h0 h1 r vemp vemp) /\
               h0 r == sel_of r (heap_of_mem x)))

assume val put_mem (r_init r_out:viewable) (m:hmem (fp_of r_out))
  :Steel unit (r_init) (fun _ -> r_out)
             (requires fun m -> True)
             (ensures (fun _ _ m1 ->
               (**) cm_identity r_out;
               (**) star_commutative r_out vemp;
               (**) affine_star (fp_of r_out) (locks_invariant m) (heap_of_mem m);
               // Again, we expose equalities on applications of selectors.
               // This allows a better normalization instead of an equality on functions
               normal (expand_delta_heap #r_out (heap_of_mem m) m1 r_out vemp)))

/// This primitive should be used for proof purposes only, in a similar manner as HS.get
/// It returns the selector for the current resource in the context. The selector should probably
/// be erased
assume val get (r:viewable)
  : Steel (rmem r) r (fun _ -> r)
          (requires fun _ -> True)
          (ensures fun m0 v m1 -> m0 == m1 /\ v == m1)
=======
effect Steel
  (a: Type)
  (res0: hprop)
  (res1: a -> hprop)
  (pre: mem -> prop)
  (post: mem -> a -> mem -> prop)
= ST
  a
  (fun h0 ->
    interp res0 (heap_of_mem h0) /\
    pre h0)
  (fun h0 x h1 ->
    interp res0 (heap_of_mem h0) /\
    pre h0 /\
    interp (res1 x) (heap_of_mem h1) /\
    post h0 x h1
  )

assume val get (r:hprop)
  :Steel (hmem r) (r) (fun _ -> r)
             (requires (fun m -> True))
             (ensures (fun m0 x m1 -> m0 == x /\ m1 == m0))

assume val put (r_init r_out:hprop) (m:hmem r_out)
  :Steel unit (r_init) (fun _ -> r_out)
             (requires fun m -> True)
             (ensures (fun _ _ m1 -> m1 == m))
>>>>>>> 8b4ec135

(*
let interp_perm_to_ptr (#a:Type) (p:permission) (r:ref a) (h:heap)
  : Lemma (requires interp (ptr_perm r p) h)
          (ensures interp (ptr r) h)
  = let lem (v:a) (h:heap) : Lemma
   (requires interp (pts_to r p v) h)
   (ensures interp (ptr r) h)
   = intro_exists v (pts_to r p) h;
     intro_exists p (ptr_perm r) h
   in Classical.forall_intro (Classical.move_requires (fun v -> lem v h));
   elim_exists (pts_to r p) (ptr r) h

let interp_pts_to_perm (#a:Type) (p:permission) (r:ref a) (v:a) (h:heap)
  : Lemma (requires interp (pts_to r p v) h)
          (ensures interp (ptr_perm r p) h)
  = let lem (v:a) (h:heap) : Lemma
     (requires interp (pts_to r p v) h)
     (ensures interp (ptr_perm r p) h)
     = intro_exists v (pts_to r p) h
     in Classical.forall_intro (Classical.move_requires (fun v -> lem v h))

let pts_to_sel (#a:Type) (p:permission) (r:ref a) (v:a) (h:heap)
  : Lemma (requires interp (pts_to r p v) h)
          (ensures interp (ptr r) h /\ sel r h == v)
  = interp_pts_to_perm p r v h; interp_perm_to_ptr p r h;
    sel_lemma r p h;
    pts_to_injective r p v (sel r h) h
<<<<<<< HEAD
=======

val perm_to_ptr (#a:Type) (p:permission) (r:ref a) : Steel unit
  (ptr_perm r p)
  (fun _ -> ptr r)
  (fun _ -> True)
  (fun h0 _ h1 -> h0 == h1)

let perm_to_ptr #a p r =
 let h = get (ptr_perm r p) in
 interp_perm_to_ptr p r (heap_of_mem h)

val pts_to_perm (#a:Type) (p:permission) (r:ref a) (v:a) : Steel unit
  (pts_to r p v)
  (fun _ -> ptr_perm r p)
  (fun _ -> True)
  (fun h0 _ h1 -> interp (ptr r) (heap_of_mem h1) /\ h0 == h1 /\ sel r (heap_of_mem h1) == v)

let pts_to_perm  #a p r v =
 let h = get (pts_to r p v) in
 interp_pts_to_perm p r v (heap_of_mem h);
 interp_perm_to_ptr p r (heap_of_mem h);
 pts_to_sel p r v (heap_of_mem h)

val ptr_read (#a:Type) (r:ref a) : Steel a
  (ptr_perm r full_permission)
  (fun v -> pts_to r full_permission v)
  (fun _ -> True)
  (fun _ _ _ -> True)

let ptr_read #a r =
 perm_to_ptr full_permission r;
 let h = get (ptr r) in
 let v = sel r (heap_of_mem h) in
 sel_lemma r full_permission (heap_of_mem h);
 v

val ptr_update (#a:Type) (r:ref a) (v:a) : Steel unit
  (ptr_perm r full_permission)
  (fun _ -> pts_to r full_permission v)
  (fun _ -> True)
  (fun _ _ _ -> True)

let ptr_update #a r v =
  perm_to_ptr #a full_permission r;
  let h = get (ptr_perm r full_permission) in
  let (| _, h' |) = upd r v h in
  put (ptr_perm r full_permission) (pts_to r full_permission v) h'
>>>>>>> 8b4ec135

let fptr (#a:Type) (r:ref a) : hprop = ptr_perm r full_permission

let fsel (#a:Type) (r:ref a) (h:hheap (fptr r)) : a =
  interp_perm_to_ptr full_permission r h;
  sel r h

<<<<<<< HEAD
let fsel_is_view (#a:Type) (r:ref a) (h0:hheap (fptr r)) (h1:heap{disjoint h0 h1})
  : Lemma
  (ensures
    interp (fptr r) (join h0 h1) /\
    fsel r h0 == fsel r (join h0 h1))
  = (**) intro_emp h1;
    (**) intro_star (fptr r) emp h0 h1;
    (**) emp_unit (fptr r);
    interp_perm_to_ptr full_permission r h0;
    sel_split_lemma r h0 h1


let fsel_view (#a:Type) (r:ref a) : view a (fptr r) =
    Classical.forall_intro_2 (fsel_is_view r);
    fsel r

(** The actual hprop with view for a pointer. Its view has the same type as the pointer **)
let vptr' (#a:Type) (r:ref a) : GTot viewable' =
  ({ t = a;
    fp = fptr r;
    sel = fsel_view r})

[@__reduce__]
let vptr (#a:Type) (r:ref a) : GTot viewable = VUnit (vptr' r)

#push-options "--no_tactics"

/// AF: We need the memory to be the last argument. If not, we finish with an implicit argument,
/// which F* expects us to provide. If we do not provide it, the type of an application seems to
/// be the type of the partial application
/// TODO: This should also be renamed to something better during cleanup of this module
/// TODO: We probably can take the pointer directly instead of the viewable
[@__reduce__]
let view_sel
  (#outer:viewable)
  (inner:viewable)
  (#[resolve_frame()]
    delta:viewable{
      FStar.Tactics.with_tactic
      reprove_frame
      (can_be_split_into outer inner delta /\ True)})
  (h:rmem outer)
 : GTot (normal (t_of inner))
  = T.by_tactic_seman reprove_frame (can_be_split_into outer inner delta /\ True);
    h inner

#pop-options

=======
>>>>>>> 8b4ec135
val fread (#a:Type) (r:ref a) : Steel a
  (fptr r) (fun _ -> fptr r)
  (requires fun _ -> True)
<<<<<<< HEAD
  (ensures fun h0 v h1 ->
    view_sel (vptr r) h0 == view_sel (vptr r) h1 /\ v == view_sel (vptr r) h1)

let fread #a r = admit()
  // let m = get_mem (vptr r) in
  // (**) affine_star (fp_of (vptr r)) (locks_invariant m) (heap_of_mem m);
  // fsel r (heap_of_mem m)
=======
  // TODO: Why is this assume needed?
  (ensures fun _ v m1 -> assume (interp (fptr r) (heap_of_mem m1)); fsel r (heap_of_mem m1) == v)

let fread #a r =
  let v = ptr_read #a r in
  pts_to_perm full_permission r v;
  v
>>>>>>> 8b4ec135

val fupd (#a:Type) (r:ref a) (v:a) : Steel unit
  (fptr r) (fun _ -> fptr r)
  (requires fun _ -> True)
<<<<<<< HEAD
  (ensures fun _ _ m1 -> view_sel (vptr r) m1 == v)

let fupd #a r v = admit()
  // let m = get_mem (vptr r) in
  // let (| _, m' |) = upd r v m in
  // (**) let h1, h2 = split_mem (pts_to r full_permission v) (locks_invariant m') (heap_of_mem m') in
  // (**) interp_pts_to_perm full_permission r v h1;
  // (**) intro_star (fptr r) (locks_invariant m') h1 h2;
  // (**) affine_star (fp_of (vptr r)) (locks_invariant m') (heap_of_mem m');
  // (**) affine_star (pts_to r full_permission v) (locks_invariant m') (heap_of_mem m');
  // (**) pts_to_sel full_permission r v (heap_of_mem m');
  // put_mem (vptr r) (vptr r) m'

let lemma_sub_subresource (outer inner r:viewable)
  (delta:viewable{can_be_split_into outer inner delta})
  (delta':viewable)
  : Lemma
      (requires can_be_split_into inner r delta')
      (ensures can_be_split_into outer r (delta' <*> delta))
  = Classical.forall_intro_3 (fun x y -> Classical.move_requires (equiv_trans x y));
    Classical.forall_intro_2 (fun x -> Classical.move_requires (equiv_sym x));
    calc (equiv) {
      r <*> (delta' <*> delta);
      (equiv) { star_associative r delta' delta }
      (r <*> delta') <*> delta;
      (equiv) { equiv_refl delta; star_congruence inner delta (r <*> delta') delta }
      inner <*> delta;
      (equiv) {  }
      outer;
    }

[@__reduce__]
let focus_rmem (#outer: viewable) (h: rmem outer)
  (inner: viewable)
  (delta:viewable{can_be_split_into outer inner delta})
  : Tot (h':rmem inner)
  = (fun (r:viewable{exists delta'. can_be_split_into inner r delta'}) ->
      Classical.forall_intro (Classical.move_requires (lemma_sub_subresource outer inner r delta));
      h r)

#push-options "--z3rlimit 20"


#push-options "--no_tactics"

assume
val frame
  (outer:viewable)
  (#inner0:viewable)
  (#a:Type)
  (#inner1:a -> viewable)
  (#[resolve_frame()]
    delta:viewable{
      FStar.Tactics.with_tactic
      reprove_frame
      (can_be_split_into outer inner0 delta /\ True)})
  (#pre:rmem inner0 -> prop)
  (#post:rmem inner0 -> (x:a) -> rmem (inner1 x) -> prop)
  ($f:unit -> Steel a inner0 inner1 pre post)
  : Steel a
          outer
          (* Observe that we do not need to use tactics for the postresource here. *)
          (fun v -> (inner1 v) <*> delta)
          (* We should satisfy the precondition of the framed function, using only the views
              of inner0 *)
          (fun v ->
            (**) T.by_tactic_seman reprove_frame (can_be_split_into outer inner0 delta /\ True);
            normal (pre (focus_rmem v inner0 delta)))
          (fun h0 x h1 ->
            (**) T.by_tactic_seman reprove_frame (can_be_split_into outer inner0 delta /\ True);
            (**) equiv_refl (inner1 x <*> delta);
            normal (post (focus_rmem h0 inner0 delta) x (focus_rmem h1 (inner1 x) delta)) /\
            normal (expand_delta h0 h1 delta inner0 (inner1 x))
          )

#pop-options

#reset-options "--max_fuel 0 --max_ifuel 0"

(** A few tests of framing and normalization. An interesting observation is that we
    do not need fuel to obtain egalities on "atomic" resources inside delta. **)

val test1 (#a:Type) (r1 r2:ref a) : Steel a
  (vptr r1 <*> vptr r2)
  (fun _ -> vptr r1 <*> vptr r2)
  (fun _ -> True)
  (fun olds v news ->
     view_sel (vptr r1) news == v /\
     view_sel (vptr r2) olds == view_sel (vptr r2) news
     )

let test1 #a r1 r2 =
  let v = frame (vptr r1 <*> vptr r2)
        (fun () -> fread r1) in
// For debug purposes, we can check the SMT context and state of normalization
// by uncommenting the following assertion
  assert (True) by (T.dump "test1");
  v

val test2 (#a:Type) (r1 r2 r3:ref a) : Steel a
  (vptr r1 <*> vptr r2 <*> vptr r3)
  (fun _ -> vptr r1 <*> (vptr r2 <*> vptr r3))
  (fun _ -> True)
  (fun olds x news ->
    view_sel (vptr r1) news == x /\
    view_sel (vptr r2) news == view_sel (vptr r2) olds /\
    view_sel (vptr r3) news == view_sel (vptr r3) olds)

let test2 #a r1 r2 r3 =
  let v = frame (vptr r1 <*> vptr r2 <*> vptr r3)
        (fun () -> fread r1) in
  v

val test3 (#a:Type) (r1 r2 r3 r4:ref a) : Steel a
  (vptr r1 <*> vptr r2 <*> vptr r3 <*> vptr r4)
  // The ordering is a bit annoying… We should try to have a final "rewriting" pass through
  // normalization once we have the frame inference tactic
  (fun _ -> vptr r3 <*> (vptr r1 <*> (vptr r2 <*> vptr r4)))
  (fun _ -> True)
  (fun olds x news ->
    view_sel (vptr r3) news == x /\
    view_sel (vptr r1) news == view_sel (vptr r1) olds /\
    view_sel (vptr r2) news == view_sel (vptr r2) olds /\
    view_sel (vptr r4) news == view_sel (vptr r4) olds)

let test3 #a r1 r2 r3 r4 =
  frame (vptr r1 <*> vptr r2 <*> vptr r3 <*> vptr r4)
        (fun () -> fread r3)

val test_upd1 (#a:Type) (r1 r2:ref a) (v:a) : Steel unit
  (vptr r1 <*> vptr r2)
  (fun _ -> vptr r1 <*> vptr r2)
  (fun _ -> True)
  (fun olds _ news ->
     view_sel (vptr r1) news == v /\
     view_sel (vptr r2) olds == view_sel (vptr r2) news
     )

let test_upd1 #a r1 r2 v =
  frame (vptr r1 <*> vptr r2)
        (fun () -> fupd r1 v)

val test_upd2 (#a:Type) (r1 r2 r3 r4:ref a) (v:a) : Steel unit
  (vptr r1 <*> vptr r2 <*> vptr r3 <*> vptr r4)
  // The ordering is a bit annoying… We should try to have a final "rewriting" pass through
  // normalization once we have the frame inference tactic
  (fun _ -> vptr r3 <*> (vptr r1 <*> (vptr r2 <*> vptr r4)))
  (fun _ -> True)
  (fun olds _ news ->
    view_sel (vptr r3) news == v /\
    view_sel (vptr r1) news == view_sel (vptr r1) olds /\
    view_sel (vptr r2) news == view_sel (vptr r2) olds /\
    view_sel (vptr r4) news == view_sel (vptr r4) olds)

let test_upd2 #a r1 r2 r3 r4 v =
  frame (vptr r1 <*> vptr r2 <*> vptr r3 <*> vptr r4)
        (fun () -> fupd r3 v)
=======
  // TODO: Why is this assume needed?
  (ensures fun _ _ m1 -> assume (interp (fptr r) (heap_of_mem m1)); fsel r (heap_of_mem m1) == v)

let fupd #a r v =
  ptr_update r v;
  pts_to_perm full_permission r v
*)

// assume
// val frame
//   (outer0:hprop)
//   (#inner0:hprop)
//   (#a:Type)
//   (#inner1:a -> hprop)
//   (#[resolve_frame()]
//     delta:hprop{
//       FStar.Tactics.with_tactic
//       reprove_frame
//       (can_be_split_into outer0 inner0 delta /\ True)})
//   (#pre:mem -> prop)
//   (#post:mem -> a -> mem -> prop)
//   ($f:unit -> Steel a inner0 inner1 pre post)
//   : Steel a outer0 (fun v -> inner1 v `star` delta) pre post

// val test1 (#a:Type) (r1 r2:ref a) : Steel a
//   (ptr_perm r1 full_permission `star` ptr_perm r2 full_permission)
//   (fun v -> pts_to r1 full_permission v `star` ptr_perm r2 full_permission)
//   (fun _ -> True)
//   (fun _ _ _ -> True)

// let test1 #a r1 r2 =
//   frame (ptr_perm r1 full_permission `star` ptr_perm r2 full_permission)
// //        #(ptr_perm r2 full_permission)
//         (fun () -> ptr_read r1)

// val test2 (#a:Type) (r1 r2:ref a) : Steel a
//   (ptr_perm r1 full_permission `star` ptr_perm r2 full_permission)
//   (fun v -> pts_to r2 full_permission v `star` ptr_perm r1 full_permission)
//   (fun _ -> True)
//   (fun _ v _ -> True)

// let test2 #a r1 r2 =
//   let v = frame (ptr_perm r1 full_permission `star` ptr_perm r2 full_permission)
//         (fun () -> ptr_read r2) in
//   v
>>>>>>> 8b4ec135
<|MERGE_RESOLUTION|>--- conflicted
+++ resolved
@@ -1,12 +1,10 @@
 module Steel.Memory.RST
 
 open Steel.Memory
-<<<<<<< HEAD
-=======
 open Steel.Actions
 open Steel.Memory.Tactics
->>>>>>> 8b4ec135
 open LowStar.Permissions
+module U32 = FStar.UInt32
 
 new_effect GST = STATE_h mem
 
@@ -22,7 +20,6 @@
   GST a
     (fun (p:gst_post a) (h:mem) -> pre h /\ (forall a h1. (pre h /\ post h a h1) ==> p a h1))
 
-<<<<<<< HEAD
 /// Attribute for normalization
 let __reduce__ = ()
 
@@ -194,6 +191,7 @@
   T.split();
   T.apply_lemma (`can_be_split_into_star);
   T.flip();
+  T.dump "pre canon";
   canon();
   T.trivial()
 
@@ -360,35 +358,6 @@
   : Steel (rmem r) r (fun _ -> r)
           (requires fun _ -> True)
           (ensures fun m0 v m1 -> m0 == m1 /\ v == m1)
-=======
-effect Steel
-  (a: Type)
-  (res0: hprop)
-  (res1: a -> hprop)
-  (pre: mem -> prop)
-  (post: mem -> a -> mem -> prop)
-= ST
-  a
-  (fun h0 ->
-    interp res0 (heap_of_mem h0) /\
-    pre h0)
-  (fun h0 x h1 ->
-    interp res0 (heap_of_mem h0) /\
-    pre h0 /\
-    interp (res1 x) (heap_of_mem h1) /\
-    post h0 x h1
-  )
-
-assume val get (r:hprop)
-  :Steel (hmem r) (r) (fun _ -> r)
-             (requires (fun m -> True))
-             (ensures (fun m0 x m1 -> m0 == x /\ m1 == m0))
-
-assume val put (r_init r_out:hprop) (m:hmem r_out)
-  :Steel unit (r_init) (fun _ -> r_out)
-             (requires fun m -> True)
-             (ensures (fun _ _ m1 -> m1 == m))
->>>>>>> 8b4ec135
 
 (*
 let interp_perm_to_ptr (#a:Type) (p:permission) (r:ref a) (h:heap)
@@ -417,88 +386,45 @@
   = interp_pts_to_perm p r v h; interp_perm_to_ptr p r h;
     sel_lemma r p h;
     pts_to_injective r p v (sel r h) h
-<<<<<<< HEAD
-=======
-
-val perm_to_ptr (#a:Type) (p:permission) (r:ref a) : Steel unit
-  (ptr_perm r p)
-  (fun _ -> ptr r)
-  (fun _ -> True)
-  (fun h0 _ h1 -> h0 == h1)
-
-let perm_to_ptr #a p r =
- let h = get (ptr_perm r p) in
- interp_perm_to_ptr p r (heap_of_mem h)
-
-val pts_to_perm (#a:Type) (p:permission) (r:ref a) (v:a) : Steel unit
-  (pts_to r p v)
-  (fun _ -> ptr_perm r p)
-  (fun _ -> True)
-  (fun h0 _ h1 -> interp (ptr r) (heap_of_mem h1) /\ h0 == h1 /\ sel r (heap_of_mem h1) == v)
-
-let pts_to_perm  #a p r v =
- let h = get (pts_to r p v) in
- interp_pts_to_perm p r v (heap_of_mem h);
- interp_perm_to_ptr p r (heap_of_mem h);
- pts_to_sel p r v (heap_of_mem h)
-
-val ptr_read (#a:Type) (r:ref a) : Steel a
-  (ptr_perm r full_permission)
-  (fun v -> pts_to r full_permission v)
-  (fun _ -> True)
-  (fun _ _ _ -> True)
-
-let ptr_read #a r =
- perm_to_ptr full_permission r;
- let h = get (ptr r) in
- let v = sel r (heap_of_mem h) in
- sel_lemma r full_permission (heap_of_mem h);
- v
-
-val ptr_update (#a:Type) (r:ref a) (v:a) : Steel unit
-  (ptr_perm r full_permission)
-  (fun _ -> pts_to r full_permission v)
-  (fun _ -> True)
-  (fun _ _ _ -> True)
-
-let ptr_update #a r v =
-  perm_to_ptr #a full_permission r;
-  let h = get (ptr_perm r full_permission) in
-  let (| _, h' |) = upd r v h in
-  put (ptr_perm r full_permission) (pts_to r full_permission v) h'
->>>>>>> 8b4ec135
-
-let fptr (#a:Type) (r:ref a) : hprop = ptr_perm r full_permission
-
-let fsel (#a:Type) (r:ref a) (h:hheap (fptr r)) : a =
-  interp_perm_to_ptr full_permission r h;
-  sel r h
-
-<<<<<<< HEAD
-let fsel_is_view (#a:Type) (r:ref a) (h0:hheap (fptr r)) (h1:heap{disjoint h0 h1})
+*)
+
+let has_length_1 (#a:Type) (r:array_ref a) (h:heap) : prop = U32.v (length r) == 1
+
+let fptr (#a:Type) (r:array_ref a) : hprop =
+  refine (array_perm r full_permission) (has_length_1 r)
+
+let fsel (#a:Type) (r:array_ref a) (h:hheap (fptr r)) : a =
+  refine_equiv (array_perm r full_permission) (has_length_1 r) h;
+//  interp_perm_to_ptr full_permission r h;
+  assume (interp (array r) h);
+  Seq.index (as_seq r h) 0
+
+let fsel_is_view (#a:Type) (r:array_ref a) (h0:hheap (fptr r)) (h1:heap{disjoint h0 h1})
   : Lemma
   (ensures
     interp (fptr r) (join h0 h1) /\
     fsel r h0 == fsel r (join h0 h1))
-  = (**) intro_emp h1;
+  = admit()
+  (*
+    (**) intro_emp h1;
     (**) intro_star (fptr r) emp h0 h1;
     (**) emp_unit (fptr r);
     interp_perm_to_ptr full_permission r h0;
     sel_split_lemma r h0 h1
-
-
-let fsel_view (#a:Type) (r:ref a) : view a (fptr r) =
+    *)
+
+let fsel_view (#a:Type) (r:array_ref a) : view a (fptr r) =
     Classical.forall_intro_2 (fsel_is_view r);
     fsel r
 
 (** The actual hprop with view for a pointer. Its view has the same type as the pointer **)
-let vptr' (#a:Type) (r:ref a) : GTot viewable' =
+let vptr' (#a:Type) (r:array_ref a) : GTot viewable' =
   ({ t = a;
     fp = fptr r;
     sel = fsel_view r})
 
 [@__reduce__]
-let vptr (#a:Type) (r:ref a) : GTot viewable = VUnit (vptr' r)
+let vptr (#a:Type) (r:array_ref a) : GTot viewable = VUnit (vptr' r)
 
 #push-options "--no_tactics"
 
@@ -523,12 +449,9 @@
 
 #pop-options
 
-=======
->>>>>>> 8b4ec135
-val fread (#a:Type) (r:ref a) : Steel a
-  (fptr r) (fun _ -> fptr r)
+val fread (#a:Type) (r:array_ref a) : Steel a
+  (vptr r) (fun _ -> vptr r)
   (requires fun _ -> True)
-<<<<<<< HEAD
   (ensures fun h0 v h1 ->
     view_sel (vptr r) h0 == view_sel (vptr r) h1 /\ v == view_sel (vptr r) h1)
 
@@ -536,20 +459,10 @@
   // let m = get_mem (vptr r) in
   // (**) affine_star (fp_of (vptr r)) (locks_invariant m) (heap_of_mem m);
   // fsel r (heap_of_mem m)
-=======
-  // TODO: Why is this assume needed?
-  (ensures fun _ v m1 -> assume (interp (fptr r) (heap_of_mem m1)); fsel r (heap_of_mem m1) == v)
-
-let fread #a r =
-  let v = ptr_read #a r in
-  pts_to_perm full_permission r v;
-  v
->>>>>>> 8b4ec135
 
 val fupd (#a:Type) (r:ref a) (v:a) : Steel unit
   (fptr r) (fun _ -> fptr r)
   (requires fun _ -> True)
-<<<<<<< HEAD
   (ensures fun _ _ m1 -> view_sel (vptr r) m1 == v)
 
 let fupd #a r v = admit()
@@ -706,51 +619,4 @@
 
 let test_upd2 #a r1 r2 r3 r4 v =
   frame (vptr r1 <*> vptr r2 <*> vptr r3 <*> vptr r4)
-        (fun () -> fupd r3 v)
-=======
-  // TODO: Why is this assume needed?
-  (ensures fun _ _ m1 -> assume (interp (fptr r) (heap_of_mem m1)); fsel r (heap_of_mem m1) == v)
-
-let fupd #a r v =
-  ptr_update r v;
-  pts_to_perm full_permission r v
-*)
-
-// assume
-// val frame
-//   (outer0:hprop)
-//   (#inner0:hprop)
-//   (#a:Type)
-//   (#inner1:a -> hprop)
-//   (#[resolve_frame()]
-//     delta:hprop{
-//       FStar.Tactics.with_tactic
-//       reprove_frame
-//       (can_be_split_into outer0 inner0 delta /\ True)})
-//   (#pre:mem -> prop)
-//   (#post:mem -> a -> mem -> prop)
-//   ($f:unit -> Steel a inner0 inner1 pre post)
-//   : Steel a outer0 (fun v -> inner1 v `star` delta) pre post
-
-// val test1 (#a:Type) (r1 r2:ref a) : Steel a
-//   (ptr_perm r1 full_permission `star` ptr_perm r2 full_permission)
-//   (fun v -> pts_to r1 full_permission v `star` ptr_perm r2 full_permission)
-//   (fun _ -> True)
-//   (fun _ _ _ -> True)
-
-// let test1 #a r1 r2 =
-//   frame (ptr_perm r1 full_permission `star` ptr_perm r2 full_permission)
-// //        #(ptr_perm r2 full_permission)
-//         (fun () -> ptr_read r1)
-
-// val test2 (#a:Type) (r1 r2:ref a) : Steel a
-//   (ptr_perm r1 full_permission `star` ptr_perm r2 full_permission)
-//   (fun v -> pts_to r2 full_permission v `star` ptr_perm r1 full_permission)
-//   (fun _ -> True)
-//   (fun _ v _ -> True)
-
-// let test2 #a r1 r2 =
-//   let v = frame (ptr_perm r1 full_permission `star` ptr_perm r2 full_permission)
-//         (fun () -> ptr_read r2) in
-//   v
->>>>>>> 8b4ec135
+        (fun () -> fupd r3 v)