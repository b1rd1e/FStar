(*--build-config
    options:--admit_fsi FStar.Set --admit_fsi FStar.OrdSet --admit_fsi FStar.OrdMap --admit_fsi Prins --admit_fsi FFI --z3timeout 10 --__temp_no_proj;
    other-files:ghost.fst listTot.fst set.fsi ordset.fsi ordmap.fsi constr.fst ext.fst classical.fst prins.fsi ast.fst ffi.fsi sem.fst
 --*)

module Metatheory

open FStar.Ghost
open FStar.List.Tot

open FStar.OrdMap
open FStar.OrdSet

open Prins
open AST
open Semantics

opaque val slice_wire_sps:
  #eps:eprins -> ps:prins -> w:v_wire eps
  -> Tot (r:v_wire (intersect eps ps)
            {forall p. contains p r ==>
                       Some.v (select p r) = (Some.v (select p w))})
     (decreases (size ps))
let rec slice_wire_sps #eps ps w =
  let Some p = choose ps in
  let ps_rest = remove p ps in
  if ps_rest = empty then
    if mem p eps then
      update p (Some.v (select p w)) OrdMap.empty
    else OrdMap.empty
  else
    let w' = slice_wire_sps #eps ps_rest w in
    if mem p eps then
      update p (Some.v (select p w)) w'
    else w'

val slice_v_sps : #meta:v_meta -> prins -> v:value meta
                  -> Tot (r:dvalue{slice_v_meta_inv meta (D_v.meta r)})
                     (decreases %[v])
val slice_en_sps: prins -> en:env
                  -> Tot (varname -> Tot (option dvalue))
                     (decreases %[en])
let rec slice_v_sps #meta ps v =
  let def = D_v meta v in
  let emp = D_v (Meta empty Can_b empty Can_w) V_emp in
  match v with
   | V_prin _            -> def
   | V_eprins _          -> def
   | V_prins _           -> def

   | V_unit              -> def
   | V_bool _            -> def

   | V_opaque 'a v' m' s c sps  ->
     let Meta bps cb wps cw = m' in
     let v'' = sps ps v' in
     let m'' = Meta bps cb (intersect wps ps) cw in
     let _ = admitP (wps = empty ==> intersect wps ps = empty) in
     D_v m'' (V_opaque v'' m'' s c sps)

   | V_box ps' v         ->
     let D_v meta' v' =
       if intersect ps' ps = empty then emp
       else slice_v_sps ps v
     in
     D_v (Meta ps' Can_b (Meta.wps meta') Cannot_w) (V_box ps' v')
     
   | V_wire eps m        -> D_v (Meta empty Can_b (intersect eps ps) Cannot_w)
                                (V_wire (intersect eps ps) (slice_wire_sps #eps ps m))

   | V_clos en x e       -> D_v meta (V_clos (slice_en_sps ps en) x e)

   | V_fix_clos en f x e -> D_v meta (V_fix_clos (slice_en_sps ps en) f x e)

   | V_emp_clos _ _      -> def

   | V_emp               -> emp

and slice_en_sps ps en =
 let _ = () in
 fun x -> preceds_axiom en x;
          if en x = None then None
          else
            Some (slice_v_sps ps (D_v.v (Some.v (en x))))

open FStar.FunctionalExtensionality

val slice_emp_en_sps: ps:prins
                      -> Lemma (requires (True))
                               (ensures (slice_en_sps ps empty_env = empty_env))
                         [SMTPat (slice_en_sps ps empty_env)]
let slice_emp_en_sps ps =
  let _ = cut (FEq (slice_en_sps ps empty_env) empty_env) in
  ()

val slice_e_sps: prins -> exp -> Tot exp
let slice_e_sps ps e = e

val slice_vs_sps: prins -> list dvalue -> Tot (list dvalue)
let rec slice_vs_sps ps vs = match vs with
  | []               -> []
  | (D_v meta v)::tl -> (slice_v_sps ps v)::(slice_vs_sps ps tl)

val slice_r_sps: prins -> r:redex{is_sec_redex r} -> Tot redex
let slice_r_sps ps r = match r with
  | R_box ps' v        -> R_box ps' (D_v.v (slice_v_sps ps v))
  | R_assec ps' v      -> R_assec ps' (D_v.v (slice_v_sps ps v))
  | R_unbox v          -> R_unbox (D_v.v (slice_v_sps ps v))
  | R_mkwire v1 v2     -> R_mkwire (D_v.v (slice_v_sps ps v1)) (D_v.v (slice_v_sps ps v2))
  | R_projwire p v     -> R_projwire p (D_v.v (slice_v_sps ps v))
  | R_concatwire v1 v2 -> R_concatwire (D_v.v (slice_v_sps ps v1)) (D_v.v (slice_v_sps ps v2))
  | R_let x v1 e2      -> R_let x (D_v.v (slice_v_sps ps v1)) e2
  | R_app v1 v2        -> R_app (D_v.v (slice_v_sps ps v1)) (D_v.v (slice_v_sps ps v2))
  | R_ffi fn vs        -> R_ffi fn (slice_vs_sps ps vs)
  | R_cond v e1 e2     -> R_cond (D_v.v (slice_v_sps ps v)) e1 e2

val slice_f'_sps: ps:prins -> f:frame'{is_sec_frame f} -> Tot frame'
let slice_f'_sps ps f = match f with
  | F_box_ps     _    -> f
  | F_box_e      _    -> f
  | F_assec_ps   _    -> f
  | F_assec_e    _    -> f
  | F_assec_ret       -> f
  | F_unbox           -> f
  | F_mkwire_ps  _    -> f
  | F_mkwire_e   v    -> F_mkwire_e (D_v.v (slice_v_sps ps v))
  | F_projwire_p _    -> f
  | F_projwire_e _    -> f
  | F_concatwire_e1 _ -> f
  | F_concatwire_e2 v -> F_concatwire_e2 (D_v.v (slice_v_sps ps v))
  | F_let      _ _    -> f
  | F_app_e1     _    -> f
  | F_app_e2     v    -> F_app_e2  (D_v.v (slice_v_sps ps v))
  | F_ffi fn es vs    -> F_ffi fn es (slice_vs_sps ps vs)
  | F_cond e1 e2      -> F_cond e1 e2

val slice_tr_sps_h: prins -> tr:trace -> Tot trace
let rec slice_tr_sps_h ps tr = match tr with
  | []            -> []
  | (Tr_val v)::tl -> Tr_val (D_v.v (slice_v_sps ps v))::slice_tr_sps_h ps tl
  | _::tl          -> slice_tr_sps_h ps tl // this case never arises

val slice_tr_sps_h_vals_lemma:
  ps:prins -> tr:trace
  -> Lemma (requires (True))
          (ensures (vals_trace_h (slice_tr_sps_h ps tr)))
let rec slice_tr_sps_h_vals_lemma ps tr = match tr with
  | []   -> ()
  | _::tl -> slice_tr_sps_h_vals_lemma ps tl

assume val slice_tr_sps_h_vals_lemma_forall:
  unit -> Lemma (requires (True))
               (ensures (forall ps tr. vals_trace_h (slice_tr_sps_h ps tr)))

val vals_trace_h_vals_trace_lemma:
  tr:erased trace{vals_trace_h (reveal tr)}
  -> Lemma (requires (True)) (ensures (vals_trace tr))
let vals_trace_h_vals_trace_lemma tr = ()

val slice_tr_sps: prins -> tr:erased trace -> Tot (tr':erased trace{vals_trace tr'})
let slice_tr_sps ps tr =
  let tr' = elift1 (slice_tr_sps_h ps) tr in
  slice_tr_sps_h_vals_lemma_forall ();
  let _ = cut (b2t (reveal tr' = slice_tr_sps_h ps (reveal tr))) in
  let _ = cut (b2t (vals_trace_h (reveal tr'))) in
  tr'

val slice_f_sps: ps:prins -> f:frame{Frame.m f = Mode Sec ps /\
                                     is_sec_frame (Frame.f f)}
                 -> Tot frame
let slice_f_sps ps (Frame m en f' tr) = Frame m (slice_en_sps ps en)
                                                (slice_f'_sps ps f')
				      	        (slice_tr_sps ps tr)

val slice_s_sps: ps:prins -> s:stack{stack_inv s (Mode Sec ps) Source}
                 -> Tot (r:stack{stack_target_inv r (Mode Sec ps)})
let rec slice_s_sps ps s = match s with
  | []     -> []
  | hd::tl ->
    if Frame.m hd = Mode Sec ps then
      (slice_f_sps ps hd)::(slice_s_sps ps tl)
    else
      []

val slice_t_sps: ps:prins -> t:term{term_inv t (Mode Sec ps) Source} -> Tot term
let slice_t_sps ps t = match t with
  | T_exp _ -> t
  | T_red r -> T_red (slice_r_sps ps r)
  | T_val v -> T_val (D_v.v (slice_v_sps ps v))

val slice_c_sps: c:sconfig{is_sec c} -> Tot tconfig
let slice_c_sps (Conf _ (Mode Sec ps) s en t tr) =
    Conf Target (Mode Sec ps) (slice_s_sps ps s) (slice_en_sps ps en)
                (slice_t_sps ps t) (slice_tr_sps ps tr)

val env_upd_slice_lemma_ps: #meta:v_meta -> ps:prins -> en:env -> x:varname
                            -> v:value meta
                            -> Lemma (requires (True))
                                     (ensures (slice_en_sps ps (update_env en x v) =
                                               update_env (slice_en_sps ps en) x (D_v.v (slice_v_sps ps v))))
                                     [SMTPat (slice_en_sps ps (update_env en x v))]
let env_upd_slice_lemma_ps #meta ps en x v =
  cut (FEq (slice_en_sps ps (update_env en x v))
      (update_env (slice_en_sps ps en) x (D_v.v (slice_v_sps ps v))))

val env_upd_upd_slice_lemma_ps: #meta1:v_meta -> #meta2:v_meta -> ps:prins
                                -> en:env -> x1:varname -> x2:varname
                                -> v1:value meta1 -> v2:value meta2
                                -> Lemma (requires (True))
                                         (ensures (slice_en_sps ps (update_env #meta2 (update_env #meta1 en x1 v1) x2 v2) =
                                                   update_env #(D_v.meta (slice_v_sps ps v2)) (update_env #(D_v.meta (slice_v_sps ps v1)) (slice_en_sps ps en) x1 (D_v.v (slice_v_sps ps v1))) x2 (D_v.v (slice_v_sps ps v2))))
                                   [SMTPat (slice_en_sps ps (update_env #meta2 (update_env #meta1 en x1 v1) x2 v2))]
let env_upd_upd_slice_lemma_ps #meta1 #meta2 ps en x1 x2 v1 v2 =
  cut (FEq (slice_en_sps ps (update_env #meta2 (update_env #meta1 en x1 v1) x2 v2))
           (update_env #(D_v.meta (slice_v_sps ps v2)) (update_env #(D_v.meta (slice_v_sps ps v1)) (slice_en_sps ps en) x1 (D_v.v (slice_v_sps ps v1))) x2 (D_v.v (slice_v_sps ps v2))))

open FStar.Constructive

val if_exit_sec_then_to_sec: #c:sconfig -> #c':config -> h:sstep c c' -> Tot bool
let if_exit_sec_then_to_sec #c #c' h = not (is_C_assec_ret h) || is_sec c'

val subset_intersect_lemma: ps1:prins -> ps2:prins{subset ps2 ps1}
                            -> Lemma (requires (True))
                                     (ensures (intersect ps2 ps1 = ps2))
                               //[SMTPat (subset ps2 ps1); SMTPat (intersect ps2 ps1)]
let subset_intersect_lemma ps1 ps2 = ()

assume val v_opaque_meta_empty_can_b_same_slice_sps_axiom:
  v:value (Meta empty Can_b empty Can_w){is_V_opaque v} -> ps:prins
  -> Lemma (requires (True)) (ensures (D_v.v (slice_v_sps ps v) = v))

val meta_empty_can_b_same_slice_sps: v:value (Meta empty Can_b empty Can_w) -> ps:prins
                                     -> Lemma (requires (True)) (ensures (D_v.v (slice_v_sps ps v) = v))
                                    //[SMTPat (slice_v_sps #(empty, Can_b) ps v)]
let meta_empty_can_b_same_slice_sps v ps = match v with
  | V_opaque 'a _ _ _ _ _ -> v_opaque_meta_empty_can_b_same_slice_sps_axiom v ps
  | _                    -> ()

val slice_const_wire_sps_lemma:
  ps:prins -> ps'':prins{subset ps'' ps} -> v:value (Meta empty Can_b empty Can_w)
  -> Lemma (requires (True))
           (ensures (slice_wire_sps #ps'' ps (mconst_on ps'' v) =
                     mconst_on ps'' (D_v.v (slice_v_sps ps v))))
     //[SMTPat (slice_wire_sps #ps'' ps (mconst_on ps'' v))]
let slice_const_wire_sps_lemma ps ps'' v = meta_empty_can_b_same_slice_sps v ps

val get_en_b_slice_lemma_ps:
  #meta:v_meta -> v:value meta{is_clos v} -> ps:prins
  -> Lemma (requires (True))
           (ensures (MkTuple3._1 (get_en_b (D_v.v (slice_v_sps ps v))) = slice_en_sps ps (MkTuple3._1 (get_en_b v))))
let get_en_b_slice_lemma_ps #meta v ps = ()

val slice_wire_compose_lemma_ps:
  #eps1:eprins -> #eps2:eprins{intersect eps1 eps2 = empty}
  -> w1:v_wire eps1 -> w2:v_wire eps2 -> ps:prins
  -> Lemma (requires (True))
           (ensures (slice_wire_sps #(union eps1 eps2) ps (compose_wires #eps1 #eps2 w1 w2 eps1) =
                     compose_wires #(intersect eps1 ps) #(intersect eps2 ps)
                                   (slice_wire_sps #eps1 ps w1)
                                   (slice_wire_sps #eps2 ps w2) (intersect eps1 ps)))
let slice_wire_compose_lemma_ps #eps1 #eps2 w1 w2 ps = ()

val de_morgan_intersect_over_union: eps1:eprins -> eps2:eprins -> ps:prins
                                    -> Lemma (requires (True))
                                       (ensures (intersect (union eps1 eps2) ps =
                                                 union (intersect eps1 ps) (intersect eps2 ps)))
let de_morgan_intersect_over_union eps1 eps2 ps = ()

assume val exec_ffi_axiom_ps:
  ps:prins -> fn:string -> vs:list dvalue
  -> Lemma (requires (True))
           (ensures (slice_v_sps ps (D_v.v (FFI.exec_ffi fn vs)) = FFI.exec_ffi fn (slice_vs_sps ps vs)))

val slice_h_append_lemma_sps:
  ps:prins -> tr1:trace -> tr2:trace
  -> Lemma (requires (True))
          (ensures (slice_tr_sps_h ps (append tr1 tr2) = append (slice_tr_sps_h ps tr1) (slice_tr_sps_h ps tr2)))
let rec slice_h_append_lemma_sps ps tr1 tr2 = match tr1 with
  | []   -> ()
  | _::tl -> slice_h_append_lemma_sps ps tl tr2

assume val slice_h_append_lemma_forall_sps:
  unit -> Lemma (requires (True))
               (ensures (forall ps tr1 tr2. slice_tr_sps_h ps (append tr1 tr2) = append (slice_tr_sps_h ps tr1) (slice_tr_sps_h ps tr2)))

val slice_concat_lemma_sps:
  ps:prins -> tr1:erased trace -> tr2:erased trace
  -> Lemma (requires (True))
          (ensures (slice_tr_sps ps (concat_traces tr1 tr2) = concat_traces (slice_tr_sps ps tr1) (slice_tr_sps ps tr2)))
    [SMTPat (slice_tr_sps ps (concat_traces tr1 tr2))]
let slice_concat_lemma_sps ps tr1 tr2 =
  slice_h_append_lemma_forall_sps ();
  let _ = assert (slice_tr_sps_h ps (append (reveal tr1) (reveal tr2)) = append (slice_tr_sps_h ps (reveal tr1)) (slice_tr_sps_h ps (reveal tr2))) in
  ()

opaque val sstep_sec_slice_lemma: c:sconfig{is_sec c}
                                  -> c':sconfig -> h:sstep c c'{if_exit_sec_then_to_sec h}
                                  -> Tot (cand (u:unit{Conf.m c' = Conf.m c})
                                               (sstep (slice_c_sps c) (slice_c_sps c')))
#set-options "--split_cases 1"
let sstep_sec_slice_lemma c c' h = match h with
  | C_box_ps c c'          -> Conj () (C_box_ps (slice_c_sps c) (slice_c_sps c'))
  | C_box_e c c'           -> Conj () (C_box_e (slice_c_sps c) (slice_c_sps c'))
  | C_box_red c c'         -> Conj () (C_box_red (slice_c_sps c) (slice_c_sps c'))
  | C_box_beta c c'        -> Conj () (C_box_beta (slice_c_sps c) (slice_c_sps c'))

  | C_unbox c c'           -> Conj () (C_unbox (slice_c_sps c) (slice_c_sps c'))
  | C_unbox_red c c'       -> Conj () (C_unbox_red (slice_c_sps c) (slice_c_sps c'))
  | C_unbox_beta c c'      -> Conj () (C_unbox_beta (slice_c_sps c) (slice_c_sps c'))

  | C_mkwire_e1 c c'       -> Conj () (C_mkwire_e1 (slice_c_sps c) (slice_c_sps c'))
  | C_mkwire_e2 c c'       -> Conj () (C_mkwire_e2 (slice_c_sps c) (slice_c_sps c'))
  | C_mkwire_red c c'      -> Conj () (C_mkwire_red (slice_c_sps c) (slice_c_sps c'))
  | C_mkwire_beta c c'     ->
    let Conf _ (Mode _ ps) _ _ (T_red (R_mkwire (V_prins ps') v)) _ = c in
    subset_intersect_lemma ps ps';
    meta_empty_can_b_same_slice_sps v ps;
    slice_const_wire_sps_lemma ps ps' v;
    Conj () (C_mkwire_beta (slice_c_sps c) (slice_c_sps c'))

  | C_projwire_p c c'      -> Conj () (C_projwire_p (slice_c_sps c) (slice_c_sps c'))
  | C_projwire_e c c'      -> Conj () (C_projwire_e (slice_c_sps c) (slice_c_sps c'))
  | C_projwire_red c c'    -> Conj () (C_projwire_red (slice_c_sps c) (slice_c_sps c'))
  | C_projwire_beta c c'   ->
    let Conf _ (Mode Sec ps) _ _ (T_red (R_projwire p (V_wire eps w))) _ = c in
    let _ = cut (b2t (mem p (intersect eps ps))) in
    let v = v_of_some (select p w) in
    meta_empty_can_b_same_slice_sps v ps;
    Conj () (C_projwire_beta (slice_c_sps c) (slice_c_sps c'))

  | C_concatwire_e1 c c'   -> Conj () (C_concatwire_e1 (slice_c_sps c) (slice_c_sps c'))
  | C_concatwire_e2 c c'   -> Conj () (C_concatwire_e2 (slice_c_sps c) (slice_c_sps c'))
  | C_concatwire_red c c'  -> Conj () (C_concatwire_red (slice_c_sps c) (slice_c_sps c'))
  | C_concatwire_beta c c' ->
    let Conf _ (Mode _ ps) _ _ (T_red (R_concatwire (V_wire eps1 w1) (V_wire eps2 w2))) _ = c in
    de_morgan_intersect_over_union eps1 eps2 ps;
    slice_wire_compose_lemma_ps #eps1 #eps2 w1 w2 ps;
    Conj () (C_concatwire_beta (slice_c_sps c) (slice_c_sps c'))

  | C_const c c'           -> Conj () (C_const (slice_c_sps c) (slice_c_sps c'))

  | C_var c c'             -> Conj () (C_var (slice_c_sps c) (slice_c_sps c'))

  | C_let_e1 c c'          -> Conj () (C_let_e1 (slice_c_sps c) (slice_c_sps c'))
  | C_let_red c c'         -> Conj () (C_let_red (slice_c_sps c) (slice_c_sps c'))
  | C_let_beta c c'        -> Conj () (C_let_beta (slice_c_sps c) (slice_c_sps c'))

  | C_abs c c'             -> Conj () (C_abs (slice_c_sps c) (slice_c_sps c'))

  | C_fix c c'             -> Conj () (C_fix (slice_c_sps c) (slice_c_sps c'))

  | C_empabs c c'          -> Conj () (C_empabs (slice_c_sps c) (slice_c_sps c'))

  | C_app_e1 c c'          -> Conj () (C_app_e1 (slice_c_sps c) (slice_c_sps c'))
  | C_app_e2 c c'          -> Conj () (C_app_e2 (slice_c_sps c) (slice_c_sps c'))
  | C_app_red c c'         -> Conj () (C_app_red (slice_c_sps c) (slice_c_sps c'))
  | C_app_beta c c'        ->
    let Conf _ (Mode Sec ps) _ _ (T_red (R_app v _)) _ = c in
    get_en_b_slice_lemma_ps v ps;
    Conj () (C_app_beta (slice_c_sps c) (slice_c_sps c'))

  | C_ffi_e c c'           -> Conj () (C_ffi_e (slice_c_sps c) (slice_c_sps c'))
  | C_ffi_l c c'           ->
    let Conf l (Mode Sec ps) ((Frame _ _ (F_ffi _ es vs) tr)::_) _ (T_val #meta v) tr' = c in
    let _ = cut (b2t (slice_vs_sps ps ((D_v meta v)::vs) = (slice_v_sps ps v)::(slice_vs_sps ps vs))) in    
    Conj () (C_ffi_l (slice_c_sps c) (slice_c_sps c'))
  | C_ffi_beta c c'        ->
    let Conf _ (Mode Sec ps) _ _ (T_red (R_ffi fn vs)) _ = c in
    exec_ffi_axiom_ps ps fn vs;
    Conj () (C_ffi_beta (slice_c_sps c) (slice_c_sps c'))

  | C_cond_e c c'          -> Conj () (C_cond_e (slice_c_sps c) (slice_c_sps c'))
  | C_cond_red c c'        -> Conj () (C_cond_red (slice_c_sps c) (slice_c_sps c'))
  | C_cond_beta c c'       -> Conj () (C_cond_beta (slice_c_sps c) (slice_c_sps c'))

  | C_assec_ps c c'        -> Conj () (C_assec_ps (slice_c_sps c) (slice_c_sps c'))
  | C_assec_e c c'         -> Conj () (C_assec_e (slice_c_sps c) (slice_c_sps c'))
  | C_assec_red c c'       -> Conj () (C_assec_red (slice_c_sps c) (slice_c_sps c'))
  | C_assec_beta c c'      ->
    let Conf _ (Mode Sec ps) _ _ (T_red (R_assec _ v)) _ = c in
    get_en_b_slice_lemma_ps v ps;
    Conj () (C_assec_beta (slice_c_sps c) (slice_c_sps c'))
  | C_assec_ret c c'       -> Conj () (C_assec_ret (slice_c_sps c) (slice_c_sps c'))

#reset-options
(**********)

val slice_emp_en: p:prin
                  -> Lemma (requires (True))
                           (ensures (slice_en p empty_env = empty_env))
                           [SMTPat (slice_en p empty_env)]
 let slice_emp_en p =
  let _ = cut (FEq (slice_en p empty_env) empty_env) in
  ()

val slice_emp_en_forall: unit -> Lemma (requires (True))
                                       (ensures (forall p. slice_en p empty_env = empty_env))
let slice_emp_en_forall _ = admit ()
  (* TODO: FIXME: because of SMTPat in slice_emp_en, this doesn't work *)
  //forall_intro #prin #(fun x -> b2t (slice_en x empty_env = empty_env)) slice_emp_en

val slice_e: prin -> exp -> Tot exp
let slice_e p e = e

val slice_vs: prin -> list dvalue -> Tot (list dvalue)
let rec slice_vs p vs = match vs with
  | []               -> []
  | (D_v meta v)::tl -> (slice_v p v)::(slice_vs p tl)

val slice_r: prin -> redex -> Tot redex
let slice_r p r = match r with
  | R_aspar ps v       -> R_aspar ps (D_v.v (slice_v p v))
  | R_assec ps v       -> R_assec ps (D_v.v (slice_v p v))
  | R_box ps v         -> R_box ps (D_v.v (slice_v p v))
  | R_unbox v          -> R_unbox (D_v.v (slice_v p v))
  | R_mkwire v1 v2     -> R_mkwire (D_v.v (slice_v p v1)) (D_v.v (slice_v p v2))
  | R_projwire p' v    -> R_projwire p' (D_v.v (slice_v p v))
  | R_concatwire v1 v2 -> R_concatwire (D_v.v (slice_v p v1)) (D_v.v (slice_v p v2))
  | R_let x v1 e2      -> R_let x (D_v.v (slice_v p v1)) e2
  | R_app v1 v2        -> R_app (D_v.v (slice_v p v1)) (D_v.v (slice_v p v2))
  | R_ffi fn vs        -> R_ffi fn (slice_vs p vs)
  | R_cond v e1 e2     -> R_cond (D_v.v (slice_v p v)) e1 e2

val slice_f': p:prin -> f:frame' -> Tot frame'
let slice_f' p f = match f with
  | F_aspar_ps      _ -> f
  | F_aspar_e       _ -> f
  | F_box_ps        _ -> f
  | F_box_e         _ -> f
  | F_assec_ps      _ -> f
  | F_assec_e       _ -> f
  | F_assec_ret       -> f
  | F_aspar_ret     _ -> f
  | F_unbox           -> f
  | F_mkwire_ps     _ -> f
  | F_mkwire_e      v -> F_mkwire_e (D_v.v (slice_v p v))
  | F_projwire_p    _ -> f
  | F_projwire_e    _ -> f
  | F_concatwire_e1 _ -> f
  | F_concatwire_e2 v -> F_concatwire_e2  (D_v.v (slice_v p v))
  | F_let         _ _ -> f
  | F_app_e1        _ -> f
  | F_app_e2        v -> F_app_e2  (D_v.v (slice_v p v))
  | F_ffi    fn es vs -> F_ffi fn es (slice_vs p vs)
  | F_cond      e1 e2 -> F_cond e1 e2

val slice_tr_h: prin -> trace -> Tot trace
let rec slice_tr_h p = function
  | []                -> []
  | (Tr_val v)::tl       -> (Tr_val (D_v.v (slice_v p v)))::slice_tr_h p tl
  | (Tr_scope ps tr)::tl ->
    let tr' = if mem p ps then slice_tr_h p tr else [] in
    append tr' (slice_tr_h p tl)

val slice_tr: prin -> erased trace -> Tot (erased trace)
let slice_tr p tr = elift1 (slice_tr_h p) tr

val slice_f: p:prin -> f:frame{Mode.m (Frame.m f) = Par    /\
                               mem p (Mode.ps (Frame.m f))}
                    -> Tot frame
let slice_f p (Frame _ en f tr) = Frame (Mode Par (singleton p)) (slice_en p en)
                                        (slice_f' p f) (slice_tr p tr)

val slice_s: p:prin -> s:stack
             -> Tot (r:stack{stack_target_inv r (Mode Par (singleton p))})
let rec slice_s p s = match s with
  | []     -> []
  | hd::tl ->
    if Mode.m (Frame.m hd) = Par    &&
       mem p (Mode.ps (Frame.m hd))
     then
      (slice_f p hd)::(slice_s p tl)
    else
      slice_s p tl

val slice_t: p:prin -> t:term{not (t = T_sec_wait)} -> Tot term
let slice_t p t = match t with
  | T_val v -> T_val (D_v.v (slice_v p v))
  | T_exp e -> t
  | T_red r -> T_red (slice_r p r)

val get_sec_ret_env: m:mode{Mode.m m = Sec} -> s:stack{stack_source_inv s m}
                     -> Tot env
let rec get_sec_ret_env m (Cons (Frame m' en _ _) tl) =
  if Mode.m m' = Par then en else get_sec_ret_env m tl

val slice_c: prin -> sconfig -> Tot tconfig
let rec slice_c p (Conf Source (Mode as_m ps) s en t tr) =
  let en', t', tr' =
    if not (mem p ps) then empty_env, T_val V_emp, hide []
    else
      if as_m = Par then slice_en p en, slice_t p t, slice_tr p tr
      else slice_en p (get_sec_ret_env (Mode as_m ps) s), T_sec_wait, hide []
  in
  Conf Target (Mode Par (singleton p)) (slice_s p s) en' t' tr'

(**********)

open FStar.Classical

val slice_lem_singl_wire: #eps:eprins -> w:v_wire eps -> p:prin
                          -> Lemma (requires (True))
                                   (ensures (slice_wire #eps p w =
                                             slice_wire_sps #eps (singleton p) w))
let slice_lem_singl_wire #eps w p = ()

assume val v_opaque_slice_lem_singl_v_axiom:
  #m:v_meta -> v:value m{is_V_opaque v} -> p:prin
  -> Lemma (requires (True))
          (ensures (slice_v p v = slice_v_sps (singleton p) v))

val slice_lem_singl_v: #m:v_meta -> v:value m -> p:prin
                      -> Lemma (requires (True))
                               (ensures (slice_v p v =
                                         slice_v_sps (singleton p) v))
                        (decreases %[v])
val slice_lem_singl_en_x: en:env -> p:prin -> x:varname
                          -> Lemma (requires (True))
                                   (ensures ((slice_en p en) x =
                                             (slice_en_sps (singleton p) en) x))
                            (decreases %[en; 0])
val slice_lem_singl_en: en:env -> p:prin
                        -> Lemma (requires (True))
                                 (ensures (slice_en p en =
                                           slice_en_sps (singleton p) en))
                          (decreases %[en; 1])
let rec slice_lem_singl_v #m v p = match v with
  | V_prin _             -> ()
  | V_eprins _           -> ()
  | V_prins _            -> ()
  | V_unit               -> ()
  | V_bool _             -> ()
  | V_opaque 'a _ _ _ _ _ -> v_opaque_slice_lem_singl_v_axiom v p
  | V_box ps v           ->
    let _ = admitP (mem p ps ==> not (intersect ps (singleton p) = empty)) in
    if mem p ps then slice_lem_singl_v v p else ()
  | V_wire eps w         -> slice_lem_singl_wire #eps w p
  | V_clos en _ _        -> slice_lem_singl_en en p
  | V_fix_clos en _ _ _  -> slice_lem_singl_en en p
  | V_emp_clos _ _       -> ()
  | V_emp                -> ()

and slice_lem_singl_en_x en p x =
  if en x = None then ()
  else
    let _ = preceds_axiom en x in
    slice_lem_singl_v (D_v.v (Some.v (en x))) p

and slice_lem_singl_en en p =
  forall_intro #varname #(fun x -> b2t ((slice_en p en) x =
                                        (slice_en_sps (singleton p) en) x))
                        (slice_lem_singl_en_x en p);
  let _ = cut (FEq (slice_en p en) (slice_en_sps (singleton p) en)) in
  ()

val boxed_wire_slice_lem: ps1:prins -> ps2:prins{not (intersect ps1 ps2 = empty)}
                          -> eps:eprins{subset eps ps2} -> w:v_wire eps
                          -> Lemma (requires (True))
                                   (ensures (slice_wire_sps #eps ps1 w =
                                            (slice_wire_sps #eps (intersect ps1 ps2) w)))
let boxed_wire_slice_lem ps1 ps2 eps w = if intersect eps ps1 = empty then () else ()

val boxed_wire_value_slice_lem:
  ps1:prins -> ps2:prins{not (intersect ps1 ps2 = empty)}
  -> eps:eprins{subset eps ps2} -> w:v_wire eps
  -> Lemma (requires (True))
           (ensures (slice_v_sps #(Meta empty Can_b eps Cannot_w) ps1 (V_wire eps w) =
                    (slice_v_sps #(Meta empty Can_b eps Cannot_w) (intersect ps1 ps2) (V_wire eps w))))
let boxed_wire_value_slice_lem ps1 ps2 eps w =
  if intersect eps ps1 = empty then
    let _ = cut (b2t (intersect eps ps1 = intersect eps (intersect ps1 ps2))) in
    boxed_wire_slice_lem ps1 ps2 eps w;
    ()
  else
    let _ = cut (b2t (intersect eps ps1 = intersect eps (intersect ps1 ps2))) in
    boxed_wire_slice_lem ps1 ps2 eps w;
    ()

assume val v_opaque_box_slice_lem_axiom:
  #m:v_meta -> v:value m{is_V_opaque v}
  -> ps1:prins -> ps2:prins{not (intersect ps1 ps2 = empty) /\
                          subset (Meta.bps m) ps2         /\
                          subset (Meta.wps m) ps2         /\
                          Meta.cb m = Can_b}
  -> Lemma (requires (True))
          (ensures (slice_v_sps ps1 (V_box ps2 v) =
                    slice_v_sps (intersect ps1 ps2) (V_box ps2 v)))

val box_slice_lem: #m:v_meta -> v:value m
                   -> ps1:prins -> ps2:prins{not (intersect ps1 ps2 = empty) /\
                                           subset (Meta.bps m) ps2         /\
                                           subset (Meta.wps m) ps2         /\
                                           Meta.cb m = Can_b}
                   -> Lemma (requires (True))
                            (ensures (slice_v_sps ps1 (V_box ps2 v) =
                                      slice_v_sps (intersect ps1 ps2) (V_box ps2 v)))
                      (decreases v)
let rec box_slice_lem #m v ps1 ps2 = match v with
  | V_prin _             -> ()
  | V_eprins _           -> ()
  | V_prins _            -> ()
  | V_unit               -> ()
  | V_bool _             -> ()
  | V_opaque 'a _ _ _ _ _ -> v_opaque_box_slice_lem_axiom v ps1 ps2
  | V_box #m' ps' v' ->
    let _ = cut (b2t (subset ps' ps2)) in
    if intersect ps1 ps' = empty then ()
    else
      let _ = cut (b2t (intersect ps1 ps' = intersect (intersect ps1 ps2) ps')) in
      box_slice_lem v' ps1 ps';
      box_slice_lem v' (intersect ps1 ps2) ps';
      ()
  | V_wire eps w     ->
    let _ = cut (b2t (subset eps ps2)) in
    boxed_wire_value_slice_lem ps1 ps2 eps w    
  | V_emp_clos _ _   -> ()
  | V_emp            -> ()

val de_morgan_union_over_intersect:
  eps:eprins -> ps1:prins -> ps2:prins
  -> Lemma (requires (True))
           (ensures (union (intersect eps ps1) (intersect eps ps2) =
                     intersect eps (union ps1 ps2)))
let de_morgan_union_over_intersect eps ps1 ps2 = ()

val slc_wire_lem_ps: #eps:eprins -> w:v_wire eps -> p:prin -> ps:prins{not (mem p ps)}
                     -> Lemma (requires (True))
                              (ensures (compose_wires #(intersect eps (singleton p))
                                                      #(intersect eps ps)
                                                      (slice_wire #eps p w)
                                                      (slice_wire_sps #eps ps w)
                                                      (intersect eps (singleton p)) =
                                        slice_wire_sps #eps (union (singleton p) ps) w))
let slc_wire_lem_ps #eps w p ps = ()

assume val v_opaque_slc_v_lem_ps_axiom:
  #m:v_meta -> v:value m{is_V_opaque v} -> p:prin -> ps:prins{not (mem p ps)}
  -> Lemma (requires (True))
          (ensures (compose_vals (D_v.v (slice_v p v))
                                 (D_v.v (slice_v_sps ps v)) =
                    slice_v_sps (union (singleton p) ps) v))

val slc_v_lem_ps: #m:v_meta -> v:value m -> p:prin -> ps:prins{not (mem p ps)}
                       -> Lemma (requires (True))
                                (ensures (compose_vals (D_v.v (slice_v p v))
                                                       (D_v.v (slice_v_sps ps v)) =
                                          slice_v_sps (union (singleton p) ps) v))
                          (decreases %[v])
val slc_en_x_lem_ps: en:env -> p:prin -> ps:prins{not (mem p ps)} -> x:varname
                     -> Lemma (requires (True))
                              (ensures ((compose_envs (slice_en p en)
                                                      (slice_en_sps ps en)) x
                                        = (slice_en_sps (union (singleton p) ps) en) x))
                        (decreases %[en; 0])
val slc_en_lem_ps: en:env -> p:prin -> ps:prins{not (mem p ps)}
                     -> Lemma (requires (True))
                              (ensures (compose_envs (slice_en p en)
                                                     (slice_en_sps ps en)
                                        = slice_en_sps (union (singleton p) ps) en))
                        (decreases %[en; 1])
let rec slc_v_lem_ps #m v p ps = match v with
  | V_prin _             -> ()
  | V_eprins _           -> ()
  | V_prins _            -> ()
  | V_unit               -> ()
  | V_bool _             -> ()
  | V_opaque 'a _ _ _ _ _ -> v_opaque_slc_v_lem_ps_axiom v p ps

  | V_box ps' v'        ->
    let psp = singleton p in
    if mem p ps' && not (intersect ps ps' = empty) then
      slc_v_lem_ps v' p ps
    else if mem p ps' && intersect ps ps' = empty then
      //let _ = cut (forall p. mem p (union psp ps) = mem p psp || mem p ps) in
      let _ = cut (forall p. not (mem p (intersect ps ps'))) in
      let _ = cut (forall p. mem p (intersect (union psp ps) ps') = mem p psp) in
      let _ = OrdSet.eq_lemma (intersect (union psp ps) ps') psp in

      box_slice_lem v' (union psp ps) ps';
      slice_lem_singl_v v' p;
      ()
    else if not (mem p ps') && not (intersect ps ps' = empty) then
      //let _ = cut (forall p. mem p (union psp ps) = mem p psp || mem p ps) in
      let _ = cut (forall p. not (mem p (intersect psp ps'))) in
      let _ = cut (forall p. mem p (intersect (union psp ps) ps') = mem p (intersect ps ps')) in
      let _ = OrdSet.eq_lemma (intersect (union psp ps) ps') (intersect ps ps') in

      box_slice_lem v' (union (singleton p) ps) ps';
      box_slice_lem v' ps ps';
      ()
    else
      //let _ = cut (forall p. mem p (union psp ps) = mem p psp || mem p ps) in
      let _ = cut (forall p. not (mem p (intersect psp ps'))) in
      let _ = cut (forall p. not (mem p (intersect ps ps'))) in
      let _ = cut (forall p. not (mem p (intersect (union psp ps) ps'))) in
      let _ = OrdSet.eq_lemma (intersect (union psp ps) ps') empty in

      ()
  | V_wire eps w        ->
    de_morgan_union_over_intersect eps (singleton p) ps; slc_wire_lem_ps #eps w p ps
  | V_clos en _ _       -> slc_en_lem_ps en p ps
  | V_fix_clos en _ _ _ -> slc_en_lem_ps en p ps
  | V_emp_clos _ _      -> ()
  | V_emp               -> ()

and slc_en_x_lem_ps en p ps x =
  if en x = None then ()
  else (preceds_axiom en x; slc_v_lem_ps (D_v.v (Some.v (en x))) p ps)

and slc_en_lem_ps en p ps =
  forall_intro #varname #(fun x -> b2t ((compose_envs (slice_en p en)
                                                      (slice_en_sps ps en)) x
                                         = (slice_en_sps (union (singleton p) ps) en) x))
                        (slc_en_x_lem_ps en p ps);
  let _ = cut (FEq (compose_envs (slice_en p en) (slice_en_sps ps en))
                   (slice_en_sps (union (singleton p) ps) en)) in
  ()

val mempty: #key:Type -> #value:Type -> #f:cmp key -> Tot (OrdMap.ordmap key value f)
let mempty (#k:Type) (#v:Type) #f = OrdMap.empty #k #v #f

val slc_v_lem_m: #meta:v_meta -> v:value meta -> ps:prins
                 -> m:value_map ps{(forall p. mem p ps ==>
                                              (Some.v (select p m) = slice_v p v))}
                 -> Lemma (requires (True))
                          (ensures (compose_vals_m ps m = slice_v_sps ps v))
                    (decreases (size ps))
let rec slc_v_lem_m #meta v ps m =
  let Some p = choose ps in
  let Some (D_v meta' v') = select p m in
  let ps_rest = remove p ps in
  if ps_rest = empty then
    let _ = cut (b2t (ps = singleton p)) in
    slice_lem_singl_v v p
  else
    let _ = cut (b2t (ps = union (singleton p) ps_rest)) in
    slc_v_lem_m v ps_rest m; slc_v_lem_ps v p ps_rest

val slc_en_lem_m: en:env -> ps:prins
                  -> m:env_map ps{(forall p. mem p ps ==>
                                             (Some.v (select p m) = slice_en p en))}
                  -> Lemma (requires (True))
                           (ensures (compose_envs_m ps m = slice_en_sps ps en))
                     (decreases (size ps))
let rec slc_en_lem_m en ps m =
let Some p = choose ps in
let Some en' = select p m in
let ps_rest = remove p ps in
if ps_rest = empty then
  let _ = cut (b2t (ps = singleton p)) in
  slice_lem_singl_en en p
else
  let _ = cut (b2t (ps = union (singleton p) ps_rest)) in
  slc_en_lem_m en ps_rest m; slc_en_lem_ps en p ps_rest

val env_upd_slice_lemma: #m:v_meta -> p:prin -> en:env -> x:varname -> v:value m
                         -> Lemma (requires (True))
                                  (ensures (slice_en p (update_env en x v) =
                                            update_env (slice_en p en) x (D_v.v (slice_v p v))))
                            [SMTPat (slice_en p (update_env en x v))]
let env_upd_slice_lemma #m p en x v =
  cut (FEq (slice_en p (update_env en x v))
      (update_env (slice_en p en) x (D_v.v (slice_v p v))))

val env_upd_upd_slice_lemma: #meta1:v_meta -> #meta2:v_meta -> p:prin
                             -> en:env -> x1:varname -> x2:varname
                             -> v1:value meta1 -> v2:value meta2
                             -> Lemma (requires (True))
                                      (ensures (slice_en p (update_env #meta2 (update_env #meta1 en x1 v1) x2 v2) =
                                                update_env #(D_v.meta (slice_v p v2)) (update_env #(D_v.meta (slice_v p v1)) (slice_en p en) x1 (D_v.v (slice_v p v1))) x2 (D_v.v (slice_v p v2))))
                                [SMTPat (slice_en p (update_env #meta2 (update_env #meta1 en x1 v1) x2 v2))]
let env_upd_upd_slice_lemma #meta1 #meta2 p en x1 x2 v1 v2 =
  cut (FEq (slice_en p (update_env #meta2 (update_env #meta1 en x1 v1) x2 v2))
           (update_env #(D_v.meta (slice_v p v2)) (update_env #(D_v.meta (slice_v p v1)) (slice_en p en) x1 (D_v.v (slice_v p v1))) x2 (D_v.v (slice_v p v2))))

val if_enter_sec_then_from_sec: #c:sconfig -> #c':sconfig -> h:sstep c c' -> Tot bool
let if_enter_sec_then_from_sec #c #c' h = not (is_C_assec_beta h) || is_sec c

assume val v_opaque_meta_empty_can_b_same_slice_axiom:
  v:value (Meta empty Can_b empty Can_w){is_V_opaque v} -> p:prin
  -> Lemma (requires (True)) (ensures (D_v.v (slice_v p v) = v))

val meta_empty_can_b_same_slice: v:value (Meta empty Can_b empty Can_w) -> p:prin
                                 -> Lemma (requires (True)) (ensures (D_v.v (slice_v p v) = v))
let meta_empty_can_b_same_slice v p = match v with
  | V_opaque 'a _ _ _ _ _ -> v_opaque_meta_empty_can_b_same_slice_axiom v p
  | _                    -> ()

val slice_wire_p_lemma_mem:
  p:prin -> ps:prins{mem p ps} -> v:value (Meta empty Can_b empty Can_w)
  -> Lemma (requires (True))
           (ensures (slice_wire #ps p (mconst_on ps v) =
                     mconst_on (singleton p) (D_v.v (slice_v p v))))
     //[SMTPat (slice_wire #ps p (mconst_on ps v))]
let slice_wire_p_lemma_mem p ps v = meta_empty_can_b_same_slice v p

val slice_wire_p_lemma_not_mem:
  p:prin -> ps:prins{not (mem p ps)} -> v:value (Meta empty Can_b empty Can_w)
  -> Lemma (requires (True))
           (ensures (slice_wire #ps p (mconst_on ps v) = OrdMap.empty))
     //[SMTPat (slice_wire #ps p (mconst_on ps v))]
let slice_wire_p_lemma_not_mem p ps v = ()

val mem_intersect_lemma_not_mem: p:prin -> eps:eprins{not (mem p eps)}
                             -> Lemma (requires (True))
                                      (ensures (intersect eps (singleton p) = empty))
                                //[SMTPat (not (mem p eps)); SMTPat (intersect eps (singleton p))]
let mem_intersect_lemma_not_mem p eps = ()

val mem_intersect_lemma_mem: p:prin -> eps:eprins{mem p eps}
                             -> Lemma (requires (True))
                                      (ensures (intersect eps (singleton p) = singleton p))
                                //[SMTPat (mem p eps); SMTPat (intersect eps (singleton p))]
let mem_intersect_lemma_mem p eps = ()

val get_en_b_slice_lemma:
  #meta:v_meta -> v:value meta{is_clos v} -> p:prin
  -> Lemma (requires (True))
           (ensures (MkTuple3._1 (get_en_b (D_v.v (slice_v p v))) = slice_en p (MkTuple3._1 (get_en_b v))))
let get_en_b_slice_lemma #meta v p = ()

val slice_wire_compose_lemma:
  #eps1:eprins -> #eps2:eprins{intersect eps1 eps2 = empty}
  -> w1:v_wire eps1 -> w2:v_wire eps2 -> p:prin
  -> Lemma (requires (True))
           (ensures (slice_wire #(union eps1 eps2) p (compose_wires #eps1 #eps2 w1 w2 eps1) =
                     compose_wires #(intersect eps1 (singleton p)) #(intersect eps2 (singleton p))
                                   (slice_wire #eps1 p w1)
                                   (slice_wire #eps2 p w2) (intersect eps1 (singleton p))))
let slice_wire_compose_lemma #eps1 #eps2 w1 w2 p = ()

assume val exec_ffi_axiom:
  p:prin -> fn:string -> vs:list dvalue
  -> Lemma (requires (True))
           (ensures (slice_v p (D_v.v (FFI.exec_ffi fn vs)) = FFI.exec_ffi fn (slice_vs p vs)))

val append_assoc: l1:list 'a -> l2:list 'a -> l3:list 'a ->
  Lemma (requires True)
        (ensures ((append l1 (append l2 l3)) = (append (append l1 l2) l3)))
let rec append_assoc l1 l2 l3 = match l1 with
    | [] -> ()
    | hd::tl -> append_assoc tl l2 l3

val slice_h_append_lemma:
  p:prin -> tr1:trace -> tr2:trace
  -> Lemma (requires (True))
          (ensures (slice_tr_h p (append tr1 tr2) = append (slice_tr_h p tr1) (slice_tr_h p tr2)))
let rec slice_h_append_lemma p tr1 tr2 = match tr1 with
  | []                  -> ()
  | (Tr_val _)::tl       -> slice_h_append_lemma p tl tr2
  | (Tr_scope ps tr)::tl ->
    if mem p ps then
      let _ = slice_h_append_lemma p tl tr2 in
      let _ = append_assoc (slice_tr_h p tr) (slice_tr_h p tl) (slice_tr_h p tr2) in
      ()
    else
      slice_h_append_lemma p tl tr2

assume val slice_h_append_lemma_forall:
  unit -> Lemma (requires (True))
               (ensures (forall p tr1 tr2. slice_tr_h p (append tr1 tr2) = append (slice_tr_h p tr1) (slice_tr_h p tr2)))

val slice_concat_lemma:
  p:prin -> tr1:erased trace -> tr2:erased trace
  -> Lemma (requires (True))
          (ensures (slice_tr p (concat_traces tr1 tr2) = concat_traces (slice_tr p tr1) (slice_tr p tr2)))
    [SMTPat (slice_tr p (concat_traces tr1 tr2))]
let slice_concat_lemma p tr1 tr2 =
  slice_h_append_lemma_forall ();
  let _ = assert (slice_tr_h p (append (reveal tr1) (reveal tr2)) = append (slice_tr_h p (reveal tr1)) (slice_tr_h p (reveal tr2))) in
  ()

val append_l_nil: l:list 'a ->
  Lemma (requires True)
        (ensures (append l [] = l))
let rec append_l_nil = function
  | [] -> ()
  | hd::tl -> append_l_nil tl

val scoped_trace_mem_slice_lemma_h:
  p:prin -> ps:prins{mem p ps} -> tr:trace
  -> Lemma (requires (True))
          (ensures (slice_tr_h p [ Tr_scope ps tr] = slice_tr_h p tr))
let scoped_trace_mem_slice_lemma_h p ps tr = append_l_nil (slice_tr_h p tr)

assume val scoped_trace_mem_slice_lemma_forall_h:
  unit ->
  Lemma (requires (True))
        (ensures (forall p ps tr. mem p ps ==> slice_tr_h p [ Tr_scope ps tr] = slice_tr_h p tr))

val scoped_trace_mem_slice_lemma:
  p:prin -> ps:prins{mem p ps} -> tr:erased trace
  -> Lemma (requires (True))
          (ensures (slice_tr p (hide ([ Tr_scope ps (reveal tr) ])) = slice_tr p tr))
let scoped_trace_mem_slice_lemma p ps tr =
  scoped_trace_mem_slice_lemma_forall_h ()

val scoped_trace_not_mem_slice_lemma_h:
  p:prin -> ps:prins{not (mem p ps)} -> tr:trace
  -> Lemma (requires (True))
          (ensures (slice_tr_h p [ Tr_scope ps tr ] = []))
let scoped_trace_not_mem_slice_lemma_h p ps tr = append_l_nil []	  

assume val scoped_trace_not_mem_slice_lemma_forall_h:
  unit ->
  Lemma (requires (True))
        (ensures (forall p (ps:prins) tr. not (mem p ps) ==> slice_tr_h p [ Tr_scope ps tr] = []))

val scoped_trace_not_mem_slice_lemma:
  p:prin -> ps:prins{not (mem p ps)} -> tr:erased trace
  -> Lemma (requires (True))
          (ensures (slice_tr p (hide ([ Tr_scope ps (reveal tr) ])) = hide []))
let scoped_trace_not_mem_slice_lemma p ps tr =
  scoped_trace_not_mem_slice_lemma_forall_h ()

opaque val sstep_par_slice_lemma: c:sconfig -> c':sconfig
                                  -> h:sstep c c'{if_enter_sec_then_from_sec h /\
                                                  if_exit_sec_then_to_sec h}
                                  -> p:prin
                                  -> Tot (cor (u:unit{slice_c p c = slice_c p c'})
                                         (sstep (slice_c p c) (slice_c p c')))
#set-options "--split_cases 1"
let sstep_par_slice_lemma c c' h p =
  (* TODO: FIXME: wanted to write this, but does not split then *)
  (*if is_sec c then IntroL ()
  else*)
  match h with
    | C_aspar_ps (Conf _ m _ _ _ _) _ ->
      if is_sec c || not (mem p (Mode.ps m)) then IntroL ()
      else IntroR (C_aspar_ps (slice_c p c) (slice_c p c'))
    | C_aspar_e (Conf _ m _ _ _ _) _ ->
      if is_sec c || not (mem p (Mode.ps m)) then IntroL ()
      else IntroR (C_aspar_e (slice_c p c) (slice_c p c'))
    | C_aspar_red (Conf _ m _ _ _ _) _ ->
      if is_sec c || not (mem p (Mode.ps m)) then IntroL ()
      else IntroR (C_aspar_red (slice_c p c) (slice_c p c'))
    | C_aspar_beta (Conf _ m _ _ _ _) _ ->
      if is_sec c || not (mem p (Mode.ps m)) then IntroL ()
      else
        let T_red (R_aspar _ v) = Conf.t c in
        let (en, x, _) = get_en_b v in
        env_upd_slice_lemma p en x V_unit;
        IntroR (C_aspar_beta (slice_c p c) (slice_c p c'))
    | C_aspar_ret (Conf _ m s _ _ _) _ ->
      let Conf _ (Mode _ ps) ((Frame m' _ (F_aspar_ret ps') tr)::s) _ _ tr' = c in
      if mem p ps then
	let _ = scoped_trace_mem_slice_lemma p ps tr' in
	IntroR (C_aspar_ret (slice_c p c) (slice_c p c'))
      else if mem p (Mode.ps m') then
	let _ = scoped_trace_not_mem_slice_lemma p ps tr' in
	IntroR (C_aspar_ret (slice_c p c) (slice_c p c'))
      else IntroL ()

    | C_box_ps (Conf _ m _ _ _ _) _ ->
      if is_sec c || not (mem p (Mode.ps m)) then IntroL ()
      else IntroR (C_box_ps (slice_c p c) (slice_c p c'))
    | C_box_e (Conf _ m _ _ _ _) _ ->
      if is_sec c || not (mem p (Mode.ps m)) then IntroL ()
      else IntroR (C_box_e (slice_c p c) (slice_c p c'))
    | C_box_red (Conf _ m s _ _ _) _ ->
      if is_sec c || not (mem p (Mode.ps m)) then IntroL ()
      else IntroR (C_box_red (slice_c p c) (slice_c p c'))
    | C_box_beta (Conf _ m _ _ (T_red (R_box ps _)) _) _ ->
      if is_sec c || not (mem p (Mode.ps m)) then IntroL ()
      else
        IntroR (C_box_beta (slice_c p c) (slice_c p c'))

    | C_unbox (Conf _ m _ _ _ _) _ ->
      if is_sec c || not (mem p (Mode.ps m)) then IntroL ()
      else IntroR (C_unbox (slice_c p c) (slice_c p c'))
    | C_unbox_red (Conf _ m _ _ _ _) _ ->
      if is_sec c || not (mem p (Mode.ps m)) then IntroL ()
      else IntroR (C_unbox_red (slice_c p c) (slice_c p c'))
    | C_unbox_beta (Conf _ m _ _ _ _) _ ->
      if is_sec c || not (mem p (Mode.ps m)) then IntroL ()
      else
        IntroR (C_unbox_beta (slice_c p c) (slice_c p c'))

    | C_mkwire_e1 (Conf _ m _ _ _ _) _ ->
      if is_sec c || not (mem p (Mode.ps m)) then IntroL ()
      else IntroR (C_mkwire_e1 (slice_c p c) (slice_c p c'))
    | C_mkwire_e2 (Conf _ m _ _ _ _) _ ->
      if is_sec c || not (mem p (Mode.ps m)) then IntroL ()
      else IntroR (C_mkwire_e2 (slice_c p c) (slice_c p c'))
    | C_mkwire_red (Conf _ m _ _ _ _) _ ->
      if is_sec c || not (mem p (Mode.ps m)) then IntroL ()
      else IntroR (C_mkwire_red (slice_c p c) (slice_c p c'))
    | C_mkwire_beta (Conf _ m _ _ _ _) _ ->
      if is_sec c || not (mem p (Mode.ps m)) then IntroL ()
      else
        let Conf _ (Mode Par _) _ _ (T_red (R_mkwire (V_prins ps') (V_box ps'' v))) _ = c in
	meta_empty_can_b_same_slice v p;
        if not (mem p ps') then
          let _ =
            slice_wire_p_lemma_not_mem p ps' v;
            mem_intersect_lemma_not_mem p ps'
          in
          IntroR (C_mkwire_beta (slice_c p c) (slice_c p c'))
        else
          let _ =
            slice_wire_p_lemma_mem p ps' v;
            mem_intersect_lemma_mem p ps'
          in
          IntroR (C_mkwire_beta (slice_c p c) (slice_c p c'))

    | C_projwire_p (Conf _ m _ _ _ _) _ ->
      if is_sec c || not (mem p (Mode.ps m)) then IntroL ()
      else IntroR (C_projwire_p (slice_c p c) (slice_c p c'))
    | C_projwire_e (Conf _ m _ _ _ _) _ ->
      if is_sec c || not (mem p (Mode.ps m)) then IntroL ()
      else IntroR (C_projwire_e (slice_c p c) (slice_c p c'))
    | C_projwire_red (Conf _ m _ _ _ _) _ ->
      if is_sec c || not (mem p (Mode.ps m)) then IntroL ()
      else IntroR (C_projwire_red (slice_c p c) (slice_c p c'))
    | C_projwire_beta (Conf _ m _ _ _ _) _ ->
      if is_sec c || not (mem p (Mode.ps m)) then IntroL ()
      else
	let Conf _ _ _ _ (T_red (R_projwire p (V_wire eps w))) _ = c in
	let v = v_of_some (select p w) in
	meta_empty_can_b_same_slice v p;
        IntroR (C_projwire_beta (slice_c p c) (slice_c p c'))

    | C_concatwire_e1 (Conf _ m _ _ _ _) _ ->
      if is_sec c || not (mem p (Mode.ps m)) then IntroL ()
      else IntroR (C_concatwire_e1 (slice_c p c) (slice_c p c'))
    | C_concatwire_e2 (Conf _ m _ _ _ _) _ ->
      if is_sec c || not (mem p (Mode.ps m)) then IntroL ()
      else IntroR (C_concatwire_e2 (slice_c p c) (slice_c p c'))
    | C_concatwire_red (Conf _ m _ _ _ _) _ ->
      if is_sec c || not (mem p (Mode.ps m)) then IntroL ()
      else IntroR (C_concatwire_red (slice_c p c) (slice_c p c'))
    | C_concatwire_beta (Conf _ m _ _ _ _) _ ->
      if is_sec c || not (mem p (Mode.ps m)) then IntroL ()
      else
        let Conf _ _ _ _ (T_red (R_concatwire (V_wire eps1 w1) (V_wire eps2 w2))) _ = c in
        slice_wire_compose_lemma #eps1 #eps2 w1 w2 p;
        de_morgan_intersect_over_union eps1 eps2 (singleton p);
        IntroR (C_concatwire_beta (slice_c p c) (slice_c p c'))

    | C_const (Conf _ m _ _ _ _) _ ->
      if is_sec c || not (mem p (Mode.ps m)) then IntroL ()
      else IntroR (C_const (slice_c p c) (slice_c p c'))

    | C_var (Conf _ m _ _ _ _) _ ->
      if is_sec c || not (mem p (Mode.ps m)) then IntroL ()
      else IntroR (C_var (slice_c p c) (slice_c p c'))

    | C_let_e1 (Conf _ m _ _ _ _) _ ->
      if is_sec c || not (mem p (Mode.ps m)) then IntroL ()
      else IntroR (C_let_e1 (slice_c p c) (slice_c p c'))
    | C_let_red (Conf _ m _ _ _ _) _ ->
      if is_sec c || not (mem p (Mode.ps m)) then IntroL ()
      else IntroR (C_let_red (slice_c p c) (slice_c p c'))
    | C_let_beta (Conf _ m _ _ _ _) _ ->
      if is_sec c || not (mem p (Mode.ps m)) then IntroL ()
      else
        let Conf _ _ _ en (T_red (R_let x v _)) _ = c in
        let _ = env_upd_slice_lemma p en x v in
        IntroR (C_let_beta (slice_c p c) (slice_c p c'))

    | C_abs (Conf _ m _ en _ _) _ ->
      if is_sec c || not (mem p (Mode.ps m)) then IntroL ()
      else
        IntroR (C_abs (slice_c p c) (slice_c p c'))

    | C_fix (Conf _ m _ en _ _) _ ->
      if is_sec c || not (mem p (Mode.ps m)) then IntroL ()
      else
        IntroR (C_fix (slice_c p c) (slice_c p c'))

    | C_empabs (Conf _ m _ en _ _) _ ->
      if is_sec c || not (mem p (Mode.ps m)) then IntroL ()
      else
        IntroR (C_empabs (slice_c p c) (slice_c p c'))

    | C_app_e1 (Conf _ m _ _ _ _) _ ->
      if is_sec c || not (mem p (Mode.ps m)) then IntroL ()
      else IntroR (C_app_e1 (slice_c p c) (slice_c p c'))
    | C_app_e2 (Conf _ m _ _ _ _) _ ->
      if is_sec c || not (mem p (Mode.ps m)) then IntroL ()
      else IntroR (C_app_e2 (slice_c p c) (slice_c p c'))
    | C_app_red (Conf _ m _ _ _ _) _ ->
      if is_sec c || not (mem p (Mode.ps m)) then IntroL ()
      else IntroR (C_app_red (slice_c p c) (slice_c p c'))
    | C_app_beta (Conf _ m _ _ _ _) _ ->
      if is_sec c || not (mem p (Mode.ps m)) then IntroL ()
      else
        let T_red (R_app f v) = Conf.t c in
        let (en, x, _) = get_en_b f in
        env_upd_slice_lemma p en x v;
        IntroR (C_app_beta (slice_c p c) (slice_c p c'))

    | C_ffi_e (Conf _ m _ _ _ _) _ ->
      if is_sec c || not (mem p (Mode.ps m)) then IntroL ()
      else IntroR (C_ffi_e (slice_c p c) (slice_c p c'))
    | C_ffi_l (Conf _ m _ _ _ _) _ ->
      if is_sec c || not (mem p (Mode.ps m)) then IntroL ()
      else IntroR (C_ffi_l (slice_c p c) (slice_c p c'))
    | C_ffi_beta (Conf _ m _ _ _ _) c' ->
      if is_sec c || not (mem p (Mode.ps m)) then IntroL ()
      else
        let Conf _ _ _ _ (T_red (R_ffi fn vs)) _ = c in
        exec_ffi_axiom p fn vs;
        IntroR (C_ffi_beta (slice_c p c) (slice_c p c'))

    | C_cond_e (Conf _ m _ _ _ _) _ ->
      if is_sec c || not (mem p (Mode.ps m)) then IntroL ()
      else IntroR (C_cond_e (slice_c p c) (slice_c p c'))
    | C_cond_red (Conf _ m _ _ _ _) _ ->
      if is_sec c || not (mem p (Mode.ps m)) then IntroL ()
      else IntroR (C_cond_red (slice_c p c) (slice_c p c'))
    | C_cond_beta (Conf _ m _ _ _ _) _ ->
      if is_sec c || not (mem p (Mode.ps m)) then IntroL ()
      else IntroR (C_cond_beta (slice_c p c) (slice_c p c'))
    
    | C_assec_ps (Conf _ m _ _ _ _) _ ->
      if is_sec c || not (mem p (Mode.ps m)) then IntroL ()
      else
        IntroR (C_assec_ps (slice_c p c) (slice_c p c'))
    | C_assec_e (Conf _ m _ _ _ _) _ ->
      if is_sec c || not (mem p (Mode.ps m)) then IntroL ()
      else
        IntroR (C_assec_e (slice_c p c) (slice_c p c'))
    | C_assec_red (Conf _ m _ _ _ _) _ ->
      if is_sec c || not (mem p (Mode.ps m)) then IntroL ()
      else
        IntroR (C_assec_red (slice_c p c) (slice_c p c'))
    | C_assec_beta _ _ -> IntroL ()
    | C_assec_ret _ _ -> IntroL ()

#reset-options
(**********)

type tconfig_par = c:tconfig{Mode.m (Conf.m c) = Par}

type tpar (ps:prins) = m:OrdMap.ordmap prin tconfig_par p_cmp{forall p. mem p ps = contains p m}

type tconfig_sec = c:tconfig{Mode.m (Conf.m c) = Sec}

type tsec =
  m:OrdMap.ordmap prins tconfig_sec ps_cmp{forall ps1 ps2.
                                           (contains ps1 m /\ contains ps2 m /\ not (ps1 = ps2) ==>
                                           intersect ps1 ps2 = empty)}

//type protocol (ps:prins) = tpar ps * option tconfig_sec
type protocol (ps:prins) = tpar ps * tsec

type tpre_assec (#ps':prins) (pi:protocol ps') (ps:prins) (x:varname) (e:exp) =
  not (contains ps (snd pi)) /\
  (forall ps1. contains ps1 (snd pi) ==> intersect ps1 ps = empty) /\
  (forall p. mem p ps ==> (contains p (fst pi) /\
                           Let (Some.v (select p (fst pi)))
                             (fun c ->
                               is_T_red (Conf.t c) /\
                               is_R_assec (T_red.r (Conf.t c)) /\
                               R_assec.ps (T_red.r (Conf.t c)) = ps /\
                               is_clos (R_assec.v (T_red.r (Conf.t c))) /\
                               MkTuple3._2 (get_en_b (R_assec.v (T_red.r (Conf.t c)))) = x /\
                               MkTuple3._3 (get_en_b (R_assec.v (T_red.r (Conf.t c)))) = e)))

opaque val get_env_m:
  #ps':prins -> pi:protocol ps' -> ps:prins{forall p. (mem p ps ==>
                                                       contains p (fst pi) /\
                                                       Let (Some.v (select p (fst pi)))
                                                       (fun c -> is_T_red (Conf.t c) /\
                                                                 is_R_assec (T_red.r (Conf.t c)) /\
                                                                 is_clos (R_assec.v (T_red.r (Conf.t c)))))}
  -> Tot (m:env_map ps{(forall p. (mem p ps ==>
                                   select p m = Some (
                                   MkTuple3._1 (get_en_b (R_assec.v (T_red.r (Conf.t (Some.v (select p (fst pi))))))))) /\
                                  (not (mem p ps) ==> select p m = None))})
     (decreases (size ps))
let rec get_env_m #ps' pi ps =
  let Some p = choose ps in
  let ps_rest = remove p ps in
  let Some (Conf _ _ _ _ (T_red (R_assec _ v)) _) = select p (fst pi) in
  let (en, _, _) = get_en_b v in
  if ps_rest = empty then update p en mempty
  else
    let m = get_env_m pi ps_rest in
    update p en m

val step_p_to_wait: c:tconfig -> p:prin -> Tot tconfig
let step_p_to_wait c p =
  let Conf l m s en _ tr = c in
  Conf l m ((Frame m en F_assec_ret tr)::s) en T_sec_wait (hide [])

opaque val step_ps_to_wait:
  #ps':prins -> pi:tpar ps' -> ps:prins{forall p. mem p ps ==> contains p pi}
  -> Tot (pi':tpar ps'{forall p. (mem p ps ==>
                                  select p pi' =
                                  Some (step_p_to_wait (Some.v (select p pi)) p)) /\
                                 (not (mem p ps) ==>
                                  select p pi' = select p pi)})
     (decreases (size ps))
let rec step_ps_to_wait #ps' pi ps =
  let Some p = choose ps in
  let ps_rest = remove p ps in
  let c' = step_p_to_wait (Some.v (select p pi)) p in
  if ps_rest = empty then update p c' pi
  else
    let pi' = step_ps_to_wait #ps' pi ps_rest in
    update p c' pi'

val tstep_assec:
  #ps':prins -> pi:protocol ps' -> ps:prins -> x:varname -> e:exp{tpre_assec pi ps x e}
  -> Tot (protocol ps')
let tstep_assec #ps' pi ps x e =
  let env = update_env (compose_envs_m ps (get_env_m pi ps)) x V_unit in
  let tsec = Conf Target (Mode Sec ps) [] env (T_exp e) (hide []) in
  (step_ps_to_wait #ps' (fst pi) ps, update ps tsec (snd pi))

type waiting_config (c:tconfig) =
  is_T_sec_wait (Conf.t c) /\
  is_Cons (Conf.s c) /\
  is_F_assec_ret (Frame.f (Cons.hd (Conf.s c)))

type ps_sec_waiting (#ps':prins) (pi:protocol ps') (ps:prins) =
  (forall p. mem p ps ==> (contains p (fst pi) /\ waiting_config (Some.v (select p (fst pi)))))

type tpre_assec_ret (#ps':prins) (pi:protocol ps') (ps:prins) =
  contains ps (snd pi) /\ (Conf.m (Some.v (select ps (snd pi))) = Mode Sec ps)  /\
  is_value (Some.v (select ps (snd pi))) /\ (Conf.s (Some.v (select ps (snd pi))) = []) /\
  ps_sec_waiting pi ps

val ret_sec_value_to_p: sec_c:tconfig{is_sec sec_c /\ is_value sec_c} -> c:tconfig{waiting_config c}
                        -> p:prin -> Tot tconfig
let ret_sec_value_to_p sec_c c p =
  let Conf l _ ((Frame m en F_assec_ret tr)::s) _ _ _ = c in
  let D_v _ v = c_value sec_c in
  let D_v _ v' = slice_v p v in
  Conf l m s en (T_val v') (concat_traces tr (hide [ Tr_val v' ]))

opaque val ret_sec_value_to_ps:
  #ps':prins -> pi:tpar ps' -> sec_c:tconfig{is_sec sec_c /\ is_value sec_c}
  -> ps:prins{forall p. mem p ps ==> (contains p pi /\ waiting_config (Some.v (select p pi)))}
  -> Tot (pi':tpar ps'{forall p. (mem p ps ==>
                                  select p pi' =
                                  Some (ret_sec_value_to_p sec_c (Some.v (select p pi)) p)) /\
                                 (not (mem p ps) ==>
                                  select p pi' = select p pi)})
     (decreases (size ps))
let rec ret_sec_value_to_ps #ps' pi sec_c ps =
  let Some p = choose ps in
  let ps_rest = remove p ps in
  let c' = ret_sec_value_to_p sec_c (Some.v (select p pi)) p in
  if ps_rest = empty then update p c' pi
  else
    let pi' = ret_sec_value_to_ps #ps' pi sec_c ps_rest in
    update p c' pi'

type pstep: #ps:prins -> protocol ps -> protocol ps -> Type =

  | P_par:
    #ps:prins -> #c':tconfig_par -> pi:protocol ps
    -> p:prin{contains p (fst pi)}
    -> h:sstep (Some.v (select p (fst pi))) c'
    -> pi':protocol ps{pi' = (update p c' (fst pi), (snd pi))}
    -> pstep #ps pi pi'

  | P_sec:
    #ps':prins -> #c':tconfig_sec -> pi:protocol ps'
    -> ps:prins{contains ps (snd pi)}
    -> h:sstep (Some.v (select ps (snd pi))) c'
    -> pi':protocol ps'{pi' = (fst pi, update ps c' (snd pi))}
    -> pstep #ps' pi pi'

  | P_sec_enter:
    #ps':prins -> pi:protocol ps' -> ps:prins
    -> x:varname -> e:exp{tpre_assec pi ps x e}
    -> pi':protocol ps'{pi' = tstep_assec pi ps x e}
    -> pstep #ps' pi pi'

  | P_sec_exit:
    #ps':prins -> pi:protocol ps' -> ps:prins{tpre_assec_ret pi ps}
    -> pi':protocol ps'{pi' = (ret_sec_value_to_ps #ps' (fst pi) (Some.v (select ps (snd pi))) ps, OrdMap.remove ps (snd pi))}
    -> pstep #ps' pi pi'

opaque val slice_c_ps_par:
  ps:prins -> c:sconfig
  -> Tot (pi:tpar ps{forall p. (mem p ps ==> select p pi = Some (slice_c p c)) /\
                               (not (mem p ps) ==> select p pi = None)})
     (decreases (size ps))
let rec slice_c_ps_par ps c =
  let Some p = choose ps in
  let ps_rest = remove p ps in
  if ps_rest = empty then
    update p (slice_c p c) mempty
  else
    let pi_rest = slice_c_ps_par ps_rest c in
    update p (slice_c p c) pi_rest

val slice_c_ps: ps:prins -> c:sconfig
                -> Tot (pi:protocol ps{(forall p. (mem p ps ==>
                                                   select p (fst pi) = Some (slice_c p c)) /\
                                                  (not (mem p ps) ==>
                                                   select p (fst pi) = None)) /\
                                        (is_par c ==> snd pi = mempty)        /\
                                        (is_sec c ==> snd pi = update (Mode.ps (Conf.m c)) (slice_c_sps c) mempty)})
let slice_c_ps ps c =
  let pi = slice_c_ps_par ps c in
  let tsec = if is_sec c then update (Mode.ps (Conf.m c)) (slice_c_sps c) mempty else mempty in
  pi, tsec

val slice_remains_same_in_sec_step_p: #c:sconfig -> #c':sconfig
                                      -> h:sstep c c'{is_sec c /\ if_exit_sec_then_to_sec h}
                                      -> p:prin
                                      -> Lemma (requires (True))
                                               (ensures (slice_c p c = slice_c p c'))
let slice_remains_same_in_sec_step_p c c' h p = ()

val slice_remains_same_in_sec_step: #c:sconfig -> #c':sconfig
                                    -> h:sstep c c'{is_sec c /\ if_exit_sec_then_to_sec h}
                                    -> Lemma (requires (True))
                                             (ensures (forall p. slice_c p c = slice_c p c'))
let slice_remains_same_in_sec_step #c #c' h =
  forall_intro #prin #(fun (p:prin) -> b2t (slice_c p c = slice_c p c'))
               (slice_remains_same_in_sec_step_p #c #c' h)

opaque val forward_simulation_sec: #c:sconfig -> #c':sconfig -> ps:prins
                                   -> h:sstep c c'{is_sec c /\ if_exit_sec_then_to_sec h}
                                   -> Tot (pstep #ps (slice_c_ps ps c)
                                                     (slice_c_ps ps c'))
let forward_simulation_sec #c #c' ps h =
  let (pi, s) = slice_c_ps ps c in
  let (pi', s') = slice_c_ps ps c' in
  let Conj _ h' = sstep_sec_slice_lemma c c' h in
  slice_remains_same_in_sec_step h;
  //sel_contains_tpar ps pi; sel_contains_tpar ps pi';
  cut (forall p. select p pi = select p pi');
  OrdMap.eq_lemma pi pi';
  P_sec (pi, s) (Mode.ps (Conf.m c)) h' (pi', s')

type pstep_par_star: #ps:prins -> protocol ps -> protocol ps -> Type =
  | PP_refl: #ps:prins -> pi:protocol ps -> pstep_par_star #ps pi pi

  | PP_tran:
    #ps:prins -> #pi:protocol ps -> #pi':protocol ps -> #pi'':protocol ps
    -> h:pstep #ps pi pi'{is_P_par h} -> h':pstep_par_star #ps pi' pi''
    -> pstep_par_star #ps pi pi''

val update_tpar: #ps:prins -> p:prin{not (mem p ps)}
                 -> c:tconfig{is_Par (Mode.m (Conf.m c))} -> pi:protocol ps
                 -> Tot (protocol (union (singleton p) ps))
let update_tpar #ps p c pi = update p c (fst pi), snd pi

opaque val pstep_par_upd: #ps:prins -> #pi:protocol ps -> #pi':protocol ps
                          -> h:pstep #ps pi pi'{is_P_par h}
                          -> p:prin{not (contains p (fst pi))}
                          -> c:tconfig{is_Par (Mode.m (Conf.m c))}
                          -> Tot (r:pstep #(union (singleton p) ps) (update_tpar p c pi) (update_tpar p c pi'){is_P_par r})
let pstep_par_upd #ps #pi #pi' h p c = match h with
  | P_par #d #c' _ p' h' _ -> P_par #(union (singleton p) ps) #c' (update_tpar p c pi) p' h' (update_tpar p c pi')

opaque val pstep_par_star_upd_same:
  #ps:prins -> #pi:protocol ps -> #pi':protocol ps -> h:pstep_par_star #ps pi pi'
  -> p:prin{not (contains p (fst pi))}
  -> c:tconfig{is_Par (Mode.m (Conf.m c))}
  -> Tot (pstep_par_star #(union (singleton p) ps) (update_tpar p c pi) (update_tpar p c pi'))
     (decreases h)
let rec pstep_par_star_upd_same #ps #pi #pi' h p c = match h with
  | PP_refl #ps pi -> PP_refl #(union (singleton p) ps)(update_tpar p c pi)

  | PP_tran #ps #pi #pi' #pi'' h1 h2 ->
    PP_tran (pstep_par_upd h1 p c) (pstep_par_star_upd_same h2 p c)

opaque val pstep_par_star_upd_step:
  #ps:prins -> #pi:protocol ps -> #pi':protocol ps
  -> #c:tconfig{is_Par (Mode.m (Conf.m c))}
  -> #c':tconfig{is_Par (Mode.m (Conf.m c))}
  -> h1:pstep_par_star #ps pi pi' -> h2:sstep c c'
  -> p:prin{not (contains p (fst pi))}
  -> Tot (pstep_par_star #(union (singleton p) ps) (update_tpar p c pi) (update_tpar p c' pi'))
     (decreases h1)
let rec pstep_par_star_upd_step #ps #pi #pi' #c #c' h1 h2 p =
  let (pi1, s1)   = update p c (fst pi), snd pi in
  let (pi1', s1') = update p c' (fst pi), snd pi in
  let ps' = union (singleton p) ps in
  let ht1 = P_par #ps' #c' (pi1, s1) p h2 (pi1', s1') in
  let (pi1'', s1'') = update p c' (fst pi'), snd pi' in
  let ht2 = pstep_par_star_upd_same #ps #pi #pi' h1 p c' in
  PP_tran #ps' #(pi1, s1) #(pi1', s1') #(pi1'', s1'') ht1 ht2

(* TODO: FIXME: this is a weird behavior *)
val slice_c_snd_lemma: ps:prins -> c:sconfig{is_par c}
                       -> Lemma (requires (True))
                                (ensures (snd (slice_c_ps ps c) = mempty))
let slice_c_snd_lemma ps c =
  let _, _ = slice_c_ps ps c in
  ()

val if_par_and_enter_sec_from_sec_then_par: #c:sconfig -> #c':sconfig
                                            -> h:sstep c c'{is_par c /\ if_enter_sec_then_from_sec h}
                                            -> Lemma (requires (True))
                                                     (ensures (is_par c'))
let if_par_and_enter_sec_from_sec_then_par #c #c' h = match h with
  | C_assec_beta _ _ -> ()
  | _                -> ()

val sstep_par_slc_snd_lemma: #c:sconfig -> #c':sconfig -> ps:prins
                             -> h:sstep c c'{is_par c /\ if_enter_sec_then_from_sec h}
                             -> Lemma (requires (True))
                                      (ensures (snd (slice_c_ps ps c) = snd (slice_c_ps ps c') /\
                                                snd (slice_c_ps ps c) = mempty))
let sstep_par_slc_snd_lemma #c #c' ps h =
  slice_c_snd_lemma ps c;
  if_par_and_enter_sec_from_sec_then_par #c #c' h;
  slice_c_snd_lemma ps c'

val if_par_then_exit_sec_to_sec: #c:sconfig -> #c':sconfig
                                 -> h:sstep c c'{is_par c}
                                 -> Lemma (requires (True))
                                          (ensures (if_exit_sec_then_to_sec h))
let if_par_then_exit_sec_to_sec #c #c' h = match h with
  | C_assec_ret _ _ -> ()
  | _               -> ()

(* CH: this sometimes timed out on my laptop *)
#set-options "--z3timeout 20"

opaque val forward_simulation_par: #c:sconfig -> #c':sconfig
                                   -> h:sstep c c'{is_par c /\
                                                   if_enter_sec_then_from_sec h}
                                   -> ps:prins
                                   -> Tot (pstep_par_star #ps (slice_c_ps ps c)
                                                              (slice_c_ps ps c'))
                                      (decreases (size ps))
let rec forward_simulation_par #c #c' h ps =
  let pi, s = slice_c_ps ps c in
  let pi', s' = slice_c_ps ps c' in
  sstep_par_slc_snd_lemma ps h;
  let _ = cut (b2t (s = s')) in

  let Some p = choose ps in
  let ps_rest = remove p ps in

  let c_p = slice_c p c in
  let c_p' = slice_c p c' in

  if_par_then_exit_sec_to_sec #c #c' h;
  let h1 = sstep_par_slice_lemma c c' h p in

  if ps_rest = empty then
    let _ = cut (b2t (pi = update p c_p mempty)) in
    let _ = cut (b2t (pi' = update p c_p' mempty)) in
    match h1 with
      | IntroL _  ->
        let _ = cut (b2t (c_p = c_p')) in
        let _ = cut (b2t (pi = pi')) in
        PP_refl (pi, s)
      | IntroR h' ->
        let _ = cut (b2t (pi' = update p c_p' pi)) in
        PP_tran (P_par (pi, s) p h' (pi', s')) (PP_refl (pi', s'))

  else
    let pi_rest, s_rest = slice_c_ps ps_rest c in
    let pi_rest', s_rest' = slice_c_ps ps_rest c' in

    let _ = cut (b2t (pi = update p c_p pi_rest)) in
    let _ = cut (b2t (pi' = update p c_p' pi_rest')) in
    let _ = cut (b2t (s_rest = mempty)) in
    let _ = cut (b2t (s_rest' = mempty)) in

    let h_ind = forward_simulation_par #c #c' h ps_rest in

    match h1 with
      | IntroL _  ->
        let _ = cut (b2t (c_p = c_p')) in
        pstep_par_star_upd_same #ps_rest #(pi_rest, s_rest) #(pi_rest', s_rest') h_ind p (slice_c p c)
      | IntroR h' ->
        pstep_par_star_upd_step #ps_rest #(pi_rest, s_rest) #(pi_rest', s_rest')
                                         #c_p #c_p' h_ind h' p

#reset-options

val slice_wire_helper_lemma:
  eps:eprins -> ps:prins -> p:prin{mem p ps}
  -> Lemma (requires (True)) (ensures (intersect (intersect  eps ps) (singleton p) =
				   intersect eps (singleton p)))
let slice_wire_helper_lemma eps ps p = ()

val slice_wire_lem_singl_of_ps: #eps:eprins -> w:v_wire eps
                                -> ps:prins -> p:prin{mem p ps}
                                -> Lemma (requires (True))
                                         (ensures (slice_wire #(intersect eps ps) p (slice_wire_sps #eps ps w) =
                                                   slice_wire #eps p w))
let slice_wire_lem_singl_of_ps #eps w ps p = ()

assume val v_opaque_slice_v_lem_singl_of_ps:
  #m:v_meta -> v:value m -> ps:prins -> p:prin{mem p ps}
  -> Lemma (requires(True))
          (ensures (slice_v p (D_v.v (slice_v_sps ps v)) =
                    slice_v p v))
          
val slice_v_lem_singl_of_ps: #m:v_meta -> v:value m -> ps:prins -> p:prin{mem p ps}
                             -> Lemma (requires (True))
                                      (ensures (slice_v p (D_v.v (slice_v_sps ps v)) =
                                                slice_v p v))
                                (decreases %[v])
val slice_en_x_lem_singl_of_ps: en:env -> ps:prins -> p:prin{mem p ps} -> x:varname
                                -> Lemma (requires (True))
                                         (ensures ((slice_en p (slice_en_sps ps en)) x =
                                                   (slice_en p en) x))
                                   (decreases %[en;0])
val slice_en_lem_singl_of_ps: en:env -> ps:prins -> p:prin{mem p ps}
                              -> Lemma (requires (True))
                                       (ensures (slice_en p (slice_en_sps ps en) =
                                                 slice_en p en))
                                 (decreases %[en;1])
let rec slice_v_lem_singl_of_ps #m v ps p = match v with
  | V_prin _             -> ()
  | V_eprins _           -> ()
  | V_prins _            -> ()
  | V_unit               -> ()
  | V_bool _             -> ()
  | V_opaque 'a _ _ _ _ _ -> v_opaque_slice_v_lem_singl_of_ps v ps p
  | V_box ps' v'        ->
    if intersect ps ps' = empty then
      let _ = cut (mem p ps' ==> mem p (intersect ps ps')) in
      ()
    else if not (mem p ps') then ()
    else slice_v_lem_singl_of_ps v' ps p
  | V_wire eps w        ->
    let _ = slice_wire_helper_lemma eps ps p in
    //let _ = admitP (b2t (intersect (intersect eps ps) (singleton p) = intersect eps (singleton p))) in
    slice_wire_lem_singl_of_ps #eps w ps p
  | V_clos en _ _       -> slice_en_lem_singl_of_ps en ps p
  | V_fix_clos en _ _ _ -> slice_en_lem_singl_of_ps en ps p
  | V_emp_clos _ _      -> ()
  | V_emp               -> ()

and slice_en_x_lem_singl_of_ps en ps p x =
  if en x = None then ()
  else (preceds_axiom en x; slice_v_lem_singl_of_ps (D_v.v (Some.v (en x))) ps p)

and slice_en_lem_singl_of_ps en ps p =
  forall_intro #varname #(fun x -> b2t ((slice_en p (slice_en_sps ps en)) x =
                                        (slice_en p en) x))
               (slice_en_x_lem_singl_of_ps en ps p);
  let _ = cut (FEq (slice_en p (slice_en_sps ps en)) (slice_en p en)) in
  ()

val slice_v_lem_singl_of_ps_forall:
  #m:v_meta -> v:value m -> ps:prins
  -> Lemma (requires (True))
           (ensures (forall p. mem p ps ==>
                               slice_v p (D_v.v (slice_v_sps ps v)) =
                               slice_v p v))
let slice_v_lem_singl_of_ps_forall #m v ps =
  forall_intro (slice_v_lem_singl_of_ps #m v ps)

val sstep_sec_to_par_slice_par_others:
  #c:sconfig -> #c':sconfig -> h:sstep c c'{is_C_assec_ret h /\ is_par c'}
  -> Lemma (requires (True))
           (ensures (forall p. not (mem p (Mode.ps (Conf.m c))) ==>
                               slice_c p c = slice_c p c'))
let sstep_sec_to_par_slice_par_others #c #c' _ = ()

val sstep_sec_to_par_slice_par_mems:
  #c:sconfig -> #c':sconfig -> h:sstep c c'{is_C_assec_ret h /\ is_par c'}
  -> Lemma (requires (True))
           (ensures (forall p. mem p (Mode.ps (Conf.m c)) ==>
                               ret_sec_value_to_p (slice_c_sps c) (slice_c p c) p = slice_c p c'))
                               //sstep_sec_to_par_p #c #c' h p = slice_c p c'))
let sstep_sec_to_par_slice_par_mems #c #c' h =
  let ps = Mode.ps (Conf.m c) in
  let v = D_v.v (c_value c) in
  let _ = slice_v_lem_singl_of_ps_forall v ps in
  ()

val not_contains_lemma: #ps:prins -> pi:tpar ps
                        -> Lemma (requires (True)) (ensures (forall p. not (mem p ps) ==> select p pi = None))
let not_contains_lemma #ps pi = ()

(**********)
(*assume val cand_intro: #a:Type -> #b:Type -> =h:(a /\ b) -> Tot (cand a b)
assume val cand_elim : #a:Type -> #b:Type -> =h:cand a b -> Lemma (a /\ b)

assume val cor_intro: #a:Type -> #b:Type -> =h:(a \/ b) -> Tot (cor a b)
assume val cor_elim : #a:Type -> #b:Type -> =h:cor a b -> Lemma (a \/ b)

assume val imp_intro: #a:Type -> #b:Type -> =h:(a ==> b) -> Tot (cimp a b)
assume val imp_elim: #a :Type -> #b:Type -> =h:cimp a b -> Lemma (a ==> b)

assume val forall_intro_t: #a:Type -> #p:(a -> Type) -> =h:(forall x. p x) -> Tot (x:a -> Tot (p x))
assume val forall_elim   : #a:Type -> #p:(a -> Type) -> =f:(x:a -> Tot (p x)) -> Lemma (forall x. p x)

assume val ceq_intro: #a:Type -> #x:a -> #y:a -> =h:b2t (x = y) -> Tot (ceq x y)
assume val ceq_elim : #a:Type -> #x:a -> #y:a -> =h:ceq x y -> Lemma (x = y)

assume val t_intro: #a:Type -> u:unit{a} -> Tot a
assume val t_elim : #a:Type -> =h:a -> Lemma (a)

assume val rewrite : #a:Type -> #p:(a -> Type) -> #x:a -> #y:a -> =h:ceq x y -> =h':p x -> Tot (p y)
assume val ceq_symm: #a:Type -> #x:a -> #y:a -> =h:ceq x y -> Tot (ceq y x)*)
(**********)

(*opaque val slice_c_ps_cons:
  ps:prins -> c:sconfig -> pi:protocol ps{pi = slice_c_ps ps c}
  -> Tot (p:prin -> Tot ((mem p ps       ==> select p (fst pi) = Some (slice_c p c)) /\
                         (not (mem p ps) ==> select p (fst pi) = None)))
let slice_c_ps_cons ps c pi =
  forall_intro_t #prin #(fun p -> (mem p ps       ==> select p (fst pi) = Some (slice_c p c)) /\
                                  (not (mem p ps) ==> select p (fst pi) = None))
                 (t_intro #(forall p. (mem p ps       ==> select p (fst pi) = Some (slice_c p c)) /\
                                      (not (mem p ps) ==> select p (fst pi) = None)) ())

opaque val tstep_assec_ret_cons:
  #ps':prins -> pi:protocol ps' -> ps:prins{tpre_assec_ret pi ps}
  -> pi':protocol ps'{pi' = (ret_sec_value_to_ps #ps' (fst pi) (Some.v (snd pi)) ps, None)}
  -> Tot (p:prin -> Tot ((mem p ps ==> select p (fst pi') =
                                       Some (ret_sec_value_to_p (Some.v (snd pi)) (Some.v (select p (fst pi))) p)) /\
                         (not (mem p ps) ==> select p (fst pi') = select p (fst pi))))
let tstep_assec_ret_cons #ps' pi ps pi' =
  forall_intro_t #prin #(fun p -> (mem p ps ==> select p (fst pi') =
                                                Some (ret_sec_value_to_p (Some.v (snd pi)) (Some.v (select p (fst pi))) p)) /\
                                  (not (mem p ps) ==> select p (fst pi') = select p (fst pi)))
                 (t_intro #(forall p. (mem p ps ==> select p (fst pi') =
                                                    Some (ret_sec_value_to_p (Some.v (snd pi)) (Some.v (select p (fst pi))) p)) /\
                                      (not (mem p ps) ==> select p (fst pi') = select p (fst pi))) ())

opaque val sstep_sec_to_par_slice_par_mems_cons:
  #c:config -> #c':config -> h:sstep c c'{is_C_assec_ret h /\ is_par c'}
  -> ps':prins{ps' = Mode.ps (Conf.m c)} -> sec_c:tconfig{sec_c = slice_c_sps c}
  -> Tot (p:prin -> Tot (mem p ps' ==> ret_sec_value_to_p sec_c (slice_c p c) p = slice_c p c'))
let sstep_sec_to_par_slice_par_mems_cons #c #c' h ps' sec_c =
  sstep_sec_to_par_slice_par_mems #c #c' h;
  forall_intro_t #prin #(fun p -> (mem p ps' ==> ret_sec_value_to_p sec_c (slice_c p c) p = slice_c p c'))
                 #(t_intro #(forall p. (mem p ps' ==> ret_sec_value_to_p sec_c (slice_c p c) p = slice_c p c')) ())

opaque val sstep_sec_to_par_slice_par_others_cons:
 #c:config -> #c':config -> h:sstep c c'{is_C_assec_ret h /\ is_par c'}
 -> ps':prins{ps' = Mode.ps (Conf.m c)}
 -> Tot (p:prin -> Tot (not (mem p ps') ==> slice_c p c = slice_c p c'))
let sstep_sec_to_par_slice_par_others_cons #c #c' h ps' =
  sstep_sec_to_par_slice_par_others #c #c' h;
  forall_intro_t #prin #(fun p -> (not (mem p ps') ==> slice_c p c = slice_c p c'))
                 #(t_intro #(forall p. (not (mem p ps') ==> slice_c p c = slice_c p c')) ())*)

opaque val forward_simulation_exit_sec: #c:sconfig -> #c':sconfig
                                        -> h:sstep c c'{is_C_assec_ret h /\ is_par c'}
                                        -> ps:prins{subset (Mode.ps (Conf.m c)) ps}
                                        -> Tot (pstep #ps (slice_c_ps ps c) (slice_c_ps ps c'))
let forward_simulation_exit_sec #c #c' h ps =
  (*let ps' = Mode.ps (Conf.m c) in

  let pi, s = slice_c_ps ps c in
  let pi', s' = slice_c_ps ps c' in
  let pi_s = ret_sec_value_to_ps #ps pi (Some.v s) ps' in //writing this and next on one line does not work
  let s_s = None in

  (*sstep_sec_to_par_slice_par_others #c #c' h;
  sstep_sec_to_par_slice_par_mems #c #c' h;

  not_contains_lemma #ps pi; not_contains_lemma #ps pi'; not_contains_lemma #ps pi_s;*)

  (* p:prin -> mem p ps ==> select p pi = Some (slice_c p c) /\ ~ mem p ps ==> select p pi = None *)
  let f1 = slice_c_ps_cons ps c (pi, s) in

  (* p:prin -> mem p ps ==> select p pi' = Some (slice_c p c') /\ ~ mem p ps ==> select p pi' = None *)
  let f2 = slice_c_ps_cons ps c' (pi', s') in

  (* p:prin -> mem p ps' ==> select p pi_s = Some (ret_sec_value_to_p (Some.v s) (Some.v (select p pi)) p)  /\
             ~ mem p ps' ==> select p pi_s = select p pi *)
  let f3 = tstep_assec_ret_cons #ps (pi, s) ps' (pi_s, s_s) in

  (* p:prin -> mem p ps' ==> ret_sec_value_to_p (Some.v s) (slice_c p c) p = slice_c p c' *)
  let f4 = sstep_sec_to_par_slice_par_mems_cons #c #c' h ps' (Some.v s) in

  (* p:prin -> ~ mem p ps' ==> slice_c p c = slice_c p c' *)
  let f5 = sstep_sec_to_par_slice_par_others_cons #c #c' h ps' in

  (* TODO: FIXME: annotations and implicits required at certain places.
   * Marking = in assumes matters ? How about function calls everywhere ? Bind to temps ?
   * can do more ? *)
  let f6: p:prin -> q1:(b2t (mem p ps)) -> q2:(b2t (not (mem p ps')))
          -> Tot (b2t (select p pi_s = select p pi')) =
    fun p q1 q2 ->
      let k1 = cand_intro (f3 p) in
      let Conj k2 k3 = k1 in
      let k4 = imp_intro k3 in
      let k5:(b2t (select p pi_s = select p pi)) = k4 q2 in

      let k6 = cand_intro (f1 p) in
      let Conj k7 k8 = k6 in
      let k9 = (imp_intro k7) q1 in
      let k10 = rewrite (ceq_intro #_ #(select p pi) #(Some (slice_c p c)) k9) k5 in
      let k11 = (imp_intro (f5 p)) q2 in
      let k12 = rewrite (ceq_intro #_ #(slice_c p c) #(slice_c p c') k11) k10 in
      let k13:(b2t (select p pi' = Some (slice_c p c'))) = (imp_intro (Conj.h1 (cand_intro (f2 p)))) q1 in
      rewrite (ceq_symm #_ #(select p pi') #(Some (slice_c p c')) (ceq_intro #_ #(select p pi') #(Some (slice_c p c')) k13)) k12
  in

  let f7: p:prin -> q1:(b2t (mem p ps)) -> q2:(b2t (mem p ps'))
          -> Tot (b2t (select p pi_s = select p pi')) =
    fun p q1 q2 ->
      let _ = admitP (b2t (is_Some (select p pi))) in
      let k1 = cand_intro (f3 p) in
      let Conj k2 k3 = k1 in
      let k4:(b2t (select p pi_s = Some (ret_sec_value_to_p (Some.v s) (Some.v (select p pi)) p))) = (imp_intro k2) q2 in

      let k5 = cand_intro (f1 p) in
      let Conj k6 k7 = k5 in
      let k8 = (imp_intro k6) q1 in
      let k9:(b2t (select p pi_s = Some (ret_sec_value_to_p (Some.v s) (slice_c p c) p))) =
        rewrite (ceq_intro #_ #(select p pi) #(Some (slice_c p c)) k8) k4 in

      let k10 = f4 p in
      let k11 = (imp_intro k10) q2 in
      let k12:(b2t (select p pi_s = Some (slice_c p c'))) =
        rewrite (ceq_intro #_ #(ret_sec_value_to_p (Some.v s) (slice_c p c) p) #(slice_c p c') k11) k9 in

      let k13 = cand_intro (f2 p) in
      let Conj k14 k15 = k13 in
      let k16:(b2t (select p pi' = Some (slice_c p c'))) = (imp_intro k14) q1 in
      let k17:ceq #_ (select p pi') (Some (slice_c p c')) = ceq_intro k16 in
      let k18:(b2t (select p pi_s = select p pi')) =
        rewrite (ceq_symm #_ #(select p pi') #(Some (slice_c p c')) k17) k12 in
      k18
  in

  let f8: p:prin -> q:(b2t (mem p ps)) -> Tot (b2t (select p pi_s = select p pi')) =
    fun p q ->
      if mem p ps' then f7 p q (t_intro #(b2t (mem p ps')) ())
      else f6 p q (t_intro #(b2t (not (mem p ps'))) ())
  in

  let f9: p:prin -> q:(b2t (not (mem p ps))) -> Tot (b2t (select p pi_s = select p pi')) =
    fun p q ->
      let k1 = cand_intro (f1 p) in
      let Conj k2 k3 = k1 in
      let k4:(b2t (select p pi = None)) = (imp_intro k3) q in

      let k5 = cand_intro (f3 p) in
      let Conj k6 k7 = k5 in
      let k8:(not (mem p ps) ==> not (mem p ps')) = t_intro #(not (mem p ps) ==> not (mem p ps')) () in
      let k9:(b2t (not (mem p ps'))) = (imp_intro k8) q in
      let k10:(b2t (select p pi_s = select p pi)) = (imp_intro k7) k9 in
      let k11:(b2t (select p pi_s = None)) = rewrite (ceq_intro #_ #(select p pi) #None k4) k10 in

      let k12 = cand_intro (f2 p) in
      let Conj k13 k14 = k12 in
      let k15:(b2t (select p pi' = None)) = (imp_intro k14) q in

      let k16:(ceq #_ None (select p pi')) = ceq_symm #_ #(select p pi') #None (ceq_intro #_ #(select p pi') #None k15) in

      let k17:(b2t (select p pi_s = select p pi')) = rewrite k16 k11 in

      k17
  in

  let f10: p:prin -> Tot (b2t (select p pi_s = select p pi')) =
    fun p -> if mem p ps then f8 p (t_intro #(b2t (mem p ps)) ())
             else f9 p (t_intro #(b2t (not (mem p ps))) ())
  in

  let _ = forall_elim #prin #(fun p -> b2t (select p pi_s = select p pi')) f10 in

  OrdMap.eq_lemma pi_s pi';
  P_sec_exit #ps (pi, s) ps' (pi_s, s_s)*)

  let ps' = Mode.ps (Conf.m c) in

  let pi, s = slice_c_ps ps c in
  let pi', s' = slice_c_ps ps c' in
  let pi_s = ret_sec_value_to_ps #ps pi (Some.v (select ps' s)) ps' in //writing this and next on one line does not work
  let s_s = mempty #prins #tconfig_sec #ps_cmp in

  sstep_sec_to_par_slice_par_others #c #c' h;
  sstep_sec_to_par_slice_par_mems #c #c' h;

  not_contains_lemma #ps pi; not_contains_lemma #ps pi'; not_contains_lemma #ps pi_s;

  let _ = cut (forall p. mem p ps ==> select p pi = Some (slice_c p c)) in
  let _ = cut (forall p. not (mem p ps) ==> select p pi = None) in

  let _ = cut (forall p. mem p ps ==> select p pi' = Some (slice_c p c')) in
  let _ = cut (forall p. not (mem p ps) ==> select p pi' = None) in

  let _ = cut (forall p. not (mem p ps') ==> select p pi_s = select p pi) in
  let _ = cut (forall p. mem p ps' ==> select p pi_s = Some (slice_c p c')) in
  let _ = cut (forall p. not (mem p ps') ==> slice_c p c = slice_c p c') in

  let _ = cut (forall p. mem p ps ==>
                         ((not (mem p ps') ==> select p pi_s = Some (slice_c p c')) /\
                          (mem p ps' ==> select p pi_s = Some (slice_c p c')))) in

  let _ = cut (forall p. mem p ps ==> select p pi_s = Some (slice_c p c')) in

  //let _ = cut (forall p. mem p ps ==> select p pi_s = Some (slice_c p c')) in
  //let _ = cut (forall p. not (mem p ps) ==> select p pi_s = None) in

  OrdMap.eq_lemma pi_s (fst (slice_c_ps ps c'));
  let _ = cut (b2t (OrdMap.remove ps' s = mempty)) in
  P_sec_exit #ps (pi, s) ps' (pi_s, s_s)

opaque val sstep_par_to_sec_slice_par_others:
  #c:sconfig -> #c':sconfig -> h:sstep c c'{is_C_assec_beta h /\ is_par c}
  -> Lemma (requires (True))
           (ensures (forall p. not (mem p (Mode.ps (Conf.m c))) ==>
                               slice_c p c = slice_c p c'))
let sstep_par_to_sec_slice_par_others #c #c' h = ()

opaque val sstep_par_to_sec_slice_par_mems:
  #c:sconfig -> #c':sconfig -> h:sstep c c'{is_C_assec_beta h /\ is_par c}
  -> Lemma (requires (True))
           (ensures (forall p. mem p (Mode.ps (Conf.m c)) ==>
                               step_p_to_wait (slice_c p c) p = slice_c p c'))
let sstep_par_to_sec_slice_par_mems #c #c' h = ()

opaque val sstep_par_to_sec_slice_par:
  #c:sconfig -> #c':sconfig -> h:sstep c c'{is_C_assec_beta h /\ is_par c}
  -> ps:prins{subset (Mode.ps (Conf.m c)) ps} -> x:varname
  -> e:exp{tpre_assec #ps (slice_c_ps ps c) (Mode.ps (Conf.m c)) x e}
  -> Lemma (requires (True))
           (ensures (step_ps_to_wait #ps (fst (slice_c_ps ps c)) (Mode.ps (Conf.m c)) =
                     (fst (slice_c_ps ps c'))))
let sstep_par_to_sec_slice_par #c #c' h ps x e =
  let ps' = Mode.ps (Conf.m c) in
  let pi, _ = slice_c_ps ps c in
  let pi', _ = slice_c_ps ps c' in
  let pi_s = step_ps_to_wait #ps pi ps' in

  sstep_par_to_sec_slice_par_others #c #c' h; sstep_par_to_sec_slice_par_mems #c #c' h;
  not_contains_lemma #ps pi; not_contains_lemma #ps pi'; not_contains_lemma #ps pi_s;

  let _ = cut (forall p. mem p ps ==> select p pi = Some (slice_c p c)) in
  let _ = cut (forall p. not (mem p ps) ==> select p pi = None) in

  let _ = cut (forall p. not (mem p ps') ==> select p pi_s = select p pi) in
  let _ = cut (forall p. mem p ps' ==> select p pi_s = Some (step_p_to_wait (Some.v (select p pi)) p)) in
  let _ = cut (forall p. mem p ps' ==> select p pi_s = Some (slice_c p c')) in

  let _ = cut (forall p. not (mem p ps') ==> slice_c p c = slice_c p c') in

  let _ = cut (forall p. mem p ps ==>
                         ((not (mem p ps') ==> select p pi_s = Some (slice_c p c')) /\
                          (mem p ps' ==> select p pi_s = Some (slice_c p c')))) in

  let _ = cut (forall p. mem p ps ==> select p pi_s = Some (slice_c p c')) in
  let _ = cut (forall p. not (mem p ps) ==> select p pi_s = None) in

  let _ = cut (forall p. mem p ps ==> select p pi' = Some (slice_c p c')) in
  let _ = cut (forall p. not (mem p ps) ==> select p pi' = None) in

  OrdMap.eq_lemma pi_s pi'

opaque val slice_clos_lem: #meta:v_meta -> v:value meta{is_clos v}
                           -> Lemma (requires (True))
                                    (ensures (forall p.
                                              is_clos (D_v.v (slice_v p v)) /\
                                              MkTuple3._1 (get_en_b (D_v.v (slice_v p v))) =
                                              slice_en p (MkTuple3._1 (get_en_b v))))
let slice_clos_lem #meta v = ()

opaque val sstep_par_to_sec_en_compose_lemma:
  #c:sconfig -> #c':sconfig -> h:sstep c c'{is_C_assec_beta h /\ is_par c}
  -> ps:prins{subset (Mode.ps (Conf.m c)) ps}
  -> Lemma (requires (True))
           (ensures (forall p. mem p (Mode.ps (Conf.m c)) ==>
                               select p (get_env_m #ps (slice_c_ps ps c) (Mode.ps (Conf.m c))) =
                               Some (slice_en p (MkTuple3._1 (get_en_b (R_assec.v (T_red.r (Conf.t c))))))))
let sstep_par_to_sec_en_compose_lemma #c #c' h ps =
  let Conf _ _ _ _ (T_red (R_assec _ v)) _ = c in
  slice_clos_lem v

opaque val forward_simulation_enter_sec:
  #c:sconfig -> #c':sconfig -> h:sstep c c'{is_C_assec_beta h /\ is_par c}
  -> ps:prins{subset (Mode.ps (Conf.m c)) ps}
  -> Tot (pstep #ps (slice_c_ps ps c) (slice_c_ps ps c'))
let forward_simulation_enter_sec #c #c' h ps =
  let Conf Source (Mode Par ps') s en (T_red (R_assec _ v)) _ = c in
  let (en1, x, e) = get_en_b v in

  let pi, s = slice_c_ps ps c in
  let pi', s' = slice_c_ps ps c' in

  let _ = cut (tpre_assec #ps (pi, s) ps' x e) in

  (* TODO: FIXME: If I write pi_s, s_s = ... and then try to say pi_s = step_ps_to_wait, it takes long time,
   * whereas should be immediate from tstep_assec *)
  let pi_s = step_ps_to_wait #ps pi ps' in
  let pi_tmp, s_s = tstep_assec #ps (pi, s) ps' x e in

  let _ = cut (b2t (pi_tmp = pi_s)) in // long time

  sstep_par_to_sec_slice_par #c #c' h ps x e;
  let _ = cut (b2t (pi_s = pi')) in

  let Some (Conf _ _ st_s en_s t_s _) = select ps' s_s in
  let Some (Conf _ _ st' en' t' _) = select ps' s' in

  let _ = cut (b2t (st_s = [])) in
  let _ = cut (b2t (st' = [])) in
  let _ = cut (b2t (t_s = t')) in

  let en2 = update_env en1 x V_unit in
  let _ = cut (b2t (Conf.en c' = en2)) in

  let _ = cut (b2t (en' = slice_en_sps ps' en2)) in

  let env_m = get_env_m #ps (pi, s) ps' in
  let composed_env_m = compose_envs_m ps' env_m in

  let updated_composed_envs_m = update_env composed_env_m x V_unit in

  let _ = cut (b2t (en_s = updated_composed_envs_m)) in

  let _ = cut (forall p. mem p ps' ==> select p pi = Some (slice_c p c)) in

  let _ = cut (forall p. mem p ps' ==>
               select p env_m = Some (
               MkTuple3._1 (get_en_b (R_assec.v (T_red.r (Conf.t (Some.v (select p pi)))))))) in
  let _ = cut (forall p. mem p ps' ==>
               select p env_m = Some (
               MkTuple3._1 (get_en_b (R_assec.v (T_red.r (Conf.t (slice_c p c))))))) in

  let _ = sstep_par_to_sec_en_compose_lemma #c #c' h ps in
  let _ = cut (forall p. mem p ps' ==> select p env_m = Some (slice_en p en1)) in

  let _ = slc_en_lem_m en1 ps' env_m in

  let _ = cut (b2t (composed_env_m = slice_en_sps ps' en1)) in

  let _ = env_upd_slice_lemma_ps ps' en1 x V_unit in

  let _ = cut (b2t (en_s = en')) in
  let _ = cut (b2t (s' = s_s)) in

  let _ = cut (b2t ((pi', s') = (pi_tmp, s_s))) in

  P_sec_enter #ps (pi, s) ps' x e (pi_tmp, s_s)

opaque val forward_simulation: #c:sconfig -> #c':sconfig -> h:sstep c c'
                               -> ps:prins{subset (Mode.ps (Conf.m c)) ps}
                               -> Tot (cor (pstep #ps (slice_c_ps ps c) (slice_c_ps ps c'))
                                           (pstep_par_star #ps (slice_c_ps ps c)
                                                               (slice_c_ps ps c')))
let forward_simulation #c #c' h ps =
  if is_sec c && if_exit_sec_then_to_sec h then
    IntroL (forward_simulation_sec #c #c' ps h)
  else if is_sec c && not (if_exit_sec_then_to_sec h) then
    IntroL (forward_simulation_exit_sec #c #c' h ps)
  else if is_par c && if_enter_sec_then_from_sec h then
    IntroR (forward_simulation_par #c #c' h ps)
  else IntroL (forward_simulation_enter_sec #c #c' h ps)

type pstep_star: #ps:prins -> protocol ps -> protocol ps -> Type =
  | PS_refl: #ps:prins -> pi:protocol ps -> pstep_star #ps pi pi

  | PS_tran:
    #ps:prins -> #pi:protocol ps -> #pi':protocol ps -> #pi'':protocol ps
    -> h1:pstep #ps pi pi' -> h2:pstep_star #ps pi' pi''
    -> pstep_star #ps pi pi''

opaque val pstep_par_star_to_pstep_star:
  #ps:prins -> #pi:protocol ps -> #pi':protocol ps
  -> h:pstep_par_star #ps pi pi'
  -> Tot (pstep_star #ps pi pi')
     (decreases h)
let rec pstep_par_star_to_pstep_star #ps #pi #pi' h = match h with
  | PP_refl _ -> PS_refl pi
  | PP_tran h1 h2 ->
    PS_tran h1 (pstep_par_star_to_pstep_star h2)

opaque val forward_simulation_theorem:
  #c:sconfig -> #c':sconfig -> h:sstep c c' -> ps:prins{ps = all_prins ()}
  -> Tot (pstep_star #ps (slice_c_ps ps c) (slice_c_ps ps c'))
let forward_simulation_theorem #c #c' h ps =
  all_prins_superset_lemma ();
  let h1 = forward_simulation #c #c' h ps in
  match h1 with
    | IntroL h' -> PS_tran h' (PS_refl (slice_c_ps ps c'))
    | IntroR h' -> pstep_par_star_to_pstep_star h'

val sstep_deterministic:
  c:config -> c1:config -> h1:sstep c c1 -> c2:config -> h2:sstep c c2
  -> Lemma (requires (True)) (ensures (c1 = c2 /\ h1 = h2))
let sstep_deterministic c c1 h1 c2 h2 = ()

opaque val pstep_ppar_ppar_confluence:
  #ps:prins -> pi:protocol ps -> pi1:protocol ps -> pi2:protocol ps
  -> h1:pstep #ps pi pi1{is_P_par h1} -> h2:pstep #ps pi pi2{is_P_par h2}
  -> Tot (cor (u:unit{pi1 = pi2}) (cexists #(protocol ps) (fun pi3 -> cand (pstep #ps pi1 pi3) (pstep #ps pi2 pi3))))
let pstep_ppar_ppar_confluence #ps pi pi1 pi2 h1 h2 =
  let p1, c1' = P_par.p h1, P_par.c' h1 in
  let p2, c2' = P_par.p h2, P_par.c' h2 in

  let pi_m, s = pi in
  let pi1_m, s1 = pi1 in
  let pi2_m, s2 = pi2 in

  if p1 = p2 then IntroL ()
  else
    let hp1:sstep (Some.v (select p1 pi_m)) c1' = P_par.h h1 in
    let hp2:sstep (Some.v (select p2 pi_m)) c2' = P_par.h h2 in
    
    let pi13_m = update p2 c2' pi1_m in
    let pi23_m = update p1 c1' pi2_m in
    
    let h13:pstep #ps pi1 (pi13_m, s) = P_par #ps #c2' pi1 p2 hp2 (pi13_m, s) in
    let h23:pstep #ps pi2 (pi13_m, s) = P_par #ps #c1' pi2 p1 hp1 (pi23_m, s) in
    
    IntroR (ExIntro #(protocol ps) #((fun pi3 -> cand (pstep #ps pi1 pi3) (pstep #ps pi2 pi3))) (pi13_m, s) (Conj h13 h23))

opaque val pstep_ppar_psec_confluence:
  #ps:prins -> pi:protocol ps -> pi1:protocol ps -> pi2:protocol ps
  -> h1:pstep #ps pi pi1{is_P_par h1} -> h2:pstep #ps pi pi2{is_P_sec h2}
  -> Tot (cexists #(protocol ps) (fun pi3 -> cand (pstep #ps pi1 pi3) (pstep #ps pi2 pi3)))
let pstep_ppar_psec_confluence #ps pi pi1 pi2 h1 h2 =
  let pi_m, s = pi in
  let pi1_m, s1 = pi1 in
  let pi2_m, s2 = pi2 in
  
  let pi3_m = pi1_m in
  let s3 = s2 in
  
  let h13:pstep #ps pi1 (pi3_m, s3) = P_sec #ps #(P_sec.c' h2) pi1 (P_sec.ps h2) (P_sec.h h2) (pi3_m, s3) in
  let h23:pstep #ps pi2 (pi3_m, s3) = P_par #ps #(P_par.c' h1) pi2 (P_par.p h1) (P_par.h h1) (pi3_m, s3) in
  
  ExIntro #(protocol ps) #(fun pi3 -> cand (pstep #ps pi1 pi3) (pstep #ps pi2 pi3)) (pi3_m, s3) (Conj h13 h23)

val step_ps_to_wait_update_lemma:
  ps':prins -> pi:tpar ps' -> ps:prins{forall p. mem p ps ==> contains p pi}
  -> p:prin{not (mem p ps) /\ mem p ps'} -> c:tconfig_par
  -> Lemma (requires (True))
           (ensures (update p c (step_ps_to_wait #ps' pi ps) = step_ps_to_wait #ps' (update p c pi) ps))
let step_ps_to_wait_update_lemma ps' pi ps p c = ()

val target_par_sstep_lemma:
  c:tconfig_par -> c':tconfig_par -> h:sstep c c'
  -> Lemma (requires (True))
           (ensures ((not (is_T_red (Conf.t c) && is_R_assec (T_red.r (Conf.t c)))) /\
                     (not (is_T_sec_wait (Conf.t c)))))
let target_par_sstep_lemma c c' h = ()

val pstep_ppar_psec_enter_excl_lemma:
  #ps:prins -> pi:protocol ps -> pi1:protocol ps -> pi2:protocol ps
  -> h1:pstep #ps pi pi1{is_P_par h1} -> h2:pstep #ps pi pi2{is_P_sec_enter h2}
  -> Lemma (requires (True))
           (ensures (not (mem (P_par.p h1) (P_sec_enter.ps h2))))
let pstep_ppar_psec_enter_excl_lemma #ps pi pi1 pi2 h1 h2 =
  let _ = cut (forall p. mem p (P_sec_enter.ps h2) ==> (is_T_red (Conf.t (Some.v (select p (fst pi)))) /\
                                                        is_R_assec (T_red.r (Conf.t (Some.v (select p (fst pi))))))) in
  target_par_sstep_lemma (Some.v (select (P_par.p h1) (fst pi))) (P_par.c' h1) (P_par.h h1)

opaque val pstep_ppar_psec_enter_confluence:
  #ps:prins -> pi:protocol ps -> pi1:protocol ps -> pi2:protocol ps
  -> h1:pstep #ps pi pi1{is_P_par h1} -> h2:pstep #ps pi pi2{is_P_sec_enter h2}
  -> Tot (cexists #(protocol ps) (fun pi3 -> cand (pstep #ps pi1 pi3) (pstep #ps pi2 pi3)))
let pstep_ppar_psec_enter_confluence #ps pi pi1 pi2 h1 h2 =
  pstep_ppar_psec_enter_excl_lemma #ps pi pi1 pi2 h1 h2;
  //let _ = admitP (b2t (not (mem (P_par.p h1) (P_sec_enter.ps h2)))) in
  
  let pi_m, s = pi in
  let pi1_m, s1 = pi1 in
  let pi2_m, s2 = pi2 in
    
  let pi3_m = update (P_par.p h1) (P_par.c' h1) pi2_m in
  let s3 = s2 in
    
  let _ = cut (tpre_assec #ps pi1 (P_sec_enter.ps h2) (P_sec_enter.x h2) (P_sec_enter.e h2)) in
  //let _ = cut (b2t (step_ps_to_wait #ps pi_m (P_sec_enter.ps h2) = pi2_m)) in
  //let _ = cut (b2t (update (P_par.p h1) (P_par.c' h1) (step_ps_to_wait #ps pi_m (P_sec_enter.ps h2)) = update (P_par.p h1) (P_par.c' h1) pi2_m)) in
  step_ps_to_wait_update_lemma ps pi_m (P_sec_enter.ps h2) (P_par.p h1) (P_par.c' h1);
  let _ = cut (b2t (step_ps_to_wait #ps pi1_m (P_sec_enter.ps h2) = pi3_m)) in
  let _ = cut (forall p. mem p (P_sec_enter.ps h2) ==> select p pi_m = select p pi1_m) in
  let _ = cut (b2t (get_env_m pi (P_sec_enter.ps h2) = get_env_m pi1 (P_sec_enter.ps h2))) in
  
  //let _ = assert (forall p. mem p (P_sec_enter.ps h2) ==> select p pi3_m = select p pi2_m) in
  let _ = cut (b2t (tstep_assec #ps pi1 (P_sec_enter.ps h2) (P_sec_enter.x h2) (P_sec_enter.e h2) = (pi3_m, s3))) in
  let h13:pstep #ps pi1 (pi3_m, s3) = P_sec_enter #ps pi1 (P_sec_enter.ps h2) (P_sec_enter.x h2) (P_sec_enter.e h2) (pi3_m, s3) in
  let h23:pstep #ps pi2 (pi3_m, s3) = P_par #ps #(P_par.c' h1) pi2 (P_par.p h1) (P_par.h h1) (pi3_m, s3) in  
  ExIntro #(protocol ps) #(fun pi3 -> cand (pstep #ps pi1 pi3) (pstep #ps pi2 pi3)) (pi3_m, s3) (Conj h13 h23)

val ret_sec_value_to_ps_update_lemma:
  ps':prins -> pi:tpar ps' -> sec_c:tconfig{is_sec sec_c /\ is_value sec_c} -> ps:prins{forall p. mem p ps ==> (contains p pi /\ waiting_config (Some.v (select p pi)))}
  -> p:prin{not (mem p ps) /\ mem p ps'} -> c:tconfig_par
  -> Lemma (requires (True))
           (ensures (update p c (ret_sec_value_to_ps #ps' pi sec_c ps) = ret_sec_value_to_ps #ps' (update p c pi) sec_c ps))
let ret_sec_value_to_ps_update_lemma ps' pi sec_c ps p c = ()

val pstep_ppar_psec_exit_excl_lemma:
  #ps:prins -> pi:protocol ps -> pi1:protocol ps -> pi2:protocol ps
  -> h1:pstep #ps pi pi1{is_P_par h1} -> h2:pstep #ps pi pi2{is_P_sec_exit h2}
  -> Lemma (requires (True))
           (ensures (not (mem (P_par.p h1) (P_sec_exit.ps h2))))
let pstep_ppar_psec_exit_excl_lemma #ps pi pi1 pi2 h1 h2 =
  let _ = cut (forall p. mem p (P_sec_exit.ps h2) ==> (is_T_sec_wait (Conf.t (Some.v (select p (fst pi)))))) in
  target_par_sstep_lemma (Some.v (select (P_par.p h1) (fst pi))) (P_par.c' h1) (P_par.h h1)

opaque val pstep_ppar_psec_exit_confluence:
  #ps:prins -> pi:protocol ps -> pi1:protocol ps -> pi2:protocol ps
  -> h1:pstep #ps pi pi1{is_P_par h1} -> h2:pstep #ps pi pi2{is_P_sec_exit h2}
  -> Tot (cexists #(protocol ps) (fun pi3 -> cand (pstep #ps pi1 pi3) (pstep #ps pi2 pi3)))
let pstep_ppar_psec_exit_confluence #ps pi pi1 pi2 h1 h2 =
  pstep_ppar_psec_exit_excl_lemma #ps pi pi1 pi2 h1 h2;
  //let _ = admitP (b2t (not (mem (P_par.p h1) (P_sec_exit.ps h2)))) in
  
  let pi_m, s = pi in
  let pi1_m, s1 = pi1 in
  let pi2_m, s2 = pi2 in
  
  let pi3_m = update (P_par.p h1) (P_par.c' h1) pi2_m in
  let s3 = s2 in

  let _ = cut (tpre_assec_ret #ps pi1 (P_sec_exit.ps h2)) in
  ret_sec_value_to_ps_update_lemma ps pi_m (Some.v (select (P_sec_exit.ps h2) s)) (P_sec_exit.ps h2) (P_par.p h1) (P_par.c' h1);
  let h13:pstep #ps pi1 (pi3_m, s3) = P_sec_exit #ps pi1 (P_sec_exit.ps h2) (pi3_m, s3) in
  let h23:pstep #ps pi2 (pi3_m, s3) = P_par #ps #(P_par.c' h1) pi2 (P_par.p h1) (P_par.h h1) (pi3_m, s3) in
  ExIntro #(protocol ps) #(fun pi3 -> cand (pstep #ps pi1 pi3) (pstep #ps pi2 pi3)) (pi3_m, s3) (Conj h13 h23)

opaque val pstep_psec_psec_confluence:
  #ps:prins -> pi:protocol ps -> pi1:protocol ps -> pi2:protocol ps
  -> h1:pstep #ps pi pi1{is_P_sec h1} -> h2:pstep #ps pi pi2{is_P_sec h2}
  -> Tot (cor (u:unit{pi1 = pi2}) (cexists #(protocol ps) (fun pi3 -> cand (pstep #ps pi1 pi3) (pstep #ps pi2 pi3))))
let pstep_psec_psec_confluence #ps pi pi1 pi2 h1 h2 =
  let pi_m, s = pi in
  let pi1_m, s1 = pi1 in
  let pi2_m, s2 = pi2 in

  if P_sec.ps h1 = P_sec.ps h2 then IntroL ()
  else
    let pi3_m = pi_m in
    let s3 = update (P_sec.ps h1) (P_sec.c' h1) s2 in
    let h13:pstep #ps pi1 (pi3_m, s3) = P_sec #ps #(P_sec.c' h2) pi1 (P_sec.ps h2) (P_sec.h h2) (pi3_m, s3) in
    let h23:pstep #ps pi2 (pi3_m, s3) = P_sec #ps #(P_sec.c' h1) pi2 (P_sec.ps h1) (P_sec.h h1) (pi3_m, s3) in
    IntroR (ExIntro #(protocol ps) #(fun pi3 -> cand (pstep #ps pi1 pi3) (pstep #ps pi2 pi3)) (pi3_m, s3) (Conj h13 h23))

opaque val pstep_psec_psec_enter_confluence:
  #ps:prins -> pi:protocol ps -> pi1:protocol ps -> pi2:protocol ps
  -> h1:pstep #ps pi pi1{is_P_sec h1} -> h2:pstep #ps pi pi2{is_P_sec_enter h2}
  -> Tot (cexists #(protocol ps) (fun pi3 -> cand (pstep #ps pi1 pi3) (pstep #ps pi2 pi3)))
let pstep_psec_psec_enter_confluence #ps pi pi1 pi2 h1 h2 =
  let _ = cut (b2t (intersect (P_sec.ps h1) (P_sec_enter.ps h2) = empty)) in
  
  let pi_m, s = pi in
  let pi1_m, s1 = pi1 in
  let pi2_m, s2 = pi2 in
  
  let pi3_m = pi2_m in
  let s3 = update (P_sec.ps h1) (P_sec.c' h1) s2 in

  let _ = cut (tpre_assec #ps pi1 (P_sec_enter.ps h2) (P_sec_enter.x h2) (P_sec_enter.e h2)) in
  
  //let _ = cut (b2t (step_ps_to_wait #ps pi_m (P_sec_enter.ps h2) = pi2_m)) in
  //let _ = cut (b2t (update (P_par.p h1) (P_par.c' h1) (step_ps_to_wait #ps pi_m (P_sec_enter.ps h2)) = update (P_par.p h1) (P_par.c' h1) pi2_m)) in
  //step_ps_to_wait_update_lemma ps pi_m (P_sec_enter.ps h2) (P_par.p h1) (P_par.c' h1);
  //let _ = cut (b2t (step_ps_to_wait #ps pi1_m (P_sec_enter.ps h2) = pi3_m)) in
  let _ = cut (forall p. mem p (P_sec_enter.ps h2) ==> select p pi_m = select p pi1_m) in
  let _ = cut (b2t (get_env_m pi (P_sec_enter.ps h2) = get_env_m pi1 (P_sec_enter.ps h2))) in
  
  //let _ = assert (forall p. mem p (P_sec_enter.ps h2) ==> select p pi3_m = select p pi2_m) in
  //let _ = cut (b2t (tstep_assec #ps pi1 (P_sec_enter.ps h2) (P_sec_enter.x h2) (P_sec_enter.e h2) = (pi3_m, s3))) in admit ()
  let pi13_m, s13 = tstep_assec #ps pi1 (P_sec_enter.ps h2) (P_sec_enter.x h2) (P_sec_enter.e h2) in
  
  let env13 = update_env (compose_envs_m (P_sec_enter.ps h2) (get_env_m pi1 (P_sec_enter.ps h2)))
                         (P_sec_enter.x h2) V_unit in
  let tsec13 = Conf Target (Mode Sec (P_sec_enter.ps h2)) [] env13 (T_exp (P_sec_enter.e h2)) in
  (*let env2 = update_env (compose_envs_m (P_sec_enter.ps h2) (get_env_m pi (P_sec_enter.ps h2)))
                        (P_sec_enter.x h2) (V_const C_unit) in
  let tsec2 = Conf Target (Mode Sec (P_sec_enter.ps h2)) [] env2 (T_exp (P_sec_enter.e h2)) in*)
  //let _ = assert (tsec2 = tsec13) in

  //let _ = assert (select (P_sec_enter.ps h2) s13 = Some tsec13) in
  //let _ = assert (select (P_sec_enter.ps h2) s2 = Some tsec2) in
  
  //let _ = assert (select (P_sec_enter.ps h2) s13 = select (P_sec_enter.ps h2) s2) in
  
  //let _ = assert (s13 = s3) in
  
  let h13:pstep #ps pi1 (pi3_m, s3) = P_sec_enter #ps pi1 (P_sec_enter.ps h2) (P_sec_enter.x h2) (P_sec_enter.e h2) (pi3_m, s3) in
  let h23:pstep #ps pi2 (pi3_m, s3) = P_sec #ps #(P_sec.c' h1) pi2 (P_sec.ps h1) (P_sec.h h1) (pi3_m, s3) in
  ExIntro #(protocol ps) #(fun pi3 -> cand (pstep #ps pi1 pi3) (pstep #ps pi2 pi3)) (pi3_m, s3) (Conj h13 h23)

val pstep_psec_psec_exit_excl_lemma:
  #ps:prins -> pi:protocol ps -> pi1:protocol ps -> pi2:protocol ps
  -> h1:pstep #ps pi pi1{is_P_sec h1} -> h2:pstep #ps pi pi2{is_P_sec_exit h2}
  -> Lemma (requires (True))
           (ensures (not (P_sec.ps h1 = P_sec_exit.ps h2)))
let pstep_psec_psec_exit_excl_lemma #ps pi pi1 pi2 h1 h2 = () // TODO: FIXME: make it faster ?

opaque val pstep_psec_psec_exit_confluence:
  #ps:prins -> pi:protocol ps -> pi1:protocol ps -> pi2:protocol ps
  -> h1:pstep #ps pi pi1{is_P_sec h1} -> h2:pstep #ps pi pi2{is_P_sec_exit h2}
  -> Tot (cexists #(protocol ps) (fun pi3 -> cand (pstep #ps pi1 pi3) (pstep #ps pi2 pi3)))
let pstep_psec_psec_exit_confluence #ps pi pi1 pi2 h1 h2 =
  pstep_psec_psec_exit_excl_lemma #ps pi pi1 pi2 h1 h2;
  let _ = cut (b2t (intersect (P_sec.ps h1) (P_sec_exit.ps h2) = empty)) in
  
  let pi_m, s = pi in
  let pi1_m, s1 = pi1 in
  let pi2_m, s2 = pi2 in

  let pi3_m = pi2_m in
  let s3 = update (P_sec.ps h1) (P_sec.c' h1) s2 in

  let _ = cut (tpre_assec_ret #ps pi1 (P_sec_exit.ps h2)) in

  let pi13_m, s13 = ret_sec_value_to_ps #ps pi1_m (Some.v (select (P_sec_exit.ps h2) s1)) (P_sec_exit.ps h2),
                    OrdMap.remove (P_sec_exit.ps h2) s1 in
  
  let h13:pstep #ps pi1 (pi3_m, s3) = P_sec_exit #ps pi1 (P_sec_exit.ps h2) (pi3_m, s3) in
  let h23:pstep #ps pi2 (pi3_m, s3) = P_sec #ps #(P_sec.c' h1) pi2 (P_sec.ps h1) (P_sec.h h1) (pi3_m, s3) in
  ExIntro #(protocol ps) #(fun pi3 -> cand (pstep #ps pi1 pi3) (pstep #ps pi2 pi3)) (pi3_m, s3) (Conj h13 h23)

val pstep_psec_enter_psec_enter_empty_intersection:
  #ps:prins -> pi:protocol ps -> pi1:protocol ps -> pi2:protocol ps
  -> h1:pstep #ps pi pi1{is_P_sec_enter h1} -> h2:pstep #ps pi pi2{is_P_sec_enter h2 /\ not (P_sec_enter.ps h1 = P_sec_enter.ps h2)}
  -> Lemma (requires (True)) (ensures (intersect (P_sec_enter.ps h1) (P_sec_enter.ps h2) = empty))
let pstep_psec_enter_psec_enter_empty_intersection #ps pi pi1 pi2 h1 h2 = ()

opaque val pstep_psec_enter_psec_enter_confluence:
  #ps:prins -> pi:protocol ps -> pi1:protocol ps -> pi2:protocol ps
  -> h1:pstep #ps pi pi1{is_P_sec_enter h1} -> h2:pstep #ps pi pi2{is_P_sec_enter h2}
  -> Tot (cor (u:unit{pi1 = pi2}) (cexists #(protocol ps) (fun pi3 -> cand (pstep #ps pi1 pi3) (pstep #ps pi2 pi3))))
let pstep_psec_enter_psec_enter_confluence #ps pi pi1 pi2 h1 h2 =
  let pi_m, s = pi in
  let pi1_m, s1 = pi1 in
  let pi2_m, s2 = pi2 in
  
  if P_sec_enter.ps h1 = P_sec_enter.ps h2 then IntroL ()
  else
    let _ = pstep_psec_enter_psec_enter_empty_intersection #ps pi pi1 pi2 h1 h2 in
    //let _ = cut (b2t (intersect (P_sec_enter.ps h1) (P_sec_enter.ps h2) = empty)) in

    let pi23_m = step_ps_to_wait #ps pi2_m (P_sec_enter.ps h1) in
    let pi13_m = step_ps_to_wait #ps pi1_m (P_sec_enter.ps h2) in
    let _ = cut (b2t (pi13_m = pi23_m)) in

    let _ = cut (forall p. mem p (P_sec_enter.ps h2) ==> select p pi_m = select p pi1_m) in
    let _ = cut (b2t (get_env_m pi (P_sec_enter.ps h2) = get_env_m pi1 (P_sec_enter.ps h2))) in

    let _ = cut (forall p. mem p (P_sec_enter.ps h1) ==> select p pi_m = select p pi2_m) in
    let _ = cut (b2t (get_env_m pi (P_sec_enter.ps h1) = get_env_m pi2 (P_sec_enter.ps h1))) in
    
    //let _ = cut (tpre_assec #ps pi1 (P_sec_enter.ps h2) (P_sec_enter.x h2) (P_sec_enter.e h2)) in admit ()
    
    let env23 = update_env (compose_envs_m (P_sec_enter.ps h1) (get_env_m pi2 (P_sec_enter.ps h1)))
                (P_sec_enter.x h1) V_unit in
    let tsec23 = Conf Target (Mode Sec (P_sec_enter.ps h1)) [] env23 (T_exp (P_sec_enter.e h1)) (hide []) in
    let s23 = update (P_sec_enter.ps h1) tsec23 s2 in
    
    let env13 = update_env (compose_envs_m (P_sec_enter.ps h2) (get_env_m pi1 (P_sec_enter.ps h2)))
                (P_sec_enter.x h2) V_unit in
    let tsec13 = Conf Target (Mode Sec (P_sec_enter.ps h2)) [] env13 (T_exp (P_sec_enter.e h2)) (hide []) in
    
    let s13 = update (P_sec_enter.ps h2) tsec13 s1 in
    let _ = cut (b2t (s13 = s23)) in
    
    let _ = cut (tpre_assec #ps pi1 (P_sec_enter.ps h2) (P_sec_enter.x h2) (P_sec_enter.e h2)) in
    let _ = cut (tpre_assec #ps pi2 (P_sec_enter.ps h1) (P_sec_enter.x h1) (P_sec_enter.e h1)) in

    let h13:pstep #ps pi1 (pi13_m, s13) = P_sec_enter #ps pi1 (P_sec_enter.ps h2) (P_sec_enter.x h2) (P_sec_enter.e h2) (pi13_m, s13) in
    let h23:pstep #ps pi2 (pi23_m, s23) = P_sec_enter #ps pi2 (P_sec_enter.ps h1) (P_sec_enter.x h1) (P_sec_enter.e h1) (pi23_m, s23) in
    
    IntroR (ExIntro #(protocol ps) #(fun pi3 -> cand (pstep #ps pi1 pi3) (pstep #ps pi2 pi3)) (pi13_m, s13) (Conj h13 h23))

opaque val pstep_psec_enter_psec_exit_confluence:
  #ps:prins -> pi:protocol ps -> pi1:protocol ps -> pi2:protocol ps
  -> h1:pstep #ps pi pi1{is_P_sec_enter h1} -> h2:pstep #ps pi pi2{is_P_sec_exit h2}
  -> Tot (cexists #(protocol ps) (fun pi3 -> cand (pstep #ps pi1 pi3) (pstep #ps pi2 pi3)))
let pstep_psec_enter_psec_exit_confluence #ps pi pi1 pi2 h1 h2 =
  let _ = cut (b2t (intersect (P_sec_enter.ps h1) (P_sec_exit.ps h2) = empty)) in
  
  let pi_m, s = pi in
  let pi1_m, s1 = pi1 in
  let pi2_m, s2 = pi2 in

  let env' = update_env (compose_envs_m (P_sec_enter.ps h1) (get_env_m pi (P_sec_enter.ps h1)))
             (P_sec_enter.x h1) V_unit in
  let tsec' = Conf Target (Mode Sec (P_sec_enter.ps h1)) [] env' (T_exp (P_sec_enter.e h1)) (hide []) in
  let _ = assert (s1 = update (P_sec_enter.ps h1) tsec' s) in
  
  OrdMap.sel_upd2 (P_sec_enter.ps h1) tsec' (P_sec_exit.ps h2) s;
  let _ = cut (b2t (select (P_sec_exit.ps h2) s1 = select (P_sec_exit.ps h2) s)) in

  let _ = cut (forall p. mem p (P_sec_exit.ps h2) ==> select p pi_m = select p pi1_m) in

  let _ = cut (forall p. mem p (P_sec_enter.ps h1) ==> select p pi_m = select p pi2_m) in
  let _ = cut (b2t (get_env_m pi (P_sec_enter.ps h1) = get_env_m pi2 (P_sec_enter.ps h1))) in
  
  let pi23_m = step_ps_to_wait #ps pi2_m (P_sec_enter.ps h1) in
  let pi13_m = ret_sec_value_to_ps #ps pi1_m (Some.v (select (P_sec_exit.ps h2) s1)) (P_sec_exit.ps h2) in
  let _ = cut (b2t (pi13_m = pi23_m)) in

  //let _ = cut (tpre_assec #ps pi1 (P_sec_enter.ps h2) (P_sec_enter.x h2) (P_sec_enter.e h2)) in admit ()
  
  let env23 = update_env (compose_envs_m (P_sec_enter.ps h1) (get_env_m pi2 (P_sec_enter.ps h1)))
              (P_sec_enter.x h1) V_unit in
  let tsec23 = Conf Target (Mode Sec (P_sec_enter.ps h1)) [] env23 (T_exp (P_sec_enter.e h1)) (hide []) in
  let s23 = update (P_sec_enter.ps h1) tsec23 s2 in
  //let _ = cut (b2t (tsec23 = tsec')) in

  let s13 = OrdMap.remove (P_sec_exit.ps h2) s1 in
  let _ = cut (b2t (s13 = s23)) in
  
  //let _ = cut (tpre_assec #ps pi1 (P_sec_enter.ps h2) (P_sec_enter.x h2) (P_sec_enter.e h2)) in
  let _ = cut (tpre_assec_ret #ps pi1 (P_sec_exit.ps h2)) in
  let _ = cut (tpre_assec #ps pi2 (P_sec_enter.ps h1) (P_sec_enter.x h1) (P_sec_enter.e h1)) in

  let h13:pstep #ps pi1 (pi13_m, s13) = P_sec_exit #ps pi1 (P_sec_exit.ps h2) (pi13_m, s13) in
  let h23:pstep #ps pi2 (pi23_m, s23) = P_sec_enter #ps pi2 (P_sec_enter.ps h1) (P_sec_enter.x h1) (P_sec_enter.e h1) (pi23_m, s23) in
  
  ExIntro #(protocol ps) #(fun pi3 -> cand (pstep #ps pi1 pi3) (pstep #ps pi2 pi3)) (pi13_m, s13) (Conj h13 h23)

val pstep_psec_exit_psec_exit_helper_lemma:
  ps1:eprins -> ps2:eprins{intersect ps1 ps2 = empty}
  -> Lemma (requires (True)) (ensures (forall p. mem p ps2 ==> not (mem p ps1)))
let pstep_psec_exit_psec_exit_helper_lemma ps1 ps2 =
  let _ = cut (forall p. mem p (intersect ps1 ps2) = (mem p ps1 && mem p ps2)) in
  let _ = cut (b2t (intersect ps1 ps2 = empty)) in
  let _ = assert (forall p. (mem p (intersect ps1 ps2)) = (mem #prin #p_cmp p empty)) in
  ()

opaque val pstep_psec_exit_psec_exit_confluence:
  #ps:prins -> pi:protocol ps -> pi1:protocol ps -> pi2:protocol ps
  -> h1:pstep #ps pi pi1{is_P_sec_exit h1} -> h2:pstep #ps pi pi2{is_P_sec_exit h2}
  -> Tot (cor (u:unit{pi1 = pi2}) (cexists #(protocol ps) (fun pi3 -> cand (pstep #ps pi1 pi3) (pstep #ps pi2 pi3))))
let pstep_psec_exit_psec_exit_confluence #ps pi pi1 pi2 h1 h2 =
  let pi_m, s = pi in
  let pi1_m, s1 = pi1 in
  let pi2_m, s2 = pi2 in

  if P_sec_exit.ps h1 = P_sec_exit.ps h2 then IntroL ()
  else
    let _ = cut (b2t (intersect (P_sec_exit.ps h1) (P_sec_exit.ps h2) = empty)) in
    pstep_psec_exit_psec_exit_helper_lemma (P_sec_exit.ps h1) (P_sec_exit.ps h2);
    //let _ = admitP (forall p. mem p (P_sec_exit.ps h2) ==> not (mem p (P_sec_exit.ps h1))) in
    
    (*let _ = cut (b2t (pi1_m = ret_sec_value_to_ps #ps pi_m (Some.v (select (P_sec_exit.ps h1) s)) (P_sec_exit.ps h1))) in
    let _ = cut (b2t (pi2_m = ret_sec_value_to_ps #ps pi_m (Some.v (select (P_sec_exit.ps h2) s)) (P_sec_exit.ps h2))) in*)
        
    let _ = cut (forall p. mem p (P_sec_exit.ps h2) ==> select p pi_m = select p pi1_m) in
    let _ = cut (forall p. mem p (P_sec_exit.ps h1) ==> select p pi_m = select p pi2_m) in
    
    let _ = cut (b2t (select (P_sec_exit.ps h2) s1 = select (P_sec_exit.ps h2) s)) in
    let _ = cut (b2t (select (P_sec_exit.ps h1) s2 = select (P_sec_exit.ps h1) s)) in
    
    let pi13_m = ret_sec_value_to_ps #ps pi1_m (Some.v (select (P_sec_exit.ps h2) s1)) (P_sec_exit.ps h2) in
    let pi23_m = ret_sec_value_to_ps #ps pi2_m (Some.v (select (P_sec_exit.ps h1) s2)) (P_sec_exit.ps h1) in
    let _ = cut (b2t (pi13_m = pi23_m)) in
    
    let s13 = OrdMap.remove (P_sec_exit.ps h2) s1 in
    let s23 = OrdMap.remove (P_sec_exit.ps h1) s2 in
    let _ = cut (b2t (s13 = s23)) in

    let h13:pstep #ps pi1 (pi13_m, s13) = P_sec_exit #ps pi1 (P_sec_exit.ps h2) (pi13_m, s13) in
    let h23:pstep #ps pi2 (pi23_m, s23) = P_sec_exit #ps pi2 (P_sec_exit.ps h1) (pi23_m, s23) in

    IntroR (ExIntro #(protocol ps) #(fun pi3 -> cand (pstep #ps pi1 pi3) (pstep #ps pi2 pi3)) (pi13_m, s13) (Conj h13 h23))

opaque val pstep_confluence_theorem:
  #ps:prins -> pi:protocol ps -> pi1:protocol ps -> pi2:protocol ps
  -> h1:pstep #ps pi pi1 -> h2:pstep #ps pi pi2
  -> Tot (cor (u:unit{pi1 = pi2}) (cexists #(protocol ps) (fun pi3 -> cand (pstep #ps pi1 pi3) (pstep #ps pi2 pi3))))
let pstep_confluence_theorem ps pi pi1 pi2 h1 h2 =
  if is_P_par h1 then
    if is_P_par h2 then pstep_ppar_ppar_confluence #ps pi pi1 pi2 h1 h2
    else if is_P_sec h2 then IntroR (pstep_ppar_psec_confluence #ps pi pi1 pi2 h1 h2)
    else if is_P_sec_enter h2 then IntroR (pstep_ppar_psec_enter_confluence #ps pi pi1 pi2 h1 h2)
    else IntroR (pstep_ppar_psec_exit_confluence #ps pi pi1 pi2 h1 h2)

  else if is_P_sec h1 then
    if is_P_par h2 then
      let ExIntro pi3 (Conj p1 p2) = pstep_ppar_psec_confluence #ps pi pi2 pi1 h2 h1 in
      IntroR (ExIntro pi3 (Conj p2 p1))
    else if is_P_sec h2 then pstep_psec_psec_confluence #ps pi pi1 pi2 h1 h2
    else if is_P_sec_enter h2 then 
      let ExIntro pi3 (Conj p1 p2) = pstep_psec_psec_enter_confluence #ps pi pi1 pi2 h1 h2 in
      IntroR (ExIntro pi3 (Conj p1 p2))
    else
      let ExIntro pi3 (Conj p1 p2) = pstep_psec_psec_exit_confluence #ps pi pi1 pi2 h1 h2 in
      IntroR (ExIntro pi3 (Conj p1 p2))
      
  else if is_P_sec_enter h1 then
    if is_P_par h2 then
      let ExIntro pi3 (Conj p1 p2) = pstep_ppar_psec_enter_confluence #ps pi pi2 pi1 h2 h1 in
      IntroR (ExIntro pi3 (Conj p2 p1))
    else if is_P_sec h2 then
      let ExIntro pi3 (Conj p1 p2) = pstep_psec_psec_enter_confluence #ps pi pi2 pi1 h2 h1 in
      IntroR (ExIntro pi3 (Conj p2 p1))
    else if is_P_sec_enter h2 then pstep_psec_enter_psec_enter_confluence #ps pi pi1 pi2 h1 h2
    else
      let ExIntro pi3 (Conj p1 p2) = pstep_psec_enter_psec_exit_confluence #ps pi pi1 pi2 h1 h2 in
      IntroR (ExIntro pi3 (Conj p1 p2))
          
  else
    if is_P_par h2 then
      let ExIntro pi3 (Conj p1 p2) = pstep_ppar_psec_exit_confluence #ps pi pi2 pi1 h2 h1 in
      IntroR (ExIntro pi3 (Conj p2 p1))
    else if is_P_sec h2 then
      let ExIntro pi3 (Conj p1 p2) = pstep_psec_psec_exit_confluence #ps pi pi2 pi1 h2 h1 in
      IntroR (ExIntro pi3 (Conj p2 p1))
    else if is_P_sec_enter h2 then
      let ExIntro pi3 (Conj p1 p2) = pstep_psec_enter_psec_exit_confluence #ps pi pi2 pi1 h2 h1 in
      IntroR (ExIntro pi3 (Conj p2 p1))
    else pstep_psec_exit_psec_exit_confluence #ps pi pi1 pi2 h1 h2

val terminal_does_not_step:
  #c:config -> #c':config -> h:sstep c c'
  -> Lemma (requires (is_terminal c)) (ensures False)
let terminal_does_not_step #c #c' h = ()

type terminal_protocol (#ps:prins) (pi:protocol ps) =
  (forall p. mem p ps ==> is_terminal (Some.v (select p (fst pi)))) /\
  snd pi = mempty

val terminal_protocol_does_not_step:
  #ps:prins -> pi:protocol ps -> pi':protocol ps -> h:pstep #ps pi pi'
  -> Lemma (requires (terminal_protocol #ps pi)) (ensures False)
let terminal_protocol_does_not_step #ps pi pi' h = ()

val slice_of_terminal_is_terminal_p:
  p:prin -> c:sconfig{is_terminal c}
  -> Lemma (requires (True)) (ensures (is_terminal (slice_c p c)))
    [SMTPat (slice_c p c); SMTPat (is_terminal c)]
let slice_of_terminal_is_terminal_p p c = ()

val sec_slice_of_terminal_is_empty:
  ps:prins -> c:sconfig{is_terminal c}
  -> Lemma (requires (True)) (ensures (snd (slice_c_ps ps c) = mempty))
    [SMTPat (slice_c_ps ps c); SMTPat (is_terminal c)]
let sec_slice_of_terminal_is_empty ps c = slice_c_snd_lemma ps c

val slice_of_terminal_is_terminal:
  ps:prins -> c:sconfig{is_terminal c}
  -> Lemma (requires (True)) (ensures (terminal_protocol #ps (slice_c_ps ps c)))
let slice_of_terminal_is_terminal ps c =
  let pi = slice_c_ps ps c in
  let _ = cut (b2t (snd pi = mempty)) in
  let _ = cut (forall p. is_terminal (slice_c p c)) in
  ()

// val two_sterminating_runs_end_in_same:
//   #c:config -> #c_1:config -> #c_2:config
//   -> h_1:s_terminating_run c c_1 -> h2:s_terminating_run c c_2
//   -> Lemma (requires (True)) (ensures (c_1 = c_2)) (decreases h_1)
// let rec two_sterminating_runs_end_in_same #c #c_1 #c_2 h_1 h_2 = match h_1 with
//   | STRun_refl _ ->
//     (
//       match h_2 with
// 	| STRun_refl _                   -> ()
// 	| STRun_step #c #c' #c_1 hs' h_1' -> terminal_does_not_step #c #c' hs'
//     )

//   | STRun_step #c #c' #c_1 hs' h_1' ->
//     (
//       match h_2 with
// 	| STRun_refl _                     -> terminal_does_not_step #c #c' hs'
// 	| STRun_step #c #c'' #c_2 hs'' h_2' ->
// 	  sstep_deterministic c c' hs' c'' hs'';
// 	  two_sterminating_runs_end_in_same #c' #c_1 #c_2 h_1' h_2'
//     )

type s_terminating_run: config -> config -> Type =
  | STRun_refl: c:config{is_terminal c} -> s_terminating_run c c
  | STRun_step:
    #c:config -> #c':config -> #c'':config
    -> hs:sstep c c' -> ht:s_terminating_run c' c'' -> s_terminating_run c c''

// type not_stuck (c:config) = cexists #config (fun c' -> sstep c c')

// type s_terminates_in: config -> config -> Type =
//   | STerm_refl: c:config{is_terminal c} -> s_terminates_in c c
//   | STerm_step:
//     #c:config -> #c':config -> hns:not_stuck c
//     -> f:(#c_1:config -> hs:sstep c c_1 -> Tot (s_terminates_in c_1 c'))
//     -> s_terminates_in c c'

// val one_sterminating_run_implies_sterminates:
//   #c:config -> #c':config -> ht:s_terminating_run c c'
//   -> Tot (s_terminates_in c c') (decreases ht)
// let rec one_sterminating_run_implies_sterminates #c #c' ht = match ht with
//   | STRun_refl _ -> STerm_refl c
//   | STRun_step #c #c'' #c' hs ht' ->
//     let hns:not_stuck c = ExIntro c'' hs in
//     let f = fun c_1 hs_1 -> let _ = sstep_deterministic c c_1 hs_1 c'' hs in
//                        one_sterminating_run_implies_sterminates #c'' #c' ht'
//    in
//    STerm_step #c #c' hns f

(* TODO: FIXME: This gives an assertion failed *)
// assume val preceds_axiom_st: c:config -> c_1:config -> hs:sstep c c_1
// 		             -> f:(#c':config -> sstep c c' -> Tot (s_terminates c'))
//                              -> Lemma (requires (True)) (ensures (f #c_1 hs << f))

// val sterminates_implies_at_least_one_terminating_run:
//   #c:config -> h:s_terminates c -> Tot (c':config & s_terminating_run c c') (decreases h)
// let rec sterminates_implies_at_least_one_terminating_run #c h = match h with
//   | STerm_refl _        -> (| c, STRun_refl c |)
//   | STerm_step #c hns f ->
//     let ExIntro c' hs = hns in
//     let h' = f #c' hs in
//     let _ = admitP (h' << f) in
//     let (| c'', h'' |) = sterminates_implies_at_least_one_terminating_run #c' h' in
//     (| c'', STRun_step #c #c' #c'' hs h'' |)

type p_terminating_run: #ps:prins -> protocol ps -> protocol ps -> nat -> Type =
  | PTRun_refl:
    #ps:prins -> pi:protocol ps{terminal_protocol pi} -> p_terminating_run #ps pi pi 0
  | PTRun_step:
    #ps:prins -> #pi:protocol ps -> #pi':protocol ps -> #pi'':protocol ps -> #n:nat
    -> hp:pstep #ps pi pi' -> ht:p_terminating_run pi' pi'' n -> p_terminating_run #ps pi pi'' (n + 1)

// val sterminates_in_terminal:
//   #c:config -> #c':config -> h:sterminates_in c c'
//   -> Lemma (requires (True)) (ensures (is_terminal c')) (decreases h)
// let rec sterminates_in_terminal #c #c' h = match h with
//   | STerm_refl _    -> ()
//   | STerm_step _ ht -> sterminates_in_terminal ht

// val pterminates_in_terminal:
//   #ps:prins -> #pi:protocol ps -> #pi':protocol ps -> #n:nat -> h:pterminates_in #ps pi pi' n
//   -> Lemma (requires (True)) (ensures (terminal_protocol #ps pi')) (decreases h)
// let rec pterminates_in_terminal #ps #pi #pi' #n h = match h with
//   | PTerm_refl _    -> ()
//   | PTerm_step _ ht -> pterminates_in_terminal ht

opaque val pstep_star_to_terminating_run_gives_terminating_run:
  #ps:prins -> pi:protocol ps -> pi':protocol ps -> pi'':protocol ps -> n:nat
  -> hp:pstep_star #ps pi pi' -> ht:p_terminating_run #ps pi' pi'' n
  -> Tot (n':nat & p_terminating_run #ps pi pi'' n') (decreases hp)
let rec pstep_star_to_terminating_run_gives_terminating_run #ps pi pi' pi'' n hp ht = match hp with
  | PS_refl _                       -> (| n, ht |)
  | PS_tran #ps #pi #pi_1 #pi' h_1 h_2 ->
    let (| n_1, ht_1 |) = pstep_star_to_terminating_run_gives_terminating_run #ps #pi_1 #pi' #pi'' #n h_2 ht in
    (| n_1 + 1, PTRun_step #ps #pi #pi_1 #pi'' #n_1 h_1 ht_1 |)

opaque val s_terminating_run_gives_p_terminating_run:
  #c:sconfig -> #c':sconfig -> ht:s_terminating_run c c' -> ps:prins{ps = all_prins ()}
  -> Tot (n:nat & (p_terminating_run #ps (slice_c_ps ps c) (slice_c_ps ps c') n))
    (decreases ht)
let rec s_terminating_run_gives_p_terminating_run #c #c' ht ps =
  match ht with
    | STRun_refl _                  ->
      let _ = slice_of_terminal_is_terminal ps c in
      (| 0, PTRun_refl (slice_c_ps ps c) |)
    | STRun_step #c #c'' #c' hs ht' ->
      let (| n', pt |) = s_terminating_run_gives_p_terminating_run #c'' #c' ht' ps in
      let hps = forward_simulation_theorem #c #c'' hs ps in
      pstep_star_to_terminating_run_gives_terminating_run #ps (slice_c_ps ps c) (slice_c_ps ps c'')
                                                          (slice_c_ps ps c') n' hps pt

(* If pi -> pi1 and pi1 terminates in pi' and pi -> pi2
   then pi2 terminates in pi' *)
opaque val p_terminating_one_gives_p_terminating_other:
  #ps:prins -> pi:protocol ps -> pi1:protocol ps -> hs1:pstep #ps pi pi1
  -> n:nat -> pi':protocol ps -> ht:p_terminating_run #ps pi1 pi' n
  -> pi2:protocol ps -> hs2:pstep #ps pi pi2
  -> Tot (p_terminating_run #ps pi2 pi' n) (decreases n)
let rec p_terminating_one_gives_p_terminating_other #ps pi pi1 hs1 n pi' ht pi2 hs2 =
  let p = pstep_confluence_theorem #ps pi pi1 pi2 hs1 hs2 in
  match p with
    | IntroL _ -> ht
    | IntroR p ->
      let ExIntro pi3 (Conj p1 p2) = p in
      match ht with
	| PTRun_refl _ ->
	  let _ = terminal_protocol_does_not_step #ps pi1 pi3 p1 in ht
	| PTRun_step #ps #pi1 #pi3' #pi' #m hs3 ht' ->
	  let ht'' = p_terminating_one_gives_p_terminating_other #ps pi1 pi3' hs3 m pi' ht' pi3 p1 in
	  PTRun_step #ps #pi2 #pi3 #pi' #m p2 ht''

type makes_progress_p (#ps:prins) (pi:protocol ps) =
  cexists #(protocol ps) (fun pi' -> pstep #ps pi pi')

type p_terminates_in: #ps:prins -> protocol ps -> protocol ps -> nat -> Type =
  | PTerm_refl:
    #ps:prins -> pi:protocol ps{terminal_protocol pi} -> p_terminates_in #ps pi pi 0
  | PTerm_step:
    #ps:prins -> #pi:protocol ps -> #pi':protocol ps -> #n:nat
    -> hns:makes_progress_p #ps pi
    -> f:(pi_1:protocol ps -> hs:pstep #ps pi pi_1 -> Tot (p_terminates_in #ps pi_1 pi' n))
    -> p_terminates_in #ps pi pi' (n + 1)

<<<<<<< HEAD
(* TODO: prove pi' is always terminal in the proof of p_terminates_in *)
=======
val p_terminates_in_terminal:
  #ps:prins -> #n:nat -> pi:protocol ps -> pi':protocol ps -> h:p_terminates_in pi pi' n
  -> Lemma (requires (True)) (ensures (terminal_protocol pi')) (decreases n)
let rec p_terminates_in_terminal #ps #n pi pi' h = match h with
  | PTerm_refl _                     -> ()
  | PTerm_step #ps #pi #pi' #m hns f ->
    let ExIntro pi_1 hs_1 = hns in
    let h' = f pi_1 hs_1 in
    p_terminates_in_terminal #ps #m pi_1 pi' h'
>>>>>>> b8d72957

opaque val p_terminating_run_implies_p_terminates_in:
  #ps:prins -> #pi:protocol ps -> #pi':protocol ps -> #n:nat
  -> h:p_terminating_run #ps pi pi' n
  -> Tot (p_terminates_in #ps pi pi' n) (decreases n)
let rec p_terminating_run_implies_p_terminates_in #ps #pi #pi' #n h = match h with
  | PTRun_refl _ -> PTerm_refl pi

  | PTRun_step #ps #pi #pi_1 #pi' #m hs_1 h' ->
    let hmp = ExIntro pi_1 hs_1 in
    let f = fun (pi_2:protocol ps) (hs_2:pstep #ps pi pi_2) ->
	    let h'' = p_terminating_one_gives_p_terminating_other #ps pi pi_1 hs_1 m pi' h' pi_2 hs_2 in
	    p_terminating_run_implies_p_terminates_in #ps #pi_2 #pi' #m h''
    in
    PTerm_step #ps #pi #pi' #m hmp f

// val pterminates_confluence:
//   #ps:prins -> pi:protocol ps
//   -> pi1:protocol ps -> n1:nat -> h1:pterminates_in #ps pi pi1 n1
//   -> pi2:protocol ps -> n2:nat -> h2:pterminates_in #ps pi pi2 n2
//   -> Lemma (requires (True)) (ensures (pi1 = pi2)) (decreases n1)
// let rec pterminates_confluence #ps pi pi1 n1 h1 pi2 n2 h2 = match h1 with
//   | PTerm_refl _ ->
//     (
//       match h2 with
// 	| PTerm_refl _                         -> ()
// 	| PTerm_step #ps #pi #pi' #pi2 #n hp _ ->
// 	  terminal_protocol_does_not_step #ps pi pi' hp
//     )
  
//   | PTerm_step #ps #pi #pi1' #pi1 #n1' hp1 ht1 ->
//     (
//       match h2 with
// 	| PTerm_refl _                              ->
// 	  terminal_protocol_does_not_step #ps pi pi1' hp1
// 	| PTerm_step #ps #pi #pi2' #pi2 #n2' hp2 ht2 ->
// 	  let p:pterminates_in #ps pi2' pi1 n1' = pterminates_one_and_all #ps pi pi1' hp1 n1' pi1 ht1 pi2' hp2 in
// 	  pterminates_confluence #ps pi2' pi1 n1' p pi2 n2' ht2
//     )<|MERGE_RESOLUTION|>--- conflicted
+++ resolved
@@ -2574,9 +2574,6 @@
     -> f:(pi_1:protocol ps -> hs:pstep #ps pi pi_1 -> Tot (p_terminates_in #ps pi_1 pi' n))
     -> p_terminates_in #ps pi pi' (n + 1)
 
-<<<<<<< HEAD
-(* TODO: prove pi' is always terminal in the proof of p_terminates_in *)
-=======
 val p_terminates_in_terminal:
   #ps:prins -> #n:nat -> pi:protocol ps -> pi':protocol ps -> h:p_terminates_in pi pi' n
   -> Lemma (requires (True)) (ensures (terminal_protocol pi')) (decreases n)
@@ -2586,7 +2583,6 @@
     let ExIntro pi_1 hs_1 = hns in
     let h' = f pi_1 hs_1 in
     p_terminates_in_terminal #ps #m pi_1 pi' h'
->>>>>>> b8d72957
 
 opaque val p_terminating_run_implies_p_terminates_in:
   #ps:prins -> #pi:protocol ps -> #pi':protocol ps -> #n:nat
