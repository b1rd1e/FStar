--- conflicted
+++ resolved
@@ -40,10 +40,5 @@
         let Some c' = c' in
 	()
       else
-<<<<<<< HEAD
-        let _ = print_string "Target interpreter stuck\n" in
-        print_any (Conf.t c)
-=======
         ()
->>>>>>> 3ed291a8
     | _                                 -> raise Invalid_arg