--- conflicted
+++ resolved
@@ -1,106 +1,86 @@
-(*--build-config
-    options:--admit_fsi Set --admit_fsi Wysteria;
-    variables:LIB=../../lib;
-    other-files:$LIB/ghost.fst $LIB/ext.fst $LIB/set.fsi $LIB/heap.fst $LIB/st.fst $LIB/all.fst $LIB/list.fst $LIB/st2.fst wysteria.fsi
- --*)
-
-module WLib
-
-open Wysteria
-
-(*
- * mode should be able to project all values from the wire bundle
- *)
-type wfold_pre (#b:Type) (#eps:eprins) (m:mode) (ps:eprins) (w:Wire b eps) =
-  Mode.m m = Sec /\ (forall p. mem p ps ==> (w_contains p w /\ CanProjWireS #b m w p))
-
-(* we can give a more precise type to p arg of f, p:prin{mem p ps}, but then unification in the recursive call fails *)
-<<<<<<< HEAD
-val wfold: #a:Type -> #b:Type -> #req_f:(mode -> Type) -> #ens_f:(mode -> a -> Type)
-           -> eps:eprins
-=======
-val wfold: #a:Type -> #b:Type -> #req_f:(mode -> Type) -> #ens_f:(mode -> a -> trace -> Type)
-           -> #eps:eprins
->>>>>>> a01c06b0
-           -> ps:eprins
-           -> w:Wire b eps{forall p. mem p ps ==> w_contains p w}
-           -> =f:(a -> (p:prin{w_contains p w}) -> x:b{w_select p w = x} -> Wys a req_f ens_f)
-           -> a
-           -> Wys a (fun m0 -> wfold_pre #b m0 ps w /\ req_f m0) (fun m0 r t -> True)
-              (decreases (size ps))
-let rec wfold eps ps w f x =
-  if ps = empty then x
-  else
-    let p = choose ps in
-    let y = projwire_s p w in
-    wfold eps (remove p ps) w f (f x p y)
-
-type waps_pre (#a:Type) (#b:Type) (#eps:eprins) (m:mode) (ps:eprins) (w:Wire a eps) =
-  Mode.m m = Sec /\ (forall p. mem p ps ==> (w_contains p w /\ CanProjWireS #a m w p /\ CanMkWireS b m (singleton p)))
-
-<<<<<<< HEAD
-val waps: #a:Type -> #b:Type -> #req_f:(mode -> Type) -> #ens_f:(mode -> b -> Type)
-          -> eps:eprins
-=======
-val waps: #a:Type -> #b:Type -> #req_f:(mode -> Type) -> #ens_f:(mode -> b -> trace -> Type)
-          -> #eps:eprins
->>>>>>> a01c06b0
-          -> ps:prins
-          -> w:Wire a eps{forall p. mem p ps ==> w_contains p w}
-          -> =f:(p:prin{w_contains p w} -> x:a{w_select p w = x} -> Wys b req_f ens_f)
-          -> Wys (Wire b ps) (fun m0 -> waps_pre #a #b m0 ps w /\ req_f m0)
-                             (fun m0 r t -> b2t (w_dom r = ps))
-             (decreases (size ps))
-let rec waps eps ps w f =
-  let p = choose ps in
-  let ps' = remove p ps in
-  let y = projwire_s p w in
-  let wp = mkwire_s (singleton p) (f p y) in
-  if ps' = empty then
-    let _ = assert (ps = singleton p) in
-    wp
-  else
-    let w' = waps eps ps' w f in
-    let _ = assert (ps = union (singleton p) ps') in
-    concat_wire wp w'
-
-type wapp_pre (#a:Type) (#b:Type) (#eps:eprins) (m:mode) (ps:eprins) (w:Wire a eps) (req_f: mode -> Type) =
-  (forall p. mem p ps ==> (w_contains p w /\ DelPar m (singleton p)   /\
-                           CanMkWireP b m (singleton p) (singleton p) /\
-                           req_f (Mode Par (singleton p))))
-
-<<<<<<< HEAD
-val wapp: #a:Type -> #b:Type -> #req_f:(mode -> Type) -> #ens_f:(mode -> b -> Type)
-          -> eps:eprins
-=======
-val wapp: #a:Type -> #b:Type -> #req_f:(mode -> Type) -> #ens_f:(mode -> b -> trace -> Type)
-          -> #eps:eprins
->>>>>>> a01c06b0
-          -> ps:prins
-          -> w:Wire a eps{forall p. mem p ps ==> w_contains p w}
-          -> =f:(p:prin{w_contains p w} -> x:a{w_select p w = x} -> Wys b req_f ens_f)
-          -> Wys (Wire b ps) (fun m0 -> wapp_pre #a #b m0 ps w req_f)
-                             (fun m0 r t -> b2t (w_dom r = ps))
-             (decreases (size ps))
-<<<<<<< HEAD
-let rec wapp 'a 'b 'req_f 'ens_f eps ps w f =
-  let g: p:prin{mem p ps} -> unit -> Wys 'b (fun m0 -> m0 = Mode Par (singleton p) /\ 'req_f m0) (fun m0 r -> True) =
-=======
-let rec wapp 'a 'b 'req_f 'ens_f #eps ps w f =
-  let g: p:prin{mem p ps} -> unit -> Wys 'b (fun m0 -> m0 = Mode Par (singleton p) /\ 'req_f m0) (fun m0 r t -> True) =
->>>>>>> a01c06b0
-    fun p _ ->
-      let x = projwire_p p w in
-      f p x
-  in
-  let p = choose ps in
-  let ps' = remove p ps in
-  let py = as_par (singleton p) (g p) in
-  let wp = mkwire_p #'b #(singleton p) (singleton p) py in
-  if ps' = empty then
-    let _ = assert (ps = singleton p) in
-    wp
-  else
-    let w' = wapp eps (remove p ps) w f in
-    let _ = assert (ps = union (singleton p) ps') in
-    concat_wire wp w'
+(*--build-config
+    options:--admit_fsi Set --admit_fsi Wysteria;
+    variables:LIB=../../lib;
+    other-files:$LIB/ghost.fst $LIB/ext.fst $LIB/set.fsi $LIB/heap.fst $LIB/st.fst $LIB/all.fst $LIB/list.fst $LIB/st2.fst wysteria.fsi
+ --*)
+
+module WLib
+
+open Wysteria
+
+(*
+ * mode should be able to project all values from the wire bundle
+ *)
+type wfold_pre (#b:Type) (#eps:eprins) (m:mode) (ps:eprins) (w:Wire b eps) =
+  Mode.m m = Sec /\ (forall p. mem p ps ==> (w_contains p w /\ CanProjWireS #b m w p))
+
+(* we can give a more precise type to p arg of f, p:prin{mem p ps}, but then unification in the recursive call fails *)
+val wfold: #a:Type -> #b:Type -> #req_f:(mode -> Type) -> #ens_f:(mode -> a -> trace -> Type)
+           -> #eps:eprins
+           -> ps:eprins
+           -> w:Wire b eps{forall p. mem p ps ==> w_contains p w}
+           -> =f:(a -> (p:prin{w_contains p w}) -> x:b{w_select p w = x} -> Wys a req_f ens_f)
+           -> a
+           -> Wys a (fun m0 -> wfold_pre #b m0 ps w /\ req_f m0) (fun m0 r t -> True)
+              (decreases (size ps))
+let rec wfold #eps ps w f x =
+  if ps = empty then x
+  else
+    let p = choose ps in
+    let y = projwire_s p w in
+    wfold (remove p ps) w f (f x p y)
+
+type waps_pre (#a:Type) (#b:Type) (#eps:eprins) (m:mode) (ps:eprins) (w:Wire a eps) =
+  Mode.m m = Sec /\ (forall p. mem p ps ==> (w_contains p w /\ CanProjWireS #a m w p /\ CanMkWireS b m (singleton p)))
+
+val waps: #a:Type -> #b:Type -> #req_f:(mode -> Type) -> #ens_f:(mode -> b -> trace -> Type)
+          -> #eps:eprins
+          -> ps:prins
+          -> w:Wire a eps{forall p. mem p ps ==> w_contains p w}
+          -> =f:(p:prin{w_contains p w} -> x:a{w_select p w = x} -> Wys b req_f ens_f)
+          -> Wys (Wire b ps) (fun m0 -> waps_pre #a #b m0 ps w /\ req_f m0)
+                             (fun m0 r t -> b2t (w_dom r = ps))
+             (decreases (size ps))
+let rec waps #eps ps w f =
+  let p = choose ps in
+  let ps' = remove p ps in
+  let y = projwire_s p w in
+  let wp = mkwire_s (singleton p) (f p y) in
+  if ps' = empty then
+    let _ = assert (ps = singleton p) in
+    wp
+  else
+    let w' = waps ps' w f in
+    let _ = assert (ps = union (singleton p) ps') in
+    concat_wire wp w'
+
+type wapp_pre (#a:Type) (#b:Type) (#eps:eprins) (m:mode) (ps:eprins) (w:Wire a eps) (req_f: mode -> Type) =
+  (forall p. mem p ps ==> (w_contains p w /\ DelPar m (singleton p)   /\
+                           CanMkWireP b m (singleton p) (singleton p) /\
+                           req_f (Mode Par (singleton p))))
+
+val wapp: #a:Type -> #b:Type -> #req_f:(mode -> Type) -> #ens_f:(mode -> b -> trace -> Type)
+          -> #eps:eprins
+          -> ps:prins
+          -> w:Wire a eps{forall p. mem p ps ==> w_contains p w}
+          -> =f:(p:prin{w_contains p w} -> x:a{w_select p w = x} -> Wys b req_f ens_f)
+          -> Wys (Wire b ps) (fun m0 -> wapp_pre #a #b m0 ps w req_f)
+                             (fun m0 r t -> b2t (w_dom r = ps))
+             (decreases (size ps))
+let rec wapp 'a 'b 'req_f 'ens_f #eps ps w f =
+  let g: p:prin{mem p ps} -> unit -> Wys 'b (fun m0 -> m0 = Mode Par (singleton p) /\ 'req_f m0) (fun m0 r t -> True) =
+    fun p _ ->
+      let x = projwire_p p w in
+      f p x
+  in
+  let p = choose ps in
+  let ps' = remove p ps in
+  let py = as_par (singleton p) (g p) in
+  let wp = mkwire_p #'b #(singleton p) (singleton p) py in
+  if ps' = empty then
+    let _ = assert (ps = singleton p) in
+    wp
+  else
+    let w' = wapp (remove p ps) w f in
+    let _ = assert (ps = union (singleton p) ps') in
+    concat_wire wp w'