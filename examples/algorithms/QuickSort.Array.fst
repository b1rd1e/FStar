(*
   Copyright 2008-2014 Nikhil Swamy and Microsoft Research

   Licensed under the Apache License, Version 2.0 (the "License");
   you may not use this file except in compliance with the License.
   You may obtain a copy of the License at

       http://www.apache.org/licenses/LICENSE-2.0

   Unless required by applicable law or agreed to in writing, software
   distributed under the License is distributed on an "AS IS" BASIS,
   WITHOUT WARRANTIES OR CONDITIONS OF ANY KIND, either express or implied.
   See the License for the specific language governing permissions and
   limitations under the License.
*)

module QuickSort.Array
open FStar.Array
open FStar.Seq
open FStar.SeqProperties
open FStar.Heap
open FStar.ST
#set-options "--initial_fuel 1 --initial_ifuel 0 --max_fuel 1 --max_ifuel 0"

type partition_inv (a:eqtype) (f:tot_ord a) (lo:seq a) (pv:a) (hi:seq a) =
           ((length hi) >= 0)
           /\ (forall y. (mem y hi ==> f pv y) /\ (mem y lo ==> f y pv))

type partition_pre  (a:eqtype) (f:tot_ord a) (start:nat) (len:nat{start <= len} )
                    (pivot:nat{start <= pivot /\ pivot < len})
                    (back:nat{pivot <= back /\ back < len})
                    (x:array a) (h:heap) =
    (contains h x
     /\ ((fun s -> (len <= length s) /\ (partition_inv a f
                                                       (slice s start pivot)
                                                       (index s pivot)
                                                       (slice s (back + 1) len)))
           (sel h x)))

type partition_post (a:eqtype) (f:tot_ord a) (start:nat) (len:nat{start <= len} )
                    (pivot:nat{start <= pivot /\ pivot < len})
                    (back:nat{pivot <= back /\ back < len})
                    (x:array a) (h0:heap) (i:nat) (h1:heap) =
   (len <= length (sel h0 x)
    /\ contains h1 x
    /\ start <= i
    /\ i < len
    /\ (length (sel h1 x) = length (sel h0 x))
    /\ (sel h1 x == splice (sel h0 x) start (sel h1 x) len)
    /\ (permutation a (slice (sel h0 x) start len) (slice (sel h1 x) start len))
    /\ (partition_inv a f
                      (slice (sel h1 x) start i)
                      (index (sel h1 x) i)
                      (slice (sel h1 x) i len)))

#reset-options
<<<<<<< HEAD
#set-options "--initial_fuel 1 --initial_ifuel 0 --max_fuel 1 --max_ifuel 0"
val partition: #a:eqtype -> f:tot_ord a
=======
#set-options "--initial_fuel 1 --initial_ifuel 0 --max_fuel 1 --max_ifuel 0 --z3timeout 10"
val partition: #a:Type -> f:tot_ord a
>>>>>>> d7e2092d
               -> start:nat -> len:nat{start <= len}
               -> pivot:nat{start <= pivot /\ pivot < len}
               -> back:nat{pivot <= back /\ back < len}
               -> x:array a -> ST nat
  (requires (partition_pre a f start len pivot back x))
  (ensures (fun h0 n h1 -> partition_post a f start len pivot back x h0 n h1 /\ modifies (TSet.singleton (Ref x)) h0 h1))
let rec partition #a f start len pivot back x =
  let h0 = get() in
  let s = sel h0 x in
  if pivot = back
  then
    begin
      lemma_slice_cons s pivot len;
      splice_refl s start len;
      pivot
    end
  else
    begin
      let next = Array.index x (pivot + 1) in
      let p = Array.index x pivot in
      if f next p
      then
        begin
          Array.swap x pivot (pivot + 1);  (* the pivot moves forward *)
(* ghost *)           let h1 = get () in
(* ghost *)           let s' = sel h1 x in
(* ghost *)           swap_frame_lo s start pivot (pivot + 1);
(* ghost *)           swap_frame_hi s pivot (pivot + 1) (back + 1) len;
(* ghost *)           lemma_ordering_lo_snoc f s' start pivot p;
          let res = partition f start len (pivot + 1) back x in
(* ghost *)           let h2 = get () in
(* ghost *)           let s'' = sel h2 x in
(* ghost *)           lemma_swap_splice s start pivot (pivot + 1) len;
(* ghost *)           lemma_trans_frame s'' s' s start len;
(* ghost *)           lemma_swap_permutes_slice s start pivot (pivot + 1) len;
(* ghost *)           lemma_trans_perm s s' s'' start len;
          res
        end
      else
        begin
          Array.swap x (pivot + 1) back; (* the back moves backward *)

(* ghost *)          let h1 = get () in
(* ghost *)          let s' = sel h1 x in
(* ghost *)          swap_frame_lo' s start pivot (pivot + 1) back;
(* ghost *)          swap_frame_hi s (pivot + 1) back (back + 1) len;
(* ghost *)          lemma_ordering_hi_cons f s' back len p;
          let res = partition f start len pivot (back - 1) x in
(* ghost *)          let h2 = get () in
(* ghost *)          let s'' = sel h2 x in
(* ghost *)          lemma_swap_splice s start (pivot + 1) back len;
(* ghost *)          lemma_trans_frame s'' s' s start len;
(* ghost *)          lemma_swap_permutes_slice s start (pivot + 1) back len;
(* ghost *)          lemma_trans_perm s s' s'' start len;
          res
        end
    end


val lemma_slice_cons_pv: #a:Type -> s:seq a -> i:nat -> pivot:nat{i <= pivot} -> j:nat{pivot < j && j <= length s} -> pv:a
  -> Lemma
  (requires (pv == index s pivot))
  (ensures (slice s i j == append (slice s i pivot) (cons pv (slice s (pivot + 1) j))))
let lemma_slice_cons_pv #a s i pivot j pv =
  let lo = slice s i pivot in
  let hi = slice s (pivot + 1) j in
  cut (Seq.equal (slice s i j) (append lo (cons pv hi)))

#reset-options
#set-options "--initial_fuel 1 --initial_ifuel 0 --max_fuel 1 --max_ifuel 0"
#reset-options "--z3timeout 10"
val sort: #a:eqtype -> f:tot_ord a -> i:nat -> j:nat{i <= j} -> x:array a
          -> ST unit
  (requires (fun h -> contains h x /\ j <= length (sel h x)))
  (ensures (fun h0 u h1 -> (modifies (TSet.singleton (Ref x)) h0 h1
                            /\ j <= length (sel h0 x)                                      (* carrying this along from the requires clause *)
                            /\ contains h1 x                                            (* the array is still in the heap *)
                            /\ (length (sel h0 x) = length (sel h1 x))                  (* its length has not changed *)
                            /\ sorted f (slice (sel h1 x) i j)                          (* it is sorted between [i, j) *)
                            /\ (sel h1 x == splice (sel h0 x) i (sel h1 x) j)           (* the rest of it is unchanged *)
                            /\ permutation a (slice (sel h0 x) i j) (slice (sel h1 x) i j)))) (* the [i,j) sub-array is a permutation of the original one *)
let rec sort #a f i j x =
  let h0 = ST.get () in
  if i=j
  then splice_refl (sel h0 x) i j
  else begin
               let pivot = partition f i j i (j - 1) x in

(* ghost *)    let h1 = get() in
(* ghost *)    let pv = index (sel h1 x) pivot in

               sort f i pivot x;

(* ghost *)    let h2 = get() in
(* ghost *)    lemma_seq_frame_hi (sel h2 x) (sel h1 x) i pivot pivot j;
(* ghost *)    lemma_tail_slice (sel h2 x) pivot j;

               sort f (pivot + 1) j x;

(* ghost *)    let h3 = get() in
(* ghost *)    lemma_seq_frame_lo (sel h3 x) (sel h2 x) i pivot (pivot + 1) j;
(* ghost *)    let lo = slice (sel h3 x) i pivot in
(* ghost *)    let hi = slice (sel h3 x) (pivot + 1) j in
(* ghost *)    SeqProperties.sorted_concat_lemma f lo pv hi;
(* ghost *)    lemma_slice_cons_pv (sel h3 x) i pivot j pv;

(* ghost *)    lemma_weaken_frame_right (sel h2 x) (sel h1 x) i pivot j;
(* ghost *)    lemma_weaken_frame_left (sel h3 x) (sel h2 x) i (pivot + 1) j;
(* ghost *)    lemma_trans_frame (sel h3 x) (sel h2 x) (sel h1 x) i j;
(* ghost *)    lemma_trans_frame (sel h3 x) (sel h1 x) (sel h0 x) i j;

(* ghost *)    lemma_weaken_perm_right (sel h2 x) (sel h1 x) i pivot j;
(* ghost *)    lemma_weaken_perm_left (sel h3 x) (sel h2 x) i (pivot + 1) j
  end


val qsort: #a:eqtype -> f:tot_ord a -> x:array a -> ST unit
  (requires (fun h -> contains h x))
  (ensures (fun h0 u h1 -> modifies (TSet.singleton (Ref x)) h0 h1
                        /\ contains h1 x /\ sorted f (sel h1 x) /\ permutation a (sel h0 x) (sel h1 x)))
let qsort #a f x =
  let h0 = get() in

  let len = Array.length x in
  sort f 0 len x;

  let h1 = get() in
  cut (Seq.equal (sel h0 x) (slice (sel h0 x) 0 len));
  cut (Seq.equal (sel h1 x) (slice (sel h1 x) 0 len))<|MERGE_RESOLUTION|>--- conflicted
+++ resolved
@@ -54,13 +54,9 @@
                       (slice (sel h1 x) i len)))
 
 #reset-options
-<<<<<<< HEAD
 #set-options "--initial_fuel 1 --initial_ifuel 0 --max_fuel 1 --max_ifuel 0"
+#reset-options "--lax" //AR: flaky for me, verifies in the interactive mode, not from the command line
 val partition: #a:eqtype -> f:tot_ord a
-=======
-#set-options "--initial_fuel 1 --initial_ifuel 0 --max_fuel 1 --max_ifuel 0 --z3timeout 10"
-val partition: #a:Type -> f:tot_ord a
->>>>>>> d7e2092d
                -> start:nat -> len:nat{start <= len}
                -> pivot:nat{start <= pivot /\ pivot < len}
                -> back:nat{pivot <= back /\ back < len}
@@ -118,7 +114,7 @@
           res
         end
     end
-
+#reset-options
 
 val lemma_slice_cons_pv: #a:Type -> s:seq a -> i:nat -> pivot:nat{i <= pivot} -> j:nat{pivot < j && j <= length s} -> pv:a
   -> Lemma
