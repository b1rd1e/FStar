--- conflicted
+++ resolved
@@ -38,14 +38,11 @@
   let aux0 (f : forall n. ~(p a h u n)) : Lemma False = give_witness f ; assert (~(p a h u n0)) ; assert (False) in
   not_intro aux0 ; get_proof (~(forall n. ~(p a h u n)))
 
-<<<<<<< HEAD
-=======
 let reprfun (a:eqtype) (h:heap) = f:(uf a -> GTot (uf a)){
   (forall u. if Heap.contains h u.parent then Heap.contains h (f u).parent else u = f u) /\
   (forall (u:ufh a h). sel h (f u).parent = None /\ (sel h u.parent = None ==> f u = u)) /\
   (forall (u:ufh a h) (v:ufh a h). sel h u.parent = Some v ==> f u = f v)
 }
->>>>>>> 03bf156e
 
 let funcaccessible_from_markov (#a:eqtype) (h:heap) (u:uf a) : Ghost (funcaccessible (reach a h) u) (requires (~(forall n. ~(p a h u n)))) (ensures (fun _ -> True)) =
   let n0 = stronger_markovs_principle (p a h u) in
@@ -59,22 +56,11 @@
 assume val recall_reachable : #a:Type -> #a2:Type -> #b:Type -> h:heap -> r:ref a -> f:(a2 -> Tot (ref b)) ->
 Lemma (requires (has_type (sel h r) a2 /\ f (sel h r) << sel h r)) (ensures (has_type (sel h r) a2 /\ Heap.contains h (f (sel h r))))
 
-
 let recall_step (#a:eqtype) (h:heap) (z:uf a) (y:uf a)
   : Lemma (requires (reach a h z = Some y)) (ensures (Heap.contains h y.parent)) =
   recall_reachable h z.parent (fun (r : (option (uf a)){is_Some r}) -> match r with | Some y -> y.parent)
 
-
 //assume val recall_step : #a:eqtype -> h:heap -> z:uf a -> y:uf a -> Lemma (requires (reach a h z = Some y)) (ensures (Heap.contains h y.parent))
-
-
-let reprfun (a:eqtype) (h:heap) = f:(uf a -> GTot (uf a)){
-  (forall u. if Heap.contains h u.parent then Heap.contains h (f u).parent else u = f u) /\
-  (forall (u:ufh a h). sel h (f u).parent = None /\ (sel h u.parent = None ==> f u = u)) /\
-  (forall (u:ufh a h) (v:ufh a h). sel h u.parent = Some v ==> f u = f v)
-}
-
-
 
 let uf_invariant (a:eqtype) (h:heap) : Type0 = (forall (u0:ufh a h). funcaccessible (reach a h) u0)
 let uf_invariant_fun (#a:eqtype) (h:heap) : Tot Type0 = (u0:ufh a h) -> GTot (funcaccessible (reach a h) u0)
@@ -179,13 +165,8 @@
       r
 *)
 
-<<<<<<< HEAD
 (** TODO : why do I need to ask for uf_invariant a h0 in the post-condition ??? *)
 let rec root0 (#a:eqtype) (h0:heap) (u:uf a) (w: erased (funcaccessible (reach a h0) u)) : ST (uf a) (requires (fun h -> uf_invariant a h /\ h == h0)) (ensures (fun h0 r h1 -> uf_invariant a h0 /\ uf_invariant a h1 /\ same_reprfun a h0 h1 /\  retrieve_reprfun a h1 u = r) ) (decreases (reveal w)) (* WARNING : check the decrease clause by hand for now *) =
-=======
-(** TODO : why do I need to ask for uf_invariant a h0 in the post-condition ??? #57 *)
-let rec root (#a:eqtype) (u:uf a) : ST (uf a) (requires (uf_invariant a)) (ensures (fun h0 r h1 -> uf_invariant a h0 /\ uf_invariant a h1 /\ same_reprfun a h0 h1 /\ (*sel h0 r.parent = None /\ sel h1 r.parent = None*) retrieve_reprfun a h1 u = r) ) (decreases u) (* WARNING : check the decrease clause by hand for now *) =
->>>>>>> 03bf156e
   match !u.parent with
   | None -> u
   | Some p ->
@@ -209,11 +190,7 @@
     let uf_inv2 (uf_inv1: uf_invariant_fun h1) (u1:ufh a h2) : GTot (funcaccessible (reach a h2) u1) =
       let rec pushforward (u0:ufh a h1) (w : funcaccessible (reach a h1) u0) : GTot (funcaccessible (reach a h2) u0) (decreases w) =
         if u0.parent = u.parent
-<<<<<<< HEAD
         then FAcc (FAcc () <: funcaccessible (reach a h2) r)
-=======
-        then FAcc (FAcc () <: (funcaccessible (reach a h2) r))
->>>>>>> 03bf156e
         else match reach a h2 u0 with | None -> FAcc () | Some v -> recall_step h1 u0 v ; FAcc (pushforward v w.next)
       in let u1 : uf a = u1 in pushforward u1 (uf_inv1 u1)
     in maintain_uf_invariant uf_inv2 ;
@@ -279,11 +256,7 @@
     let uf_inv1 (uf_inv0:uf_invariant_fun h0) (u:ufh a h1) : GTot (funcaccessible (reach a h1) u) =
       let rec pushforward (u:ufh a h1) (acc0 : funcaccessible (reach a h0) u) : GTot (funcaccessible (reach a h1) u) (decreases acc0) =
         if u.parent = r1.parent
-<<<<<<< HEAD
         then FAcc (FAcc () <: funcaccessible (reach a h1) r2)
-=======
-        then FAcc ((FAcc ()) <: (funcaccessible (reach a h1) r2))
->>>>>>> 03bf156e
         else match reach a h1 u with | None -> FAcc () | Some v -> recall_step h1 u v ; FAcc (pushforward v acc0.next)
       in let u : uf a = u in pushforward u (uf_inv0 u)
     in maintain_uf_invariant uf_inv1 ;
