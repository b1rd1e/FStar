
OTHERFLAGS+=$(FLAGS) $(LIB) --include ../dm4free
FSTAR_HOME=../..
include ../Makefile.include

uall: all

.PHONY: benton2004

all:\
  benton2004\
  Bijection.uver\
  Equivalence.uver\
  IfcComposeReify.uver\
  IfcDeclassify.uver\
  IfcDelimitedRelease.uver\
  IfcDelimitedReleaseReify.uver\
  IfcExample.uver\
  IfcExampleReify0.uver\
  IfcExampleReify1.uver\
  IfcExampleReify2.uver\
  IfcExampleReify3.uver\
  IfcRecursiveReify.uver\
  IfcReificationRegressionTest.uver\
  IfcRules.uver\
  IfcRulesReify.uver\
  IfcTypechecker.uver\
  Loops.uver\
  Memo.uver\
  NetKat.uver\
  OneTimePad.uver\
  Point.uver\
  ProgramEquivalence.uver\
  ProgramOptimizations.uver\
  RandomTapes.uver\
  Recursive.uver\
  ReifyLong.uver\
  Rel.uver\
  StRel.uver\
  Swap.uver\
  UnionFind.Forest.uver\
  UnionFind.uver\
  UnionFind.Functions.uver\
  While.uver\
  WhileReify.uver \
  OTP.uver \
  ElGamal.uver

<<<<<<< HEAD

benton2004:\
  Benton2004.Aux.uver\
  Benton2004.uver\
  Benton2004.DDCC.uver\
  Benton2004.DDCC.Examples.uver\
  Benton2004.SmithVolpano.uver\
  Benton2004.RHL.uver\
  Benton2004.RHL.Examples.uver\
  Benton2004.RHL.Derived.uver\
  Benton2004.RHL.Examples2.uver\


=======
  # IfcRecursiveHeapReify.uver\ regressed; too slow (NS/07-10)
>>>>>>> 2022625e

%.fst-in:
	@echo $(OTHERFLAGS)

pack:
	cd ../..; zip -r relational.zip examples/rel examples/dm4free<|MERGE_RESOLUTION|>--- conflicted
+++ resolved
@@ -45,8 +45,7 @@
   WhileReify.uver \
   OTP.uver \
   ElGamal.uver
-
-<<<<<<< HEAD
+  # IfcRecursiveHeapReify.uver\ regressed; too slow (NS/07-10)
 
 benton2004:\
   Benton2004.Aux.uver\
@@ -59,11 +58,6 @@
   Benton2004.RHL.Derived.uver\
   Benton2004.RHL.Examples2.uver\
 
-
-=======
-  # IfcRecursiveHeapReify.uver\ regressed; too slow (NS/07-10)
->>>>>>> 2022625e
-
 %.fst-in:
 	@echo $(OTHERFLAGS)
 
