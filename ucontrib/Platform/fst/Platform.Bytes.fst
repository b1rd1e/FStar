--- conflicted
+++ resolved
@@ -96,10 +96,7 @@
 val createBytes : l:nat -> byte -> Tot (lbytes l)
 let createBytes l b = Seq.create l b
 
-<<<<<<< HEAD
-=======
 // TODO: not implemented in ML
->>>>>>> 71ba9925
 val initBytes: l:nat -> (i:nat {i<l} -> Tot byte) -> Tot (lbytes l)
 let initBytes l f = Seq.init l f
 
