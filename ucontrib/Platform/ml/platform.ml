module Error = struct
  type ('a,'b) optResult =
      | Error of 'a
      | Correct of 'b

  let perror (file:string) (line:Z.t) (text:string) =
      text

  let uu___is_Correct = function
    | Correct _ -> true
    | _ -> false

  let uu___is_Error = function
    | Error _ -> true
    | _ -> false

  let correct x = Correct x
  let if_ideal f x = x

  let unexpected info = failwith info
  let unreachable info = failwith info
end

module StdBytes = Bytes

module Bytes = struct

  type byte = int
  type nat = int
  type cbytes = string
  type bytes = string

  let lemma_repr_bytes_values n = ()

<<<<<<< HEAD
  let cbyte (b:bytes) : byte =
    try (Char.code (String.get b 0))
    with _ -> failwith "cbyte: called on empty string"

  let cbyte2 (b:bytes) : (byte * byte)  =
    try (Char.code (String.get b 0), Char.code (String.get b 1))
    with _ -> failwith "cbyte2: need at least length 2"

  let index (b:bytes) (i : Z.t) : byte =
    try Char.code (String.get b (Z.to_int i))
=======
  let cbyte (b:bytes) =
    try int_of_char (String.get b 0)
    with _ -> failwith "cbyte: called on empty string"

  let cbyte2 (b:bytes) =
    try (int_of_char (String.get b 0), int_of_char (String.get b 1))
    with _ -> failwith "cbyte2: need at least length 2"

  let index (b:bytes) i =
    try int_of_char (String.get b (Z.to_int i))
>>>>>>> a1a8b45e
    with _ -> failwith "index: called out of bound"

  let get_cbytes (b:bytes) = b
  let abytes (ba:cbytes) = ba
<<<<<<< HEAD
  let abyte (ba:byte) = String.make 1 (Char.chr ba)
  let abyte2 (ba1,ba2) =
    String.init 2 (fun i -> if i = 0 then Char.chr ba1 else Char.chr ba2)
=======
  let abyte (ba:byte) = String.make 1 (char_of_int ba)
  let abyte2 (ba1,ba2) =
    String.init 2 (fun i -> if i = 0 then char_of_int ba1 else char_of_int ba2)
>>>>>>> a1a8b45e

  let (@|) (a:bytes) (b:bytes) = a ^ b
  let op_At_Bar a b = a @| b
  let op_AtBar a b = a @| b

  let split (b:bytes) i : bytes * bytes =
    try
      let i = Z.to_int i in
      let b1 = String.sub b 0 i in
      let b2 = String.sub b i (String.length b - i) in
      (b1, b2)
    with _ -> failwith "split: out of bound"
  let split_eq = split
  let length (b:bytes) = Z.of_int (String.length b)

  let empty_bytes = ""
<<<<<<< HEAD
  let createBytes len (value:byte) : bytes =
      let len = Z.to_int len in
      try abytes (String.make len (Char.chr value))
=======
  let createBytes len (value:int) : bytes =
      let len = Z.to_int len in
      try abytes (String.make len (char_of_int value))
>>>>>>> a1a8b45e
      with _ -> failwith "Default integer for createBytes was greater than max_value"

  let initBytes len f : bytes =
      let len = Z.to_int len in
<<<<<<< HEAD
      try abytes (String.init len (fun i -> Char.chr (f (Z.of_int i))))
=======
      try abytes (String.init len (fun i -> char_of_int (f (Z.of_int i))))
>>>>>>> a1a8b45e
      with _ -> failwith "Platform.Bytes.initBytes: invalid char returned"

  type 'a lbytes = bytes

  let bytes_of_int nb i =
    let nb = Z.to_int nb in
    let i = Z.to_int64 i in
    if Int64.compare i Int64.zero < 0 then failwith "Negative 64bit.";
    let rec put_bytes bb lb n =
      if lb = 0 then failwith "not enough bytes"
      else
        begin
          let lown = Int64.logand n (Int64.of_int 255) in
          Bytes.set bb (lb-1) (char_of_int (Int64.to_int lown));
          let ns = Int64.div n (Int64.of_int 256) in
          if Int64.compare ns Int64.zero > 0 then
            put_bytes bb (lb-1) ns
          else bb
        end
    in
    let b = Bytes.make nb (char_of_int 0) in
    Bytes.to_string (put_bytes b nb i)

  let int_of_bytes (b:bytes) =
      let x = ref 0 in
      let len = String.length b in
      for y = 0 to len-1 do
          x := 256 * !x + (int_of_char (String.get b y))
      done;
      Z.of_int !x

  let equalBytes (b1:bytes) (b2:bytes) = b1 = b2

  let xor len s1 s2 =
      let len = Z.to_int len in
      let init i = char_of_int ((int_of_char s1.[i]) lxor (int_of_char s2.[i])) in
      String.init len init

  let split2 (b:bytes) i j : bytes * bytes * bytes =
    let b1, b2 = split b i in
    let b2a, b2b = split b2 j in
    (b1, b2a, b2b)

  let utf8 (x:string) : bytes = x (* TODO: use Camomile *)
  let iutf8 (x:bytes) : string = x (* TODO: use Camomile *)
  let iutf8_opt (x:bytes) : string option = Some (x)

  let print_bytes (s:bytes) : string =
    let res = ref "" in
    for i = 0 to String.length s - 1 do
      res := !res ^ (Printf.sprintf "%02X" (int_of_char s.[i]));
    done; !res

  let byte_of_int i = char_of_int (Z.to_int i)

  (* Some helpers to deal with the conversation from hex literals to bytes and
   * conversely. Mostly for tests. *)

  let digit_to_int c = match c with
    | '0'..'9' -> Char.code c - Char.code '0'
    | 'a'..'f' -> 10 + Char.code c - Char.code 'a'
    | _ -> failwith "hex_to_char: invalid hex digit"

  let hex_to_char a b =
    Char.chr ((digit_to_int a) lsl 4 + digit_to_int b)

  let char_to_hex c =
    let n = Char.code c in
    let digits = "0123456789abcdef" in
    digits.[n lsr 4], digits.[n land 0x0f]

  let hex_of_string s =
    let n = String.length s in
    let buf = Buffer.create n in
    for i = 0 to n - 1 do
      let d1,d2 = char_to_hex s.[i] in
      Buffer.add_char buf d1;
      Buffer.add_char buf d2;
    done;
    Buffer.contents buf

  let string_of_hex s =
    let n = String.length s in
    if n mod 2 <> 0 then
      failwith "string_of_hex: invalid length"
    else
      let res = Bytes.create (n/2) in
      let rec aux i =
        if i >= n then ()
        else (
          Bytes.set res (i/2) (hex_to_char s.[i] s.[i+1]);
          aux (i+2)
        )
      in
      aux 0;
      res

  let string_of_bytes b = b
  let bytes_of_string s = s

  let bytes_of_hex s = string_of_hex s
  let hex_of_bytes b = hex_of_string b

end


module Tcp = struct
  open Bytes
  open Error
  open Unix

  type networkStream = file_descr
  type tcpListener = file_descr

  let listen s i =
      let i = Z.to_int i in
      let server_sock = socket PF_INET SOCK_STREAM 0 in
      (setsockopt server_sock SO_REUSEADDR true ;
       let address = inet_addr_of_string s in
       bind server_sock (ADDR_INET (address, i)) ;
       listen server_sock 10;
       server_sock)

  let accept s =
      let (client_sock, client_addr) = accept s in
      client_sock

  let acceptTimeout t s = accept s

  let stop s = shutdown s SHUTDOWN_ALL

  let connect s i =
      let i = Z.to_int i in
      let client_sock = socket PF_INET SOCK_STREAM 0 in
      let hentry = gethostbyname s in
      connect client_sock (ADDR_INET (hentry.h_addr_list.(0), i)) ;
      client_sock

  let connectTimeout t s i = connect s i

  let sock_send sock str =
      let str = get_cbytes str in
      let len = String.length str in
      send sock str 0 len []

  let sock_recv sock maxlen =
      let str = StdBytes.create maxlen in
      let recvlen = recv sock str 0 maxlen [] in
      let str = String.sub str 0 recvlen in
      abytes str

  type 'a recv_result = 
  | RecvWouldBlock
  | RecvError of string
  | Received of Bytes.bytes

  let recv_async s i =
      let i = Z.to_int i in
      try Received (sock_recv s i) with
      | Unix_error ((EAGAIN | EWOULDBLOCK),_,_) -> RecvWouldBlock
      | Unix_error (e,s1,s2) -> RecvError (Printf.sprintf "%s: %s(%s)" (error_message e) s1 s2)

  let set_nonblock = set_nonblock 
  let clear_nonblock = clear_nonblock

  let recv s i =
      let i = Z.to_int i in
      try Correct (sock_recv s i)
      with Unix_error (e,s1,s2) ->
       Error (Printf.sprintf "%s: %s(%s)" (error_message e) s1 s2)

  let rec send s b =
      try (
          let n = sock_send s b in 
          let m = Z.to_int (Bytes.length b) in 
          if n < m
          then 
              (* send s (String.sub str n (m - n) *)
              Error(Printf.sprintf "Network error, wrote %d bytes" n) 
          else Correct())
      with 
      | Unix_error ((EAGAIN | EWOULDBLOCK),_,_) -> send s b
      | Unix_error (e,s1,s2) -> Error (Printf.sprintf "%s: %s(%s)" (error_message e) s1 s2)

  let close s =
      close s


  (*
  open Unix

  (* Convert human readable form to 32 bit value *)
  let packed_ip = inet_addr_of_string "208.146.240.1" in


  (* Convert 32 bit value to ip adress *)
  let ip_address = string_of_inet_addr (packed_ip) in

  (* Create socket object *)
  let sock = socket PF_INET SOCK_STREAM 0 in

  (* Get socketname *)
  let saddr = getsockname sock ;;

  let sock_send sock str =
      let len = String.length str in
      send sock str 0 len []

  let sock_recv sock maxlen =
      let str = String.create maxlen in
      let recvlen = recv sock str 0 maxlen [] in
      String.sub str 0 recvlen

  let client_sock = socket PF_INET SOCK_STREAM 0 in
  let hentry = gethostbyname "coltrane" in
  connect client_sock (ADDR_INET (hentry.h_addr_list.(0), 25)) ; (* SMTP *)

  sock_recv client_sock 1024 ;

  sock_send client_sock "mail from: <pleac@localhost>\n" ;
  sock_recv client_sock 1024 ;

  sock_send client_sock "rcpt to: <erikd@localhost>\n" ;
  sock_recv client_sock 1024;

  sock_send client_sock "data\n" ;
  sock_recv client_sock 1024 ;

  sock_send client_sock "From: Ocaml whiz\nSubject: Ocaml rulez!\n\nYES!\n.\n" ;
  sock_recv client_sock 1024 ;

  close client_sock ;;

  let server_sock = socket PF_INET SOCK_STREAM 0 in

  (* so we can restart our server quickly *)
  setsockopt server_sock SO_REUSEADDR true ;

  (* build up my socket address *)
  let address = (gethostbyname(gethostname())).h_addr_list.(0) in
  bind server_sock (ADDR_INET (address, 1029)) ;

  (* Listen on the socket. Max of 10 incoming connections. *)
  listen server_sock 10 ;

  (* accept and process connections *)
  while true do
          let (client_sock, client_addr) = accept server_sock in
          let str = "Hello\n" in
          let len = String.length str in
          let x = send client_sock str 0 len [] in
          shutdown client_sock SHUTDOWN_ALL
          done ;;

  *)
end

module Udp = struct
  open Bytes
  open Error
  open Unix


  type socket = file_descr
  type udpListener = file_descr

  (* Default network input buffer size *)
  let default_buffer_size = 2048

  (* Close the network socket *)
  let stop s =
    shutdown s SHUTDOWN_ALL

  let close s =
    close s

  (* Initiate a connection *)
  let connect ip port =
    let port = Z.to_int port in
    let client_sock = socket PF_INET SOCK_DGRAM 0 in
    let addr = inet_addr_of_string ip in
    connect client_sock (ADDR_INET(addr,port));
    client_sock

  (* Send abstract bytes through the socket after making them concrete *)
  let sock_send sock str =
    let str = get_cbytes str in
    let len = String.length str in
    send sock str 0 len []

  (* Receive bytes from the socket and make them abstract *)
  let sock_recv sock maxlen =
    let str = StdBytes.create maxlen in
    let recvlen = recv sock str 0 maxlen [] in
    let str = String.sub str 0 recvlen in
    abytes str

  (* Receive bytes from the netwok *)
  let recv s i =
    let i = Z.to_int i in
    try Correct (sock_recv s i)
    with Unix_error (e,s1,s2) ->
      Error (Printf.sprintf "%s: %s(%s)" (error_message e) s1 s2)

  (* Send bytes to the network *)
  let send s b =
    try
      (let n = sock_send s b in
       if n < Z.to_int (Bytes.length b) then
         Error(Printf.sprintf "Network error, wrote %d bytes" n)
       else Correct())
    with Unix_error (e,s1,s2) ->
      Error (Printf.sprintf "%s: %s(%s)" (error_message e) s1 s2)

  (* Extract input and output channels from the socket *)
  let sock_split s =
    let oc = out_channel_of_descr s in
    let ic = in_channel_of_descr s in
    ic,oc

  (* Flush output channel of the socket *)
  let flush oc =
    flush oc

(*
  (* Read helper function *)
  let rec read_acc s nbytes prev =
    if nbytes = 0 then
      abytes prev
    else
      try
        let buf = String.create nbytes in
        let r = read s buf 0 nbytes in
        if r = 0 then
          failwith "UDP connection closed: Read returned 0 bytes"
        else
          let rem = nbytes - r in
          read_acc s rem (String.cat prev (String.sub buf 0 r))
      with
      | _ -> failwith "UDP connection: Not enough bytes to read"

  (* Read the network *)
  let read s nbytes =
    try
      (read_acc s nbytes String.empty)
    with Unix_error (e,s1,s2) ->
       Error (Printf.sprintf "%s: %s(%s)" (error_message e) s1 s2)

  (* Read all bytes from the network up to default_buffer_size *)
  let read_all s =
    try
      let buf = String.create default_buffer_size in
      let r = Unix.read s buf 0 default_buffer_size in
      r,(abytes (String.sub buf 0 r))
    with Unix_error (e,s1,s2) ->
       Error (Printf.sprintf "%s: %s(%s)" (error_message e) s1 s2)

  (* Write to the network *)
  let write s b =
    let oc = out_channel_of_descr s in
    output_string oc b; flush oc
 *)
end

module Date = struct
  type dateTime = DT of float
  type timeSpan = TS of float
  let now () = DT (Unix.gettimeofday())
  let secondsFromDawn () = Int64.of_float (Unix.time()) |> Z.of_int64
  let newTimeSpan d h m s = TS (((((float_of_int (Z.to_int d)) *. 24.0) +. (float_of_int (Z.to_int h))) *. 60.0 +. (float_of_int (Z.to_int m))) *. 60.0 +. (float_of_int (Z.to_int s)))
  let addTimeSpan (DT(a)) (TS(b)) = DT (a +. b)
  let greaterDateTime (DT(a)) (DT(b)) = a > b
end

module Option = struct
  let map f = function
    | Some x -> Some (f x)
    | None -> None

  let must = function
    | Some x -> x
    | None -> invalid_arg "Option.must"
end<|MERGE_RESOLUTION|>--- conflicted
+++ resolved
@@ -32,18 +32,6 @@
 
   let lemma_repr_bytes_values n = ()
 
-<<<<<<< HEAD
-  let cbyte (b:bytes) : byte =
-    try (Char.code (String.get b 0))
-    with _ -> failwith "cbyte: called on empty string"
-
-  let cbyte2 (b:bytes) : (byte * byte)  =
-    try (Char.code (String.get b 0), Char.code (String.get b 1))
-    with _ -> failwith "cbyte2: need at least length 2"
-
-  let index (b:bytes) (i : Z.t) : byte =
-    try Char.code (String.get b (Z.to_int i))
-=======
   let cbyte (b:bytes) =
     try int_of_char (String.get b 0)
     with _ -> failwith "cbyte: called on empty string"
@@ -54,20 +42,13 @@
 
   let index (b:bytes) i =
     try int_of_char (String.get b (Z.to_int i))
->>>>>>> a1a8b45e
     with _ -> failwith "index: called out of bound"
 
   let get_cbytes (b:bytes) = b
   let abytes (ba:cbytes) = ba
-<<<<<<< HEAD
-  let abyte (ba:byte) = String.make 1 (Char.chr ba)
-  let abyte2 (ba1,ba2) =
-    String.init 2 (fun i -> if i = 0 then Char.chr ba1 else Char.chr ba2)
-=======
   let abyte (ba:byte) = String.make 1 (char_of_int ba)
   let abyte2 (ba1,ba2) =
     String.init 2 (fun i -> if i = 0 then char_of_int ba1 else char_of_int ba2)
->>>>>>> a1a8b45e
 
   let (@|) (a:bytes) (b:bytes) = a ^ b
   let op_At_Bar a b = a @| b
@@ -84,24 +65,14 @@
   let length (b:bytes) = Z.of_int (String.length b)
 
   let empty_bytes = ""
-<<<<<<< HEAD
-  let createBytes len (value:byte) : bytes =
-      let len = Z.to_int len in
-      try abytes (String.make len (Char.chr value))
-=======
   let createBytes len (value:int) : bytes =
       let len = Z.to_int len in
       try abytes (String.make len (char_of_int value))
->>>>>>> a1a8b45e
       with _ -> failwith "Default integer for createBytes was greater than max_value"
 
   let initBytes len f : bytes =
       let len = Z.to_int len in
-<<<<<<< HEAD
-      try abytes (String.init len (fun i -> Char.chr (f (Z.of_int i))))
-=======
       try abytes (String.init len (fun i -> char_of_int (f (Z.of_int i))))
->>>>>>> a1a8b45e
       with _ -> failwith "Platform.Bytes.initBytes: invalid char returned"
 
   type 'a lbytes = bytes
